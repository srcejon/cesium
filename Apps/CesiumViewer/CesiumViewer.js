--- conflicted
+++ resolved
@@ -137,28 +137,6 @@
                 }
                 visualizers.update(currentTime);
 
-<<<<<<< HEAD
-            // Update the camera to stay centered on the selected object, if any.
-            if (cameraCenteredObjectID) {
-                var dynamicObject = dynamicObjectCollection.getObject(cameraCenteredObjectID);
-                if (dynamicObject && dynamicObject.position) {
-                    cameraCenteredObjectIDPosition = dynamicObject.position.getValueCartesian(currentTime, cameraCenteredObjectIDPosition);
-                    if (typeof cameraCenteredObjectIDPosition !== 'undefined') {
-                        // If we're centering on an object for the first time, zoom to within 2km of it.
-                        if (lastCameraCenteredObjectID !== cameraCenteredObjectID) {
-                            lastCameraCenteredObjectID = cameraCenteredObjectID;
-                            var camera = widget.scene.getCamera();
-                            camera.position = camera.position.normalize().multiplyWithScalar(5000.0);
-
-                            var controllers = camera.getControllers();
-                            controllers.removeAll();
-                            this.spindleController = controllers.addSpindle();
-                        }
-
-                        if (typeof this.spindleController !== 'undefined' && !this.spindleController.isDestroyed()) {
-                            var transform = Transforms.eastNorthUpToFixedFrame(cameraCenteredObjectIDPosition, widget.ellipsoid);
-                            this.spindleController.setReferenceFrame(transform, Ellipsoid.UNIT_SPHERE);
-=======
                 if (Math.abs(currentTime.getSecondsDifference(lastTimeLabelUpdate)) >= 1.0) {
                     timeLabel.innerHTML = currentTime.toDate().toUTCString();
                     lastTimeLabelUpdate = currentTime;
@@ -175,11 +153,16 @@
                                 lastCameraCenteredObjectID = cameraCenteredObjectID;
                                 var camera = widget.scene.getCamera();
                                 camera.position = camera.position.normalize().multiplyWithScalar(5000.0);
+
+                                var controllers = camera.getControllers();
+                                controllers.removeAll();
+                                this.spindleController = controllers.addSpindle();
                             }
 
-                            var transform = Transforms.eastNorthUpToFixedFrame(cameraCenteredObjectIDPosition, widget.ellipsoid);
-                            widget.spindleCameraController.setReferenceFrame(transform, Ellipsoid.UNIT_SPHERE);
->>>>>>> b0465b8b
+                            if (typeof this.spindleController !== 'undefined' && !this.spindleController.isDestroyed()) {
+                                var transform = Transforms.eastNorthUpToFixedFrame(cameraCenteredObjectIDPosition, widget.ellipsoid);
+                                this.spindleController.setReferenceFrame(transform, Ellipsoid.UNIT_SPHERE);
+                            }
                         }
                     }
                 }
