<!DOCTYPE html>
<html lang="en">
  <head>
    <meta charset="utf-8" />
    <meta http-equiv="X-UA-Compatible" content="IE=edge" />
    <meta
      name="viewport"
      content="width=device-width, initial-scale=1, maximum-scale=1, minimum-scale=1, user-scalable=no"
    />
    <meta
      name="description"
      content="A sample BIM dataset rendered with 3D Tiles."
    />
    <meta name="cesium-sandcastle-labels" content="Showcases, 3D Tiles" />
    <title>Cesium Demo</title>
    <script type="text/javascript" src="../Sandcastle-header.js"></script>
    <script
      type="text/javascript"
      src="../../../Build/CesiumUnminified/Cesium.js"
      nomodule
    ></script>
    <script type="module" src="../load-cesium-es6.js"></script>
<<<<<<< HEAD
</head>
<body class="sandcastle-loading" data-sandcastle-bucket="bucket-requirejs.html">
<style>
    @import url(../templates/bucket.css);
</style>
<div id="cesiumContainer" class="fullSize"></div>
<div id="loadingOverlay"><h1>Loading...</h1></div>
<div id="toolbar"></div>
<script id="cesium_sandcastle_script">
function startup(Cesium) {
    'use strict';
//Sandcastle_Begin
// Power Plant design model provided by Bentley Systems
var viewer = new Cesium.Viewer('cesiumContainer');
var scene = viewer.scene;

var tileset = scene.primitives.add(
    new Cesium.Cesium3DTileset({
        url: Cesium.IonResource.fromAssetId(8564)
    })
);

tileset.readyPromise.then(function(tileset) {
    viewer.zoomTo(tileset, new Cesium.HeadingPitchRange(0.5, -0.2, tileset.boundingSphere.radius * 4.0));
}).catch(function(error) {
    console.log(error);
});

tileset.colorBlendMode = Cesium.Cesium3DTileColorBlendMode.REPLACE;

var selectedFeature;
var picking = false;

Sandcastle.addToggleButton('Per-feature selection', false, function(checked) {
    picking = checked;
    if (!picking) {
        unselectFeature(selectedFeature);
    }
});

function selectFeature(feature) {
    var element = feature.getProperty('element');
    setElementColor(element, Cesium.Color.YELLOW);
    selectedFeature = feature;
}

function unselectFeature(feature) {
    if (!Cesium.defined(feature)) {
        return;
    }
    var element = feature.getProperty('element');
    setElementColor(element, Cesium.Color.WHITE);
    if (feature === selectedFeature) {
        selectedFeature = undefined;
    }
}

var handler = new Cesium.ScreenSpaceEventHandler(scene.canvas);
handler.setInputAction(function(movement) {
    if (!picking) {
        return;
    }

    var feature = scene.pick(movement.endPosition);

    unselectFeature(selectedFeature);

    if (feature instanceof Cesium.Cesium3DTileFeature) {
        selectFeature(feature);
    }
}, Cesium.ScreenSpaceEventType.MOUSE_MOVE);

// In this tileset every feature has an "element" property which is a global ID.
// This property is used to associate features across different tiles and LODs.
// Workaround until 3D Tiles has the concept of global batch ids: https://github.com/CesiumGS/3d-tiles/issues/265
var elementMap = {}; // Build a map of elements to features.
var hiddenElements = [112001, 113180, 131136, 113167, 71309, 109652, 111178, 113156, 113170, 124846, 114076, 131122, 113179, 114325, 131134, 113164, 113153, 113179, 109656, 114095, 114093, 39225, 39267, 113149, 113071, 112003, 39229, 113160, 39227, 39234, 113985, 39230, 112004, 39223];

function getElement(feature) {
    return parseInt(feature.getProperty('element'), 10);
}

function setElementColor(element, color) {
    var featuresToColor = elementMap[element];
    var length = featuresToColor.length;
    for (var i = 0; i < length; ++i) {
        var feature = featuresToColor[i];
        feature.color = Cesium.Color.clone(color, feature.color);
    }
}

function unloadFeature(feature) {
    unselectFeature(feature);
    var element = getElement(feature);
    var features = elementMap[element];
    var index = features.indexOf(feature);
    if (index > -1) {
        features.splice(index, 1);
    }
}

function loadFeature(feature) {
    var element = getElement(feature);
    var features = elementMap[element];
    if (!Cesium.defined(features)) {
        features = [];
        elementMap[element] = features;
    }
    features.push(feature);

    if (hiddenElements.indexOf(element) > -1) {
        feature.show = false;
    }
}

function processContentFeatures(content, callback) {
    var featuresLength = content.featuresLength;
    for (var i = 0; i < featuresLength; ++i) {
        var feature = content.getFeature(i);
        callback(feature);
    }
}

function processTileFeatures(tile, callback) {
    var content = tile.content;
    var innerContents = content.innerContents;
    if (Cesium.defined(innerContents)) {
        var length = innerContents.length;
        for (var i = 0; i < length; ++i) {
            processContentFeatures(innerContents[i], callback);
=======
  </head>
  <body
    class="sandcastle-loading"
    data-sandcastle-bucket="bucket-requirejs.html"
  >
    <style>
      @import url(../templates/bucket.css);
    </style>
    <div id="cesiumContainer" class="fullSize"></div>
    <div id="loadingOverlay"><h1>Loading...</h1></div>
    <div id="toolbar"></div>
    <script id="cesium_sandcastle_script">
      function startup(Cesium) {
        "use strict";
        //Sandcastle_Begin
        // Power Plant design model provided by Bentley Systems
        var viewer = new Cesium.Viewer("cesiumContainer");
        var scene = viewer.scene;

        var tileset = scene.primitives.add(
          new Cesium.Cesium3DTileset({
            url: Cesium.IonResource.fromAssetId(8564),
          })
        );

        tileset.readyPromise
          .then(function (tileset) {
            viewer.zoomTo(
              tileset,
              new Cesium.HeadingPitchRange(
                0.5,
                -0.2,
                tileset.boundingSphere.radius * 4.0
              )
            );
          })
          .otherwise(function (error) {
            console.log(error);
          });

        tileset.colorBlendMode = Cesium.Cesium3DTileColorBlendMode.REPLACE;

        var selectedFeature;
        var picking = false;

        Sandcastle.addToggleButton("Per-feature selection", false, function (
          checked
        ) {
          picking = checked;
          if (!picking) {
            unselectFeature(selectedFeature);
          }
        });

        function selectFeature(feature) {
          var element = feature.getProperty("element");
          setElementColor(element, Cesium.Color.YELLOW);
          selectedFeature = feature;
>>>>>>> 2fd0e8f7
        }

        function unselectFeature(feature) {
          if (!Cesium.defined(feature)) {
            return;
          }
          var element = feature.getProperty("element");
          setElementColor(element, Cesium.Color.WHITE);
          if (feature === selectedFeature) {
            selectedFeature = undefined;
          }
        }

        var handler = new Cesium.ScreenSpaceEventHandler(scene.canvas);
        handler.setInputAction(function (movement) {
          if (!picking) {
            return;
          }

          var feature = scene.pick(movement.endPosition);

          unselectFeature(selectedFeature);

          if (feature instanceof Cesium.Cesium3DTileFeature) {
            selectFeature(feature);
          }
        }, Cesium.ScreenSpaceEventType.MOUSE_MOVE);

        // In this tileset every feature has an "element" property which is a global ID.
        // This property is used to associate features across different tiles and LODs.
        // Workaround until 3D Tiles has the concept of global batch ids: https://github.com/CesiumGS/3d-tiles/issues/265
        var elementMap = {}; // Build a map of elements to features.
        var hiddenElements = [
          112001,
          113180,
          131136,
          113167,
          71309,
          109652,
          111178,
          113156,
          113170,
          124846,
          114076,
          131122,
          113179,
          114325,
          131134,
          113164,
          113153,
          113179,
          109656,
          114095,
          114093,
          39225,
          39267,
          113149,
          113071,
          112003,
          39229,
          113160,
          39227,
          39234,
          113985,
          39230,
          112004,
          39223,
        ];

        function getElement(feature) {
          return parseInt(feature.getProperty("element"), 10);
        }

        function setElementColor(element, color) {
          var featuresToColor = elementMap[element];
          var length = featuresToColor.length;
          for (var i = 0; i < length; ++i) {
            var feature = featuresToColor[i];
            feature.color = Cesium.Color.clone(color, feature.color);
          }
        }

        function unloadFeature(feature) {
          unselectFeature(feature);
          var element = getElement(feature);
          var features = elementMap[element];
          var index = features.indexOf(feature);
          if (index > -1) {
            features.splice(index, 1);
          }
        }

        function loadFeature(feature) {
          var element = getElement(feature);
          var features = elementMap[element];
          if (!Cesium.defined(features)) {
            features = [];
            elementMap[element] = features;
          }
          features.push(feature);

          if (hiddenElements.indexOf(element) > -1) {
            feature.show = false;
          }
        }

        function processContentFeatures(content, callback) {
          var featuresLength = content.featuresLength;
          for (var i = 0; i < featuresLength; ++i) {
            var feature = content.getFeature(i);
            callback(feature);
          }
        }

        function processTileFeatures(tile, callback) {
          var content = tile.content;
          var innerContents = content.innerContents;
          if (Cesium.defined(innerContents)) {
            var length = innerContents.length;
            for (var i = 0; i < length; ++i) {
              processContentFeatures(innerContents[i], callback);
            }
          } else {
            processContentFeatures(content, callback);
          }
        }

        tileset.tileLoad.addEventListener(function (tile) {
          processTileFeatures(tile, loadFeature);
        });

        tileset.tileUnload.addEventListener(function (tile) {
          processTileFeatures(tile, unloadFeature);
        });
        //Sandcastle_End
        Sandcastle.finishedLoading();
      }
      if (typeof Cesium !== "undefined") {
        window.startupCalled = true;
        startup(Cesium);
      }
    </script>
  </body>
</html><|MERGE_RESOLUTION|>--- conflicted
+++ resolved
@@ -20,138 +20,6 @@
       nomodule
     ></script>
     <script type="module" src="../load-cesium-es6.js"></script>
-<<<<<<< HEAD
-</head>
-<body class="sandcastle-loading" data-sandcastle-bucket="bucket-requirejs.html">
-<style>
-    @import url(../templates/bucket.css);
-</style>
-<div id="cesiumContainer" class="fullSize"></div>
-<div id="loadingOverlay"><h1>Loading...</h1></div>
-<div id="toolbar"></div>
-<script id="cesium_sandcastle_script">
-function startup(Cesium) {
-    'use strict';
-//Sandcastle_Begin
-// Power Plant design model provided by Bentley Systems
-var viewer = new Cesium.Viewer('cesiumContainer');
-var scene = viewer.scene;
-
-var tileset = scene.primitives.add(
-    new Cesium.Cesium3DTileset({
-        url: Cesium.IonResource.fromAssetId(8564)
-    })
-);
-
-tileset.readyPromise.then(function(tileset) {
-    viewer.zoomTo(tileset, new Cesium.HeadingPitchRange(0.5, -0.2, tileset.boundingSphere.radius * 4.0));
-}).catch(function(error) {
-    console.log(error);
-});
-
-tileset.colorBlendMode = Cesium.Cesium3DTileColorBlendMode.REPLACE;
-
-var selectedFeature;
-var picking = false;
-
-Sandcastle.addToggleButton('Per-feature selection', false, function(checked) {
-    picking = checked;
-    if (!picking) {
-        unselectFeature(selectedFeature);
-    }
-});
-
-function selectFeature(feature) {
-    var element = feature.getProperty('element');
-    setElementColor(element, Cesium.Color.YELLOW);
-    selectedFeature = feature;
-}
-
-function unselectFeature(feature) {
-    if (!Cesium.defined(feature)) {
-        return;
-    }
-    var element = feature.getProperty('element');
-    setElementColor(element, Cesium.Color.WHITE);
-    if (feature === selectedFeature) {
-        selectedFeature = undefined;
-    }
-}
-
-var handler = new Cesium.ScreenSpaceEventHandler(scene.canvas);
-handler.setInputAction(function(movement) {
-    if (!picking) {
-        return;
-    }
-
-    var feature = scene.pick(movement.endPosition);
-
-    unselectFeature(selectedFeature);
-
-    if (feature instanceof Cesium.Cesium3DTileFeature) {
-        selectFeature(feature);
-    }
-}, Cesium.ScreenSpaceEventType.MOUSE_MOVE);
-
-// In this tileset every feature has an "element" property which is a global ID.
-// This property is used to associate features across different tiles and LODs.
-// Workaround until 3D Tiles has the concept of global batch ids: https://github.com/CesiumGS/3d-tiles/issues/265
-var elementMap = {}; // Build a map of elements to features.
-var hiddenElements = [112001, 113180, 131136, 113167, 71309, 109652, 111178, 113156, 113170, 124846, 114076, 131122, 113179, 114325, 131134, 113164, 113153, 113179, 109656, 114095, 114093, 39225, 39267, 113149, 113071, 112003, 39229, 113160, 39227, 39234, 113985, 39230, 112004, 39223];
-
-function getElement(feature) {
-    return parseInt(feature.getProperty('element'), 10);
-}
-
-function setElementColor(element, color) {
-    var featuresToColor = elementMap[element];
-    var length = featuresToColor.length;
-    for (var i = 0; i < length; ++i) {
-        var feature = featuresToColor[i];
-        feature.color = Cesium.Color.clone(color, feature.color);
-    }
-}
-
-function unloadFeature(feature) {
-    unselectFeature(feature);
-    var element = getElement(feature);
-    var features = elementMap[element];
-    var index = features.indexOf(feature);
-    if (index > -1) {
-        features.splice(index, 1);
-    }
-}
-
-function loadFeature(feature) {
-    var element = getElement(feature);
-    var features = elementMap[element];
-    if (!Cesium.defined(features)) {
-        features = [];
-        elementMap[element] = features;
-    }
-    features.push(feature);
-
-    if (hiddenElements.indexOf(element) > -1) {
-        feature.show = false;
-    }
-}
-
-function processContentFeatures(content, callback) {
-    var featuresLength = content.featuresLength;
-    for (var i = 0; i < featuresLength; ++i) {
-        var feature = content.getFeature(i);
-        callback(feature);
-    }
-}
-
-function processTileFeatures(tile, callback) {
-    var content = tile.content;
-    var innerContents = content.innerContents;
-    if (Cesium.defined(innerContents)) {
-        var length = innerContents.length;
-        for (var i = 0; i < length; ++i) {
-            processContentFeatures(innerContents[i], callback);
-=======
   </head>
   <body
     class="sandcastle-loading"
@@ -188,7 +56,7 @@
               )
             );
           })
-          .otherwise(function (error) {
+          .catch(function (error) {
             console.log(error);
           });
 
@@ -210,7 +78,6 @@
           var element = feature.getProperty("element");
           setElementColor(element, Cesium.Color.YELLOW);
           selectedFeature = feature;
->>>>>>> 2fd0e8f7
         }
 
         function unselectFeature(feature) {
