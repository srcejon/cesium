--- conflicted
+++ resolved
@@ -41,23 +41,12 @@
   },
   "type": "module",
   "devDependencies": {
-<<<<<<< HEAD
-    "aws-sdk": "^2.531.0",
-    "bluebird": "^3.4.6",
-    "cloc": "^2.3.3",
-    "compression": "^1.6.2",
-    "decompress": "^4.2.1",
-    "download": "^8.0.0",
-    "eslint": "^7.5.0",
-    "eslint-config-prettier": "^6.10.1",
-=======
     "aws-sdk": "^2.932.0",
     "bluebird": "^3.7.2",
     "cloc": "^2.8.0",
     "compression": "^1.7.4",
     "eslint": "^7.29.0",
     "eslint-config-prettier": "^8.3.0",
->>>>>>> 52ed1012
     "eslint-plugin-es": "^4.1.0",
     "eslint-plugin-html": "^6.1.2",
     "express": "^4.17.1",
