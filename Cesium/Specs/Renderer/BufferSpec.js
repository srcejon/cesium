--- conflicted
+++ resolved
@@ -11,7 +11,6 @@
          IndexDatatype,
          BufferUsage) {
     "use strict";
-<<<<<<< HEAD
     /*global Float32Array,Uint16Array,ArrayBuffer,it,expect,beforeEach,afterEach*/
 
     var context;
@@ -33,7 +32,7 @@
         buffer = context.createVertexBuffer(16, BufferUsage.STATIC_DRAW);
 
         expect(buffer.getSizeInBytes()).toEqual(16);
-        expect(buffer.getUsage()).toEqualEnumeration(BufferUsage.STATIC_DRAW);
+        expect(buffer.getUsage()).toEqual(BufferUsage.STATIC_DRAW);
     });
 
     it("copies array to a vertex buffer", function() {
@@ -54,7 +53,7 @@
         expect(buffer.getSizeInBytes()).toEqual(6);
         expect(buffer.getUsage()).toEqual(BufferUsage.STREAM_DRAW);
 
-        expect(buffer.getIndexDatatype()).toEqualEnumeration(IndexDatatype.UNSIGNED_SHORT);
+        expect(buffer.getIndexDatatype()).toEqual(IndexDatatype.UNSIGNED_SHORT);
         expect(buffer.getBytesPerIndex()).toEqual(2);
         expect(buffer.getNumberOfIndices()).toEqual(3);
     });
@@ -111,107 +110,6 @@
         b.destroy();
 
         expect(function() {
-=======
-    /*global Cesium, describe, it, expect, beforeEach, afterEach, Float32Array, Uint16Array, ArrayBuffer*/
-    
-    describe("Buffer", function () {
-        var context;
-        var buffer;
-        var bufferUsage = Cesium.BufferUsage;
-        var indexType = Cesium.IndexDatatype;
-        
-        beforeEach(function () {
-            context = Cesium.Specs.createContext();
-        });
-    
-        afterEach(function () {
-            if (buffer) {
-                buffer = buffer.destroy();
-            }
-
-            Cesium.Specs.destroyContext(context);
-        });
-       
-        it("creates vertex buffer", function () {
-            buffer = context.createVertexBuffer(16, bufferUsage.STATIC_DRAW);
-            
-            expect(buffer.getSizeInBytes()).toEqual(16);
-            expect(buffer.getUsage()).toEqual(bufferUsage.STATIC_DRAW);
-        });
-        
-        it("copies array to a vertex buffer", function () {
-            var sizeInBytes = 3 * Float32Array.BYTES_PER_ELEMENT;
-            var vertices = new ArrayBuffer(sizeInBytes);
-            var positions = new Float32Array(vertices);
-            positions[0] = 1;
-            positions[1] = 2;
-            positions[2] = 3;
-            
-            buffer = context.createVertexBuffer(sizeInBytes, bufferUsage.STATIC_DRAW);
-            buffer.copyFromArrayView(vertices);
-        });
-        
-        it("creates index buffer", function () {
-            buffer = context.createIndexBuffer(6, bufferUsage.STREAM_DRAW, indexType.UNSIGNED_SHORT);
-            
-            expect(buffer.getSizeInBytes()).toEqual(6);
-            expect(buffer.getUsage()).toEqual(bufferUsage.STREAM_DRAW);
-
-            expect(buffer.getIndexDatatype()).toEqual(indexType.UNSIGNED_SHORT);
-            expect(buffer.getBytesPerIndex()).toEqual(2);
-            expect(buffer.getNumberOfIndices()).toEqual(3);
-        });
-    
-        it("copies array to an index buffer", function () {
-            var sizeInBytes = 3 * Uint16Array.BYTES_PER_ELEMENT;
-            var elements = new ArrayBuffer(sizeInBytes);
-            var indices = new Uint16Array(elements);
-            indices[0] = 1;
-            indices[1] = 2;
-            indices[2] = 3;
-    
-            buffer = context.createIndexBuffer(sizeInBytes, bufferUsage.STATIC_DRAW, indexType.UNSIGNED_SHORT);
-            buffer.copyFromArrayView(elements);
-        });
-    
-        it("destroys", function () {
-            var b = context.createIndexBuffer(3, bufferUsage.STATIC_DRAW, indexType.UNSIGNED_BYTE);
-            expect(b.isDestroyed()).toEqual(false);
-            b.destroy();
-            expect(b.isDestroyed()).toEqual(true);
-        });     
-    
-        it("fails to create", function () {
-            expect(function () {
-                buffer = context.createVertexBuffer(0, bufferUsage.STATIC_DRAW);
-            }).toThrow();        
-        });    
-       
-        it("fails to create again", function () {
-            expect(function () {
-                buffer = context.createVertexBuffer(4, 0);
-            }).toThrow();        
-        });
-        
-        it("fails to provide an array view", function () {
-            buffer = context.createVertexBuffer(3, bufferUsage.STATIC_DRAW);
-            expect(function () {
-                buffer.copyFromArrayView();
-            }).toThrow();        
-        });
-
-        it("fails to copy a large array view", function () {
-            buffer = context.createVertexBuffer(3, bufferUsage.STATIC_DRAW);
-            var elements = new ArrayBuffer(3);
-            
-            expect(function () {
-                buffer.copyFromArrayView(elements, 1);
-            }).toThrow();        
-        });
-                        
-        it("fails to destroy", function () {
-            var b = context.createIndexBuffer(3, bufferUsage.STATIC_DRAW, indexType.UNSIGNED_BYTE);
->>>>>>> eb7643e1
             b.destroy();
         }).toThrow();
     });
