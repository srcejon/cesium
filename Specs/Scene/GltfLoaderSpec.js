--- conflicted
+++ resolved
@@ -6,12 +6,8 @@
   Cartesian4,
   combine,
   ComponentDatatype,
-<<<<<<< HEAD
+  defer,
   GltfStructuralMetadataLoader,
-=======
-  defer,
-  GltfFeatureMetadataLoader,
->>>>>>> 2d74054e
   GltfIndexBufferLoader,
   GltfJsonLoader,
   GltfLoader,
@@ -2096,12 +2092,8 @@
           );
           const featureIdAttribute = getAttribute(
             instancedAttributes,
-<<<<<<< HEAD
-            InstanceAttributeSemantic.FEATURE_ID
-=======
             InstanceAttributeSemantic.FEATURE_ID,
             0
->>>>>>> 2d74054e
           );
 
           expect(positionAttribute).toBeDefined();
@@ -2220,12 +2212,8 @@
           );
           const featureIdAttribute = getAttribute(
             instancedAttributes,
-<<<<<<< HEAD
-            InstanceAttributeSemantic.FEATURE_ID
-=======
             InstanceAttributeSemantic.FEATURE_ID,
             0
->>>>>>> 2d74054e
           );
 
           expect(positionAttribute).toBeDefined();
