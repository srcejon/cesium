import {
  AttributeType,
  CustomShader,
  CustomShaderPipelineStage,
  CustomShaderTranslucencyMode,
  LightingModel,
  ModelAlphaOptions,
  ModelLightingOptions,
  Pass,
  ShaderBuilder,
  UniformType,
  VaryingType,
  _shadersCustomShaderStageVS,
  _shadersCustomShaderStageFS,
} from "../../../Source/Cesium.js";
import ShaderBuilderTester from "../../ShaderBuilderTester.js";

describe(
  "Scene/Model/CustomShaderPipelineStage",
  function () {
    const primitive = {
      attributes: [
        {
          semantic: "POSITION",
          type: AttributeType.VEC3,
        },
        {
          semantic: "NORMAL",
          type: AttributeType.VEC3,
        },
        {
          semantic: "TEXCOORD",
          setIndex: 0,
          type: AttributeType.VEC2,
        },
      ],
    };

    const primitiveWithCustomAttributes = {
      attributes: [
        {
          semantic: "POSITION",
          type: AttributeType.VEC3,
        },
        {
          name: "_TEMPERATURE",
          type: AttributeType.SCALAR,
        },
      ],
    };

    const primitiveWithColorAttributes = {
      attributes: [
        {
          semantic: "POSITION",
          type: AttributeType.VEC3,
        },
        {
          semantic: "COLOR",
          setIndex: 0,
          type: AttributeType.VEC3,
        },
        {
          semantic: "COLOR",
          setIndex: 1,
          type: AttributeType.VEC4,
        },
      ],
    };

    const emptyVertexShader =
      "void vertexMain(VertexInput vsInput, inout czm_modelVertexOutput vsOutput) {}";
    const emptyFragmentShader =
      "void fragmentMain(FragmentInput fsInput, inout czm_modelMaterial material) {}";
    const emptyShader = new CustomShader({
      vertexShaderText: emptyVertexShader,
      fragmentShaderText: emptyFragmentShader,
    });

    function mockRenderResources(customShader) {
      return {
        shaderBuilder: new ShaderBuilder(),
        uniformMap: {},
        model: {
          customShader: customShader,
        },
        lightingOptions: new ModelLightingOptions(),
        alphaOptions: new ModelAlphaOptions(),
      };
    }

    it("sets defines in the shader", function () {
      const renderResources = mockRenderResources(emptyShader);
      const shaderBuilder = renderResources.shaderBuilder;

      CustomShaderPipelineStage.process(renderResources, primitive);

      ShaderBuilderTester.expectHasVertexDefines(shaderBuilder, [
        "HAS_CUSTOM_VERTEX_SHADER",
      ]);
      ShaderBuilderTester.expectHasFragmentDefines(shaderBuilder, [
        "HAS_CUSTOM_FRAGMENT_SHADER",
        "CUSTOM_SHADER_MODIFY_MATERIAL",
      ]);
    });

    it("adds uniforms from the custom shader", function () {
      const uniforms = {
        u_time: {
          type: UniformType.FLOAT,
        },
        u_enableAnimation: {
          type: UniformType.BOOL,
        },
      };
      const customShader = new CustomShader({
        uniforms: uniforms,
        vertexShaderText: emptyVertexShader,
        fragmentShaderText: emptyFragmentShader,
      });

      const renderResources = mockRenderResources(customShader);
      const shaderBuilder = renderResources.shaderBuilder;

      CustomShaderPipelineStage.process(renderResources, primitive);

      ShaderBuilderTester.expectHasVertexUniforms(shaderBuilder, [
        "uniform bool u_enableAnimation;",
        "uniform float u_time;",
      ]);

      ShaderBuilderTester.expectHasFragmentUniforms(shaderBuilder, [
        "uniform bool u_enableAnimation;",
        "uniform float u_time;",
      ]);

      expect(renderResources.uniformMap).toEqual(customShader.uniformMap);
    });

    it("adds varying declarations from the custom shader", function () {
      const varyings = {
        v_distanceFromCenter: VaryingType.FLOAT,
        v_computedMatrix: VaryingType.MAT3,
      };
      const customShader = new CustomShader({
        vertexShaderText: emptyVertexShader,
        fragmentShaderText: emptyFragmentShader,
        varyings: varyings,
      });

      const renderResources = mockRenderResources(customShader);
      const shaderBuilder = renderResources.shaderBuilder;

      CustomShaderPipelineStage.process(renderResources, primitive);

      ShaderBuilderTester.expectHasVaryings(shaderBuilder, [
        "varying float v_distanceFromCenter;",
        "varying mat2 v_computedMatrix;",
      ]);
    });

    it("overrides the lighting model if specified in the custom shader", function () {
      const customShader = new CustomShader({
        vertexShaderText: emptyVertexShader,
        fragmentShaderText: emptyFragmentShader,
        lightingModel: LightingModel.PBR,
      });
      const renderResources = mockRenderResources(customShader);

      CustomShaderPipelineStage.process(renderResources, primitive);

      expect(renderResources.lightingOptions.lightingModel).toBe(
        LightingModel.PBR
      );
    });

    it("sets alpha options", function () {
      const customShader = new CustomShader({
        vertexShaderText: emptyVertexShader,
        fragmentShaderText: emptyFragmentShader,
      });
      const renderResources = mockRenderResources(customShader);

      CustomShaderPipelineStage.process(renderResources, primitive);

      expect(renderResources.alphaOptions.pass).not.toBeDefined();
    });

    it("does not modify pass if translucencyMode = INHERIT", function () {
      const customShader = new CustomShader({
        vertexShaderText: emptyVertexShader,
        fragmentShaderText: emptyFragmentShader,
        translucencyMode: CustomShaderTranslucencyMode.INHERIT,
      });
      const renderResources = mockRenderResources(customShader);
      renderResources.alphaOptions.pass = Pass.CESIUM_3D_TILE;

      CustomShaderPipelineStage.process(renderResources, primitive);

      expect(renderResources.alphaOptions.pass).toBe(Pass.CESIUM_3D_TILE);
    });

    it("sets pass for translucent custom shader", function () {
      const customShader = new CustomShader({
        vertexShaderText: emptyVertexShader,
        fragmentShaderText: emptyFragmentShader,
        translucencyMode: CustomShaderTranslucencyMode.TRANSLUCENT,
      });
      const renderResources = mockRenderResources(customShader);

      CustomShaderPipelineStage.process(renderResources, primitive);

      expect(renderResources.alphaOptions.pass).toBe(Pass.TRANSLUCENT);
    });

    it("sets pass to undefined for opaque custom shader", function () {
      const customShader = new CustomShader({
        vertexShaderText: emptyVertexShader,
        fragmentShaderText: emptyFragmentShader,
        translucencyMode: CustomShaderTranslucencyMode.opaque,
      });
      const renderResources = mockRenderResources(customShader);

      CustomShaderPipelineStage.process(renderResources, primitive);

      // This is set undefined here, and AlphaPipelineStage handles choosing the correct opaque pass
      expect(renderResources.alphaOptions.pass).not.toBeDefined();
    });

    it("unlit and translucency work even if no shader code is present", function () {
      const customShader = new CustomShader({
        lightingModel: LightingModel.PBR,
        translucencyMode: CustomShaderTranslucencyMode.TRANSLUCENT,
      });
      const renderResources = mockRenderResources(customShader);
      const shaderBuilder = renderResources.shaderBuilder;

      CustomShaderPipelineStage.process(renderResources, primitive);

      expect(renderResources.alphaOptions.pass).toBe(Pass.TRANSLUCENT);
      expect(renderResources.lightingOptions.lightingModel).toBe(
        LightingModel.PBR
      );

      // the shader code proper gets optimized out
      ShaderBuilderTester.expectVertexLinesEqual(shaderBuilder, []);
      ShaderBuilderTester.expectFragmentLinesEqual(shaderBuilder, []);
    });

    it("generates shader code from built-in attributes", function () {
      const customShader = new CustomShader({
        vertexShaderText: `
        void vertexMain(VertexInput vsInput, inout czm_modelVertexOutput vsOutput)
        {
            vec3 normalMC = vsInput.attributes.normalMC;
            vec2 texCoord = vsInput.attributes.texCoord_0;
            vsOutput.positionMC = vsInput.attributes.positionMC;
        }
      `,
        fragmentShaderText: `
        void fragmentMain(FragmentInput fsInput, inout czm_modelMaterial material)
        {
            vec3 positionMC = fsInput.attributes.positionMC;
            vec3 normalEC = fsInput.attributes.normalEC;
            vec2 texCoord = fsInput.attributes.texCoord_0;
        }
      `,
      });
      const renderResources = mockRenderResources(customShader);
      const shaderBuilder = renderResources.shaderBuilder;

      CustomShaderPipelineStage.process(renderResources, primitive);

      ShaderBuilderTester.expectHasVertexStruct(
        shaderBuilder,
        CustomShaderPipelineStage.STRUCT_ID_ATTRIBUTES_VS,
        CustomShaderPipelineStage.STRUCT_NAME_ATTRIBUTES,
        ["    vec3 positionMC;", "    vec3 normalMC;", "    vec2 texCoord_0;"]
      );
      ShaderBuilderTester.expectHasFragmentStruct(
        shaderBuilder,
        CustomShaderPipelineStage.STRUCT_ID_ATTRIBUTES_FS,
        CustomShaderPipelineStage.STRUCT_NAME_ATTRIBUTES,
        ["    vec3 positionMC;", "    vec3 normalEC;", "    vec2 texCoord_0;"]
      );

      ShaderBuilderTester.expectHasVertexStruct(
        shaderBuilder,
        CustomShaderPipelineStage.STRUCT_ID_VERTEX_INPUT,
        "VertexInput",
        [
          "    Attributes attributes;",
          "    FeatureIds featureIds;",
          "    Metadata metadata;",
          "    MetadataClass metadataClass;",
        ]
      );
      ShaderBuilderTester.expectHasFragmentStruct(
        shaderBuilder,
        CustomShaderPipelineStage.STRUCT_ID_FRAGMENT_INPUT,
        "FragmentInput",
        [
          "    Attributes attributes;",
          "    FeatureIds featureIds;",
          "    Metadata metadata;",
          "    MetadataClass metadataClass;",
        ]
      );

      ShaderBuilderTester.expectHasVertexFunctionUnordered(
        shaderBuilder,
        CustomShaderPipelineStage.FUNCTION_ID_INITIALIZE_INPUT_STRUCT_VS,
        CustomShaderPipelineStage.FUNCTION_SIGNATURE_INITIALIZE_INPUT_STRUCT_VS,
        [
          "    vsInput.attributes.positionMC = attributes.positionMC;",
          "    vsInput.attributes.normalMC = attributes.normalMC;",
          "    vsInput.attributes.texCoord_0 = attributes.texCoord_0;",
        ]
      );
      ShaderBuilderTester.expectHasFragmentFunctionUnordered(
        shaderBuilder,
        CustomShaderPipelineStage.FUNCTION_ID_INITIALIZE_INPUT_STRUCT_FS,
        CustomShaderPipelineStage.FUNCTION_SIGNATURE_INITIALIZE_INPUT_STRUCT_FS,
        [
          "    fsInput.attributes.positionMC = attributes.positionMC;",
          "    fsInput.attributes.normalEC = attributes.normalEC;",
          "    fsInput.attributes.texCoord_0 = attributes.texCoord_0;",
        ]
      );
    });
<<<<<<< HEAD
    const renderResources = mockRenderResources(customShader);
    const shaderBuilder = renderResources.shaderBuilder;

    CustomShaderPipelineStage.process(renderResources, primitive);

    ShaderBuilderTester.expectHasVertexStruct(
      shaderBuilder,
      CustomShaderPipelineStage.STRUCT_ID_ATTRIBUTES_VS,
      CustomShaderPipelineStage.STRUCT_NAME_ATTRIBUTES,
      ["    vec3 positionMC;", "    vec3 normalMC;", "    vec2 texCoord_0;"]
    );
    ShaderBuilderTester.expectHasFragmentStruct(
      shaderBuilder,
      CustomShaderPipelineStage.STRUCT_ID_ATTRIBUTES_FS,
      CustomShaderPipelineStage.STRUCT_NAME_ATTRIBUTES,
      ["    vec3 positionMC;", "    vec3 normalEC;", "    vec2 texCoord_0;"]
    );

    ShaderBuilderTester.expectHasVertexStruct(
      shaderBuilder,
      CustomShaderPipelineStage.STRUCT_ID_VERTEX_INPUT,
      "VertexInput",
      [
        "    Attributes attributes;",
        "    FeatureIds featureIds;",
        "    Metadata metadata;",
        "    MetadataClass metadataClass;",
        "    MetadataStatistics metadataStatistics;",
      ]
    );
    ShaderBuilderTester.expectHasFragmentStruct(
      shaderBuilder,
      CustomShaderPipelineStage.STRUCT_ID_FRAGMENT_INPUT,
      "FragmentInput",
      [
        "    Attributes attributes;",
        "    FeatureIds featureIds;",
        "    Metadata metadata;",
        "    MetadataClass metadataClass;",
        "    MetadataStatistics metadataStatistics;",
      ]
    );

    ShaderBuilderTester.expectHasVertexFunctionUnordered(
      shaderBuilder,
      CustomShaderPipelineStage.FUNCTION_ID_INITIALIZE_INPUT_STRUCT_VS,
      CustomShaderPipelineStage.FUNCTION_SIGNATURE_INITIALIZE_INPUT_STRUCT_VS,
      [
        "    vsInput.attributes.positionMC = attributes.positionMC;",
        "    vsInput.attributes.normalMC = attributes.normalMC;",
        "    vsInput.attributes.texCoord_0 = attributes.texCoord_0;",
      ]
    );
    ShaderBuilderTester.expectHasFragmentFunctionUnordered(
      shaderBuilder,
      CustomShaderPipelineStage.FUNCTION_ID_INITIALIZE_INPUT_STRUCT_FS,
      CustomShaderPipelineStage.FUNCTION_SIGNATURE_INITIALIZE_INPUT_STRUCT_FS,
      [
        "    fsInput.attributes.positionMC = attributes.positionMC;",
        "    fsInput.attributes.normalEC = attributes.normalEC;",
        "    fsInput.attributes.texCoord_0 = attributes.texCoord_0;",
      ]
    );
  });

  it("generates shader code for custom attributes", function () {
    const customShader = new CustomShader({
      vertexShaderText: `
=======

    it("generates shader code for custom attributes", function () {
      const customShader = new CustomShader({
        vertexShaderText: `
>>>>>>> 4f118031
        void vertexMain(VertexInput vsInput, inout czm_modelVertexOutput vsOutput)
        {
            float temperature = vsInput.attributes.temperature;
            vec3 positionMC = vsInput.attributes.positionMC;
        }
      `,
        fragmentShaderText: `
        void fragmentMain(FragmentInput fsInput, inout czm_modelMaterial material)
        {
            float temperature = fsInput.attributes.temperature;
            vec3 positionMC = fsInput.attributes.positionMC;
        }
      `,
      });
      const renderResources = mockRenderResources(customShader);
      const shaderBuilder = renderResources.shaderBuilder;

      CustomShaderPipelineStage.process(
        renderResources,
        primitiveWithCustomAttributes
      );

      ShaderBuilderTester.expectHasVertexStruct(
        shaderBuilder,
        CustomShaderPipelineStage.STRUCT_ID_ATTRIBUTES_VS,
        CustomShaderPipelineStage.STRUCT_NAME_ATTRIBUTES,
        ["    vec3 positionMC;", "    float temperature;"]
      );
      ShaderBuilderTester.expectHasFragmentStruct(
        shaderBuilder,
        CustomShaderPipelineStage.STRUCT_ID_ATTRIBUTES_FS,
        CustomShaderPipelineStage.STRUCT_NAME_ATTRIBUTES,
        ["    vec3 positionMC;", "    float temperature;"]
      );

      ShaderBuilderTester.expectHasVertexStruct(
        shaderBuilder,
        CustomShaderPipelineStage.STRUCT_ID_VERTEX_INPUT,
        "VertexInput",
        [
          "    Attributes attributes;",
          "    FeatureIds featureIds;",
          "    Metadata metadata;",
          "    MetadataClass metadataClass;",
        ]
      );
      ShaderBuilderTester.expectHasFragmentStruct(
        shaderBuilder,
        CustomShaderPipelineStage.STRUCT_ID_FRAGMENT_INPUT,
        "FragmentInput",
        [
          "    Attributes attributes;",
          "    FeatureIds featureIds;",
          "    Metadata metadata;",
          "    MetadataClass metadataClass;",
        ]
      );

      ShaderBuilderTester.expectHasVertexFunctionUnordered(
        shaderBuilder,
        CustomShaderPipelineStage.FUNCTION_ID_INITIALIZE_INPUT_STRUCT_VS,
        CustomShaderPipelineStage.FUNCTION_SIGNATURE_INITIALIZE_INPUT_STRUCT_VS,
        [
          "    vsInput.attributes.positionMC = attributes.positionMC;",
          "    vsInput.attributes.temperature = attributes.temperature;",
        ]
      );
      ShaderBuilderTester.expectHasFragmentFunctionUnordered(
        shaderBuilder,
        CustomShaderPipelineStage.FUNCTION_ID_INITIALIZE_INPUT_STRUCT_FS,
        CustomShaderPipelineStage.FUNCTION_SIGNATURE_INITIALIZE_INPUT_STRUCT_FS,
        [
          "    fsInput.attributes.positionMC = attributes.positionMC;",
          "    fsInput.attributes.temperature = attributes.temperature;",
        ]
      );
    });
<<<<<<< HEAD
    const renderResources = mockRenderResources(customShader);
    const shaderBuilder = renderResources.shaderBuilder;

    CustomShaderPipelineStage.process(
      renderResources,
      primitiveWithCustomAttributes
    );

    ShaderBuilderTester.expectHasVertexStruct(
      shaderBuilder,
      CustomShaderPipelineStage.STRUCT_ID_ATTRIBUTES_VS,
      CustomShaderPipelineStage.STRUCT_NAME_ATTRIBUTES,
      ["    vec3 positionMC;", "    float temperature;"]
    );
    ShaderBuilderTester.expectHasFragmentStruct(
      shaderBuilder,
      CustomShaderPipelineStage.STRUCT_ID_ATTRIBUTES_FS,
      CustomShaderPipelineStage.STRUCT_NAME_ATTRIBUTES,
      ["    vec3 positionMC;", "    float temperature;"]
    );

    ShaderBuilderTester.expectHasVertexStruct(
      shaderBuilder,
      CustomShaderPipelineStage.STRUCT_ID_VERTEX_INPUT,
      "VertexInput",
      [
        "    Attributes attributes;",
        "    FeatureIds featureIds;",
        "    Metadata metadata;",
        "    MetadataClass metadataClass;",
        "    MetadataStatistics metadataStatistics;",
      ]
    );
    ShaderBuilderTester.expectHasFragmentStruct(
      shaderBuilder,
      CustomShaderPipelineStage.STRUCT_ID_FRAGMENT_INPUT,
      "FragmentInput",
      [
        "    Attributes attributes;",
        "    FeatureIds featureIds;",
        "    Metadata metadata;",
        "    MetadataClass metadataClass;",
        "    MetadataStatistics metadataStatistics;",
      ]
    );

    ShaderBuilderTester.expectHasVertexFunctionUnordered(
      shaderBuilder,
      CustomShaderPipelineStage.FUNCTION_ID_INITIALIZE_INPUT_STRUCT_VS,
      CustomShaderPipelineStage.FUNCTION_SIGNATURE_INITIALIZE_INPUT_STRUCT_VS,
      [
        "    vsInput.attributes.positionMC = attributes.positionMC;",
        "    vsInput.attributes.temperature = attributes.temperature;",
      ]
    );
    ShaderBuilderTester.expectHasFragmentFunctionUnordered(
      shaderBuilder,
      CustomShaderPipelineStage.FUNCTION_ID_INITIALIZE_INPUT_STRUCT_FS,
      CustomShaderPipelineStage.FUNCTION_SIGNATURE_INITIALIZE_INPUT_STRUCT_FS,
      [
        "    fsInput.attributes.positionMC = attributes.positionMC;",
        "    fsInput.attributes.temperature = attributes.temperature;",
      ]
    );
  });

  it("treats COLOR attributes as vec4", function () {
    const customShader = new CustomShader({
      varyings: {
        v_color: VaryingType.FLOAT,
        v_computedMatrix: VaryingType.MAT3,
      },
      vertexShaderText: `
=======

    it("treats COLOR attributes as vec4", function () {
      const customShader = new CustomShader({
        varyings: {
          v_color: VaryingType.FLOAT,
          v_computedMatrix: VaryingType.MAT3,
        },
        vertexShaderText: `
>>>>>>> 4f118031
        void vertexMain(VertexInput vsInput, inout czm_modelVertexOutput vsOutput)
        {
          vec4 color += vsInput.attributes.color_0 + vsInput.attributes.color_1;
        }
      `,
        fragmentShaderText: `
        void fragmentMain(FragmentInput fsInput, inout czm_modelMaterial material)
        {
          vec4 color += fsInput.attributes.color_0 + fsInput.attributes.color_1;
        }
      `,
      });

      const renderResources = mockRenderResources(customShader);
      const shaderBuilder = renderResources.shaderBuilder;

      CustomShaderPipelineStage.process(
        renderResources,
        primitiveWithColorAttributes
      );

      ShaderBuilderTester.expectHasVertexStruct(
        shaderBuilder,
        CustomShaderPipelineStage.STRUCT_ID_ATTRIBUTES_VS,
        CustomShaderPipelineStage.STRUCT_NAME_ATTRIBUTES,
        ["    vec4 color_0;", "    vec4 color_1;"]
      );
      ShaderBuilderTester.expectHasFragmentStruct(
        shaderBuilder,
        CustomShaderPipelineStage.STRUCT_ID_ATTRIBUTES_FS,
        CustomShaderPipelineStage.STRUCT_NAME_ATTRIBUTES,
        ["    vec4 color_0;", "    vec4 color_1;"]
      );

      ShaderBuilderTester.expectHasVertexStruct(
        shaderBuilder,
        CustomShaderPipelineStage.STRUCT_ID_VERTEX_INPUT,
        "VertexInput",
        [
          "    Attributes attributes;",
          "    FeatureIds featureIds;",
          "    Metadata metadata;",
          "    MetadataClass metadataClass;",
        ]
      );
      ShaderBuilderTester.expectHasFragmentStruct(
        shaderBuilder,
        CustomShaderPipelineStage.STRUCT_ID_FRAGMENT_INPUT,
        "FragmentInput",
        [
          "    Attributes attributes;",
          "    FeatureIds featureIds;",
          "    Metadata metadata;",
          "    MetadataClass metadataClass;",
        ]
      );

      ShaderBuilderTester.expectHasVertexFunctionUnordered(
        shaderBuilder,
        CustomShaderPipelineStage.FUNCTION_ID_INITIALIZE_INPUT_STRUCT_VS,
        CustomShaderPipelineStage.FUNCTION_SIGNATURE_INITIALIZE_INPUT_STRUCT_VS,
        [
          "    vsInput.attributes.color_0 = attributes.color_0;",
          "    vsInput.attributes.color_1 = attributes.color_1;",
        ]
      );
      ShaderBuilderTester.expectHasFragmentFunctionUnordered(
        shaderBuilder,
        CustomShaderPipelineStage.FUNCTION_ID_INITIALIZE_INPUT_STRUCT_FS,
        CustomShaderPipelineStage.FUNCTION_SIGNATURE_INITIALIZE_INPUT_STRUCT_FS,
        [
          "    fsInput.attributes.color_0 = attributes.color_0;",
          "    fsInput.attributes.color_1 = attributes.color_1;",
        ]
      );
    });

<<<<<<< HEAD
    const renderResources = mockRenderResources(customShader);
    const shaderBuilder = renderResources.shaderBuilder;

    CustomShaderPipelineStage.process(
      renderResources,
      primitiveWithColorAttributes
    );

    ShaderBuilderTester.expectHasVertexStruct(
      shaderBuilder,
      CustomShaderPipelineStage.STRUCT_ID_ATTRIBUTES_VS,
      CustomShaderPipelineStage.STRUCT_NAME_ATTRIBUTES,
      ["    vec4 color_0;", "    vec4 color_1;"]
    );
    ShaderBuilderTester.expectHasFragmentStruct(
      shaderBuilder,
      CustomShaderPipelineStage.STRUCT_ID_ATTRIBUTES_FS,
      CustomShaderPipelineStage.STRUCT_NAME_ATTRIBUTES,
      ["    vec4 color_0;", "    vec4 color_1;"]
    );

    ShaderBuilderTester.expectHasVertexStruct(
      shaderBuilder,
      CustomShaderPipelineStage.STRUCT_ID_VERTEX_INPUT,
      "VertexInput",
      [
        "    Attributes attributes;",
        "    FeatureIds featureIds;",
        "    Metadata metadata;",
        "    MetadataClass metadataClass;",
        "    MetadataStatistics metadataStatistics;",
      ]
    );
    ShaderBuilderTester.expectHasFragmentStruct(
      shaderBuilder,
      CustomShaderPipelineStage.STRUCT_ID_FRAGMENT_INPUT,
      "FragmentInput",
      [
        "    Attributes attributes;",
        "    FeatureIds featureIds;",
        "    Metadata metadata;",
        "    MetadataClass metadataClass;",
        "    MetadataStatistics metadataStatistics;",
      ]
    );

    ShaderBuilderTester.expectHasVertexFunctionUnordered(
      shaderBuilder,
      CustomShaderPipelineStage.FUNCTION_ID_INITIALIZE_INPUT_STRUCT_VS,
      CustomShaderPipelineStage.FUNCTION_SIGNATURE_INITIALIZE_INPUT_STRUCT_VS,
      [
        "    vsInput.attributes.color_0 = attributes.color_0;",
        "    vsInput.attributes.color_1 = attributes.color_1;",
      ]
    );
    ShaderBuilderTester.expectHasFragmentFunctionUnordered(
      shaderBuilder,
      CustomShaderPipelineStage.FUNCTION_ID_INITIALIZE_INPUT_STRUCT_FS,
      CustomShaderPipelineStage.FUNCTION_SIGNATURE_INITIALIZE_INPUT_STRUCT_FS,
      [
        "    fsInput.attributes.color_0 = attributes.color_0;",
        "    fsInput.attributes.color_1 = attributes.color_1;",
      ]
    );
  });

  it("only generates input lines for attributes that are used", function () {
    const customShader = new CustomShader({
      vertexShaderText: `
=======
    it("only generates input lines for attributes that are used", function () {
      const customShader = new CustomShader({
        vertexShaderText: `
>>>>>>> 4f118031
        void vertexMain(VertexInput vsInput, inout czm_modelVertexOutput vsOutput)
        {
            vsOutput.positionMC = 2.0 * vsInput.attributes.positionMC - 1.0;
        }
      `,
        fragmentShaderText: `
        void fragmentMain(FragmentInput fsInput, inout czm_modelMaterial material)
        {
            float temperature = fsInput.attributes.temperature;
            material.diffuse = vec3(temperature / 90.0, 0.0, 0.0);
        }
      `,
      });

      const renderResources = mockRenderResources(customShader);
      const shaderBuilder = renderResources.shaderBuilder;

      CustomShaderPipelineStage.process(
        renderResources,
        primitiveWithCustomAttributes
      );

      ShaderBuilderTester.expectHasVertexStruct(
        shaderBuilder,
        CustomShaderPipelineStage.STRUCT_ID_ATTRIBUTES_VS,
        CustomShaderPipelineStage.STRUCT_NAME_ATTRIBUTES,
        ["    vec3 positionMC;"]
      );
      ShaderBuilderTester.expectHasFragmentStruct(
        shaderBuilder,
        CustomShaderPipelineStage.STRUCT_ID_ATTRIBUTES_FS,
        CustomShaderPipelineStage.STRUCT_NAME_ATTRIBUTES,
        ["    float temperature;"]
      );

      ShaderBuilderTester.expectHasVertexStruct(
        shaderBuilder,
        CustomShaderPipelineStage.STRUCT_ID_VERTEX_INPUT,
        "VertexInput",
        [
          "    Attributes attributes;",
          "    FeatureIds featureIds;",
          "    Metadata metadata;",
          "    MetadataClass metadataClass;",
        ]
      );
      ShaderBuilderTester.expectHasFragmentStruct(
        shaderBuilder,
        CustomShaderPipelineStage.STRUCT_ID_FRAGMENT_INPUT,
        "FragmentInput",
        [
          "    Attributes attributes;",
          "    FeatureIds featureIds;",
          "    Metadata metadata;",
          "    MetadataClass metadataClass;",
        ]
      );

      ShaderBuilderTester.expectHasVertexFunctionUnordered(
        shaderBuilder,
        CustomShaderPipelineStage.FUNCTION_ID_INITIALIZE_INPUT_STRUCT_VS,
        CustomShaderPipelineStage.FUNCTION_SIGNATURE_INITIALIZE_INPUT_STRUCT_VS,
        ["    vsInput.attributes.positionMC = attributes.positionMC;"]
      );
      ShaderBuilderTester.expectHasFragmentFunctionUnordered(
        shaderBuilder,
        CustomShaderPipelineStage.FUNCTION_ID_INITIALIZE_INPUT_STRUCT_FS,
        CustomShaderPipelineStage.FUNCTION_SIGNATURE_INITIALIZE_INPUT_STRUCT_FS,
        ["    fsInput.attributes.temperature = attributes.temperature;"]
      );
    });

<<<<<<< HEAD
    const renderResources = mockRenderResources(customShader);
    const shaderBuilder = renderResources.shaderBuilder;

    CustomShaderPipelineStage.process(
      renderResources,
      primitiveWithCustomAttributes
    );

    ShaderBuilderTester.expectHasVertexStruct(
      shaderBuilder,
      CustomShaderPipelineStage.STRUCT_ID_ATTRIBUTES_VS,
      CustomShaderPipelineStage.STRUCT_NAME_ATTRIBUTES,
      ["    vec3 positionMC;"]
    );
    ShaderBuilderTester.expectHasFragmentStruct(
      shaderBuilder,
      CustomShaderPipelineStage.STRUCT_ID_ATTRIBUTES_FS,
      CustomShaderPipelineStage.STRUCT_NAME_ATTRIBUTES,
      ["    float temperature;"]
    );

    ShaderBuilderTester.expectHasVertexStruct(
      shaderBuilder,
      CustomShaderPipelineStage.STRUCT_ID_VERTEX_INPUT,
      "VertexInput",
      [
        "    Attributes attributes;",
        "    FeatureIds featureIds;",
        "    Metadata metadata;",
        "    MetadataClass metadataClass;",
        "    MetadataStatistics metadataStatistics;",
      ]
    );
    ShaderBuilderTester.expectHasFragmentStruct(
      shaderBuilder,
      CustomShaderPipelineStage.STRUCT_ID_FRAGMENT_INPUT,
      "FragmentInput",
      [
        "    Attributes attributes;",
        "    FeatureIds featureIds;",
        "    Metadata metadata;",
        "    MetadataClass metadataClass;",
        "    MetadataStatistics metadataStatistics;",
      ]
    );

    ShaderBuilderTester.expectHasVertexFunctionUnordered(
      shaderBuilder,
      CustomShaderPipelineStage.FUNCTION_ID_INITIALIZE_INPUT_STRUCT_VS,
      CustomShaderPipelineStage.FUNCTION_SIGNATURE_INITIALIZE_INPUT_STRUCT_VS,
      ["    vsInput.attributes.positionMC = attributes.positionMC;"]
    );
    ShaderBuilderTester.expectHasFragmentFunctionUnordered(
      shaderBuilder,
      CustomShaderPipelineStage.FUNCTION_ID_INITIALIZE_INPUT_STRUCT_FS,
      CustomShaderPipelineStage.FUNCTION_SIGNATURE_INITIALIZE_INPUT_STRUCT_FS,
      ["    fsInput.attributes.temperature = attributes.temperature;"]
    );
  });

  it("generates the shader lines in the correct order", function () {
    const renderResources = mockRenderResources(emptyShader);
    const shaderBuilder = renderResources.shaderBuilder;

    CustomShaderPipelineStage.process(renderResources, primitive);

    expect(shaderBuilder._vertexShaderParts.structIds).toEqual([
      CustomShaderPipelineStage.STRUCT_ID_ATTRIBUTES_VS,
      CustomShaderPipelineStage.STRUCT_ID_VERTEX_INPUT,
    ]);
    expect(shaderBuilder._fragmentShaderParts.structIds).toEqual([
      CustomShaderPipelineStage.STRUCT_ID_ATTRIBUTES_FS,
      CustomShaderPipelineStage.STRUCT_ID_FRAGMENT_INPUT,
    ]);

    ShaderBuilderTester.expectVertexLinesEqual(shaderBuilder, [
      "#line 0",
      emptyVertexShader,
      _shadersCustomShaderStageVS,
    ]);

    ShaderBuilderTester.expectFragmentLinesEqual(shaderBuilder, [
      "#line 0",
      emptyFragmentShader,
      _shadersCustomShaderStageFS,
    ]);
  });

  it("does not add positions in other coordinate systems if not needed", function () {
    const renderResources = mockRenderResources(emptyShader);
    const shaderBuilder = renderResources.shaderBuilder;

    CustomShaderPipelineStage.process(renderResources, primitive);

    ShaderBuilderTester.expectHasFragmentStruct(
      shaderBuilder,
      CustomShaderPipelineStage.STRUCT_ID_FRAGMENT_INPUT,
      "FragmentInput",
      [
        "    Attributes attributes;",
        "    FeatureIds featureIds;",
        "    Metadata metadata;",
        "    MetadataClass metadataClass;",
        "    MetadataStatistics metadataStatistics;",
      ]
    );
  });

  it("configures positions in other coordinate systems when present in the shader", function () {
    const customShader = new CustomShader({
      vertexShaderText: emptyVertexShader,
      fragmentShaderText: `
=======
    it("generates the shader lines in the correct order", function () {
      const renderResources = mockRenderResources(emptyShader);
      const shaderBuilder = renderResources.shaderBuilder;

      CustomShaderPipelineStage.process(renderResources, primitive);

      // Check that structs are defined in the correct order
      ShaderBuilderTester.expectHasVertexStructIds(shaderBuilder, [
        CustomShaderPipelineStage.STRUCT_ID_ATTRIBUTES_VS,
        CustomShaderPipelineStage.STRUCT_ID_VERTEX_INPUT,
      ]);
      ShaderBuilderTester.expectHasFragmentStructIds(shaderBuilder, [
        CustomShaderPipelineStage.STRUCT_ID_ATTRIBUTES_FS,
        CustomShaderPipelineStage.STRUCT_ID_FRAGMENT_INPUT,
      ]);

      ShaderBuilderTester.expectVertexLinesEqual(shaderBuilder, [
        "#line 0",
        emptyVertexShader,
        _shadersCustomShaderStageVS,
      ]);

      ShaderBuilderTester.expectFragmentLinesEqual(shaderBuilder, [
        "#line 0",
        emptyFragmentShader,
        _shadersCustomShaderStageFS,
      ]);
    });

    it("does not add positions in other coordinate systems if not needed", function () {
      const renderResources = mockRenderResources(emptyShader);
      const shaderBuilder = renderResources.shaderBuilder;

      CustomShaderPipelineStage.process(renderResources, primitive);

      ShaderBuilderTester.expectHasFragmentStruct(
        shaderBuilder,
        CustomShaderPipelineStage.STRUCT_ID_FRAGMENT_INPUT,
        "FragmentInput",
        [
          "    Attributes attributes;",
          "    FeatureIds featureIds;",
          "    Metadata metadata;",
          "    MetadataClass metadataClass;",
        ]
      );
    });

    it("configures positions in other coordinate systems when present in the shader", function () {
      const customShader = new CustomShader({
        vertexShaderText: emptyVertexShader,
        fragmentShaderText: `
>>>>>>> 4f118031
        void fragmentMain(FragmentInput fsInput, inout czm_modelMaterial material)
        {
            material.diffuse = fsInput.attributes.positionMC;
            material.specular = fsInput.attributes.positionWC;
            material.normal = fsInput.attributes.positionEC;
        }
      `,
      });
      const renderResources = mockRenderResources(customShader);
      const shaderBuilder = renderResources.shaderBuilder;

      CustomShaderPipelineStage.process(renderResources, primitive);

      ShaderBuilderTester.expectHasVertexDefines(shaderBuilder, [
        "COMPUTE_POSITION_WC_CUSTOM_SHADER",
        "HAS_CUSTOM_VERTEX_SHADER",
      ]);
      ShaderBuilderTester.expectHasFragmentDefines(shaderBuilder, [
        "COMPUTE_POSITION_WC_CUSTOM_SHADER",
        "HAS_CUSTOM_FRAGMENT_SHADER",
        "CUSTOM_SHADER_MODIFY_MATERIAL",
      ]);

      ShaderBuilderTester.expectHasVertexStruct(
        shaderBuilder,
        CustomShaderPipelineStage.STRUCT_ID_ATTRIBUTES_VS,
        CustomShaderPipelineStage.STRUCT_NAME_ATTRIBUTES,
        []
      );
      ShaderBuilderTester.expectHasFragmentStruct(
        shaderBuilder,
        CustomShaderPipelineStage.STRUCT_ID_ATTRIBUTES_FS,
        CustomShaderPipelineStage.STRUCT_NAME_ATTRIBUTES,
        ["    vec3 positionMC;", "    vec3 positionWC;", "    vec3 positionEC;"]
      );

      ShaderBuilderTester.expectHasVertexStruct(
        shaderBuilder,
        CustomShaderPipelineStage.STRUCT_ID_VERTEX_INPUT,
        "VertexInput",
        [
          "    Attributes attributes;",
          "    FeatureIds featureIds;",
          "    Metadata metadata;",
          "    MetadataClass metadataClass;",
        ]
      );
      ShaderBuilderTester.expectHasFragmentStruct(
        shaderBuilder,
        CustomShaderPipelineStage.STRUCT_ID_FRAGMENT_INPUT,
        "FragmentInput",
        [
          "    Attributes attributes;",
          "    FeatureIds featureIds;",
          "    Metadata metadata;",
          "    MetadataClass metadataClass;",
        ]
      );

      ShaderBuilderTester.expectHasVertexFunctionUnordered(
        shaderBuilder,
        CustomShaderPipelineStage.FUNCTION_ID_INITIALIZE_INPUT_STRUCT_VS,
        CustomShaderPipelineStage.FUNCTION_SIGNATURE_INITIALIZE_INPUT_STRUCT_VS,
        []
      );
      ShaderBuilderTester.expectHasFragmentFunctionUnordered(
        shaderBuilder,
        CustomShaderPipelineStage.FUNCTION_ID_INITIALIZE_INPUT_STRUCT_FS,
        CustomShaderPipelineStage.FUNCTION_SIGNATURE_INITIALIZE_INPUT_STRUCT_FS,
        [
          "    fsInput.attributes.positionMC = attributes.positionMC;",
          "    fsInput.attributes.positionWC = attributes.positionWC;",
          "    fsInput.attributes.positionEC = attributes.positionEC;",
        ]
      );
    });
<<<<<<< HEAD
    const renderResources = mockRenderResources(customShader);
    const shaderBuilder = renderResources.shaderBuilder;

    CustomShaderPipelineStage.process(renderResources, primitive);

    ShaderBuilderTester.expectHasVertexDefines(shaderBuilder, [
      "COMPUTE_POSITION_WC_CUSTOM_SHADER",
      "HAS_CUSTOM_VERTEX_SHADER",
    ]);
    ShaderBuilderTester.expectHasFragmentDefines(shaderBuilder, [
      "COMPUTE_POSITION_WC_CUSTOM_SHADER",
      "HAS_CUSTOM_FRAGMENT_SHADER",
      "CUSTOM_SHADER_MODIFY_MATERIAL",
    ]);

    ShaderBuilderTester.expectHasVertexStruct(
      shaderBuilder,
      CustomShaderPipelineStage.STRUCT_ID_ATTRIBUTES_VS,
      CustomShaderPipelineStage.STRUCT_NAME_ATTRIBUTES,
      []
    );
    ShaderBuilderTester.expectHasFragmentStruct(
      shaderBuilder,
      CustomShaderPipelineStage.STRUCT_ID_ATTRIBUTES_FS,
      CustomShaderPipelineStage.STRUCT_NAME_ATTRIBUTES,
      ["    vec3 positionMC;", "    vec3 positionWC;", "    vec3 positionEC;"]
    );

    ShaderBuilderTester.expectHasVertexStruct(
      shaderBuilder,
      CustomShaderPipelineStage.STRUCT_ID_VERTEX_INPUT,
      "VertexInput",
      [
        "    Attributes attributes;",
        "    FeatureIds featureIds;",
        "    Metadata metadata;",
        "    MetadataClass metadataClass;",
        "    MetadataStatistics metadataStatistics;",
      ]
    );
    ShaderBuilderTester.expectHasFragmentStruct(
      shaderBuilder,
      CustomShaderPipelineStage.STRUCT_ID_FRAGMENT_INPUT,
      "FragmentInput",
      [
        "    Attributes attributes;",
        "    FeatureIds featureIds;",
        "    Metadata metadata;",
        "    MetadataClass metadataClass;",
        "    MetadataStatistics metadataStatistics;",
      ]
    );

    ShaderBuilderTester.expectHasVertexFunctionUnordered(
      shaderBuilder,
      CustomShaderPipelineStage.FUNCTION_ID_INITIALIZE_INPUT_STRUCT_VS,
      CustomShaderPipelineStage.FUNCTION_SIGNATURE_INITIALIZE_INPUT_STRUCT_VS,
      []
    );
    ShaderBuilderTester.expectHasFragmentFunctionUnordered(
      shaderBuilder,
      CustomShaderPipelineStage.FUNCTION_ID_INITIALIZE_INPUT_STRUCT_FS,
      CustomShaderPipelineStage.FUNCTION_SIGNATURE_INITIALIZE_INPUT_STRUCT_FS,
      [
        "    fsInput.attributes.positionMC = attributes.positionMC;",
        "    fsInput.attributes.positionWC = attributes.positionWC;",
        "    fsInput.attributes.positionEC = attributes.positionEC;",
      ]
    );
  });

  it("infers default values for built-in attributes", function () {
    const customShader = new CustomShader({
      vertexShaderText: `
=======

    it("infers default values for built-in attributes", function () {
      const customShader = new CustomShader({
        vertexShaderText: `
>>>>>>> 4f118031
        void vertexMain(VertexInput vsInput, inout czm_modelVertexOutput vsOutput)
        {
            vec2 texCoords = vsInput.attributes.texCoord_1;
        }
      `,
        fragmentShaderText: `
        void fragmentMain(FragmentInput fsInput, inout czm_modelMaterial material)
        {
            material.diffuse = vec3(fsInput.attributes.tangentEC);
        }
      `,
      });
      const renderResources = mockRenderResources(customShader);
      const shaderBuilder = renderResources.shaderBuilder;

      CustomShaderPipelineStage.process(renderResources, primitive);

      ShaderBuilderTester.expectHasVertexStruct(
        shaderBuilder,
        CustomShaderPipelineStage.STRUCT_ID_ATTRIBUTES_VS,
        CustomShaderPipelineStage.STRUCT_NAME_ATTRIBUTES,
        ["    vec2 texCoord_1;"]
      );
      ShaderBuilderTester.expectHasFragmentStruct(
        shaderBuilder,
        CustomShaderPipelineStage.STRUCT_ID_ATTRIBUTES_FS,
        CustomShaderPipelineStage.STRUCT_NAME_ATTRIBUTES,
        ["    vec3 tangentEC;"]
      );

      ShaderBuilderTester.expectHasVertexStruct(
        shaderBuilder,
        CustomShaderPipelineStage.STRUCT_ID_VERTEX_INPUT,
        "VertexInput",
        [
          "    Attributes attributes;",
          "    FeatureIds featureIds;",
          "    Metadata metadata;",
          "    MetadataClass metadataClass;",
        ]
      );
      ShaderBuilderTester.expectHasFragmentStruct(
        shaderBuilder,
        CustomShaderPipelineStage.STRUCT_ID_FRAGMENT_INPUT,
        "FragmentInput",
        [
          "    Attributes attributes;",
          "    FeatureIds featureIds;",
          "    Metadata metadata;",
          "    MetadataClass metadataClass;",
        ]
      );

      ShaderBuilderTester.expectHasVertexFunctionUnordered(
        shaderBuilder,
        CustomShaderPipelineStage.FUNCTION_ID_INITIALIZE_INPUT_STRUCT_VS,
        CustomShaderPipelineStage.FUNCTION_SIGNATURE_INITIALIZE_INPUT_STRUCT_VS,
        ["    vsInput.attributes.texCoord_1 = vec2(0.0);"]
      );
      ShaderBuilderTester.expectHasFragmentFunctionUnordered(
        shaderBuilder,
        CustomShaderPipelineStage.FUNCTION_ID_INITIALIZE_INPUT_STRUCT_FS,
        CustomShaderPipelineStage.FUNCTION_SIGNATURE_INITIALIZE_INPUT_STRUCT_FS,
        ["    fsInput.attributes.tangentEC = vec3(1.0, 0.0, 0.0);"]
      );
    });
<<<<<<< HEAD
    const renderResources = mockRenderResources(customShader);
    const shaderBuilder = renderResources.shaderBuilder;

    CustomShaderPipelineStage.process(renderResources, primitive);

    ShaderBuilderTester.expectHasVertexStruct(
      shaderBuilder,
      CustomShaderPipelineStage.STRUCT_ID_ATTRIBUTES_VS,
      CustomShaderPipelineStage.STRUCT_NAME_ATTRIBUTES,
      ["    vec2 texCoord_1;"]
    );
    ShaderBuilderTester.expectHasFragmentStruct(
      shaderBuilder,
      CustomShaderPipelineStage.STRUCT_ID_ATTRIBUTES_FS,
      CustomShaderPipelineStage.STRUCT_NAME_ATTRIBUTES,
      ["    vec3 tangentEC;"]
    );

    ShaderBuilderTester.expectHasVertexStruct(
      shaderBuilder,
      CustomShaderPipelineStage.STRUCT_ID_VERTEX_INPUT,
      "VertexInput",
      [
        "    Attributes attributes;",
        "    FeatureIds featureIds;",
        "    Metadata metadata;",
        "    MetadataClass metadataClass;",
        "    MetadataStatistics metadataStatistics;",
      ]
    );
    ShaderBuilderTester.expectHasFragmentStruct(
      shaderBuilder,
      CustomShaderPipelineStage.STRUCT_ID_FRAGMENT_INPUT,
      "FragmentInput",
      [
        "    Attributes attributes;",
        "    FeatureIds featureIds;",
        "    Metadata metadata;",
        "    MetadataClass metadataClass;",
        "    MetadataStatistics metadataStatistics;",
      ]
    );

    ShaderBuilderTester.expectHasVertexFunctionUnordered(
      shaderBuilder,
      CustomShaderPipelineStage.FUNCTION_ID_INITIALIZE_INPUT_STRUCT_VS,
      CustomShaderPipelineStage.FUNCTION_SIGNATURE_INITIALIZE_INPUT_STRUCT_VS,
      ["    vsInput.attributes.texCoord_1 = vec2(0.0);"]
    );
    ShaderBuilderTester.expectHasFragmentFunctionUnordered(
      shaderBuilder,
      CustomShaderPipelineStage.FUNCTION_ID_INITIALIZE_INPUT_STRUCT_FS,
      CustomShaderPipelineStage.FUNCTION_SIGNATURE_INITIALIZE_INPUT_STRUCT_FS,
      ["    fsInput.attributes.tangentEC = vec3(1.0, 0.0, 0.0);"]
    );
  });

  it("handles incompatible primitives gracefully", function () {
    const customShader = new CustomShader({
      vertexShaderText: `
=======

    it("handles incompatible primitives gracefully", function () {
      const customShader = new CustomShader({
        vertexShaderText: `
>>>>>>> 4f118031
        void vertexMain(VertexInput vsInput, inout czm_modelVertexOutput vsOutput)
        {
            vec3 texCoords = vsInput.attributes.notAnAttribute;
        }
      `,
        fragmentShaderText: `
        void fragmentMain(FragmentInput fsInput, inout czm_modelMaterial material)
        {
            material.diffuse *= fsInput.attributes.alsoNotAnAttribute;
        }
      `,
      });
      const renderResources = mockRenderResources(customShader);
      const shaderBuilder = renderResources.shaderBuilder;

      spyOn(CustomShaderPipelineStage, "_oneTimeWarning");

      CustomShaderPipelineStage.process(renderResources, primitive);

      // once for the vertex shader, once for the fragment shader
      expect(CustomShaderPipelineStage._oneTimeWarning.calls.count()).toBe(2);

      ShaderBuilderTester.expectHasVertexDefines(shaderBuilder, []);
      ShaderBuilderTester.expectHasFragmentDefines(shaderBuilder, []);
    });

    it("disables vertex shader if vertexShaderText is not provided", function () {
      const customShader = new CustomShader({
        fragmentShaderText: emptyFragmentShader,
      });
      const renderResources = mockRenderResources(customShader);
      const shaderBuilder = renderResources.shaderBuilder;

      CustomShaderPipelineStage.process(renderResources, primitive);

      ShaderBuilderTester.expectHasVertexDefines(shaderBuilder, []);
      ShaderBuilderTester.expectHasFragmentDefines(shaderBuilder, [
        "HAS_CUSTOM_FRAGMENT_SHADER",
        "CUSTOM_SHADER_MODIFY_MATERIAL",
      ]);

      ShaderBuilderTester.expectVertexLinesEqual(shaderBuilder, []);
      ShaderBuilderTester.expectFragmentLinesContains(
        shaderBuilder,
        emptyFragmentShader
      );
    });

    it("disables fragment shader if fragmentShaderText is not provided", function () {
      const customShader = new CustomShader({
        vertexShaderText: emptyVertexShader,
      });
      const renderResources = mockRenderResources(customShader);
      const shaderBuilder = renderResources.shaderBuilder;

      CustomShaderPipelineStage.process(renderResources, primitive);

      ShaderBuilderTester.expectHasVertexDefines(shaderBuilder, [
        "HAS_CUSTOM_VERTEX_SHADER",
      ]);
      ShaderBuilderTester.expectHasFragmentDefines(shaderBuilder, []);

      ShaderBuilderTester.expectVertexLinesContains(
        shaderBuilder,
        emptyVertexShader
      );
      ShaderBuilderTester.expectFragmentLinesEqual(shaderBuilder, []);
    });

    it("disables custom shader if neither fragmentShaderText nor vertexShaderText are provided", function () {
      const renderResources = mockRenderResources(new CustomShader());
      const shaderBuilder = renderResources.shaderBuilder;

      CustomShaderPipelineStage.process(renderResources, primitive);

      // Essentially the shader stage is skipped, so nothing should be updated
      expect(shaderBuilder).toEqual(new ShaderBuilder());
      expect(renderResources.uniformMap).toEqual({});
      expect(renderResources.lightingOptions).toEqual(
        new ModelLightingOptions()
      );
    });

    it("handles fragment-only custom shader that computes positionWC", function () {
      const customShader = new CustomShader({
        fragmentShaderText: `
        void fragmentMain(FragmentInput fsInput, inout czm_modelMaterial material)
        {
            material.diffuse = fsInput.attributes.positionWC;
        }
      `,
      });
      const renderResources = mockRenderResources(customShader);
      const shaderBuilder = renderResources.shaderBuilder;

      CustomShaderPipelineStage.process(renderResources, primitive);

      ShaderBuilderTester.expectHasVertexDefines(shaderBuilder, [
        "COMPUTE_POSITION_WC_CUSTOM_SHADER",
      ]);
      ShaderBuilderTester.expectHasFragmentDefines(shaderBuilder, [
        "COMPUTE_POSITION_WC_CUSTOM_SHADER",
        "HAS_CUSTOM_FRAGMENT_SHADER",
        "CUSTOM_SHADER_MODIFY_MATERIAL",
      ]);

      ShaderBuilderTester.expectHasVertexStructIds(shaderBuilder, []);
      ShaderBuilderTester.expectHasFragmentStruct(
        shaderBuilder,
        CustomShaderPipelineStage.STRUCT_ID_ATTRIBUTES_FS,
        CustomShaderPipelineStage.STRUCT_NAME_ATTRIBUTES,
        ["    vec3 positionWC;"]
      );

      ShaderBuilderTester.expectHasFragmentStruct(
        shaderBuilder,
        CustomShaderPipelineStage.STRUCT_ID_FRAGMENT_INPUT,
        "FragmentInput",
        [
          "    Attributes attributes;",
          "    FeatureIds featureIds;",
          "    Metadata metadata;",
          "    MetadataClass metadataClass;",
        ]
      );

      ShaderBuilderTester.expectHasVertexFunctionIds(shaderBuilder, []);
      ShaderBuilderTester.expectHasFragmentFunctionUnordered(
        shaderBuilder,
        CustomShaderPipelineStage.FUNCTION_ID_INITIALIZE_INPUT_STRUCT_FS,
        CustomShaderPipelineStage.FUNCTION_SIGNATURE_INITIALIZE_INPUT_STRUCT_FS,
        ["    fsInput.attributes.positionWC = attributes.positionWC;"]
      );
    });
<<<<<<< HEAD
    const renderResources = mockRenderResources(customShader);
    const shaderBuilder = renderResources.shaderBuilder;

    CustomShaderPipelineStage.process(renderResources, primitive);

    ShaderBuilderTester.expectHasVertexDefines(shaderBuilder, [
      "COMPUTE_POSITION_WC_CUSTOM_SHADER",
    ]);
    ShaderBuilderTester.expectHasFragmentDefines(shaderBuilder, [
      "COMPUTE_POSITION_WC_CUSTOM_SHADER",
      "HAS_CUSTOM_FRAGMENT_SHADER",
      "CUSTOM_SHADER_MODIFY_MATERIAL",
    ]);

    expect(shaderBuilder._vertexShaderParts.structIds).toEqual([]);
    ShaderBuilderTester.expectHasFragmentStruct(
      shaderBuilder,
      CustomShaderPipelineStage.STRUCT_ID_ATTRIBUTES_FS,
      CustomShaderPipelineStage.STRUCT_NAME_ATTRIBUTES,
      ["    vec3 positionWC;"]
    );

    ShaderBuilderTester.expectHasFragmentStruct(
      shaderBuilder,
      CustomShaderPipelineStage.STRUCT_ID_FRAGMENT_INPUT,
      "FragmentInput",
      [
        "    Attributes attributes;",
        "    FeatureIds featureIds;",
        "    Metadata metadata;",
        "    MetadataClass metadataClass;",
        "    MetadataStatistics metadataStatistics;",
      ]
    );

    expect(shaderBuilder._vertexShaderParts.functionIds).toEqual([]);
    ShaderBuilderTester.expectHasFragmentFunctionUnordered(
      shaderBuilder,
      CustomShaderPipelineStage.FUNCTION_ID_INITIALIZE_INPUT_STRUCT_FS,
      CustomShaderPipelineStage.FUNCTION_SIGNATURE_INITIALIZE_INPUT_STRUCT_FS,
      ["    fsInput.attributes.positionWC = attributes.positionWC;"]
    );
  });
});
=======
  },
  "WebGL"
);
>>>>>>> 4f118031
<|MERGE_RESOLUTION|>--- conflicted
+++ resolved
@@ -15,241 +15,239 @@
 } from "../../../Source/Cesium.js";
 import ShaderBuilderTester from "../../ShaderBuilderTester.js";
 
-describe(
-  "Scene/Model/CustomShaderPipelineStage",
-  function () {
-    const primitive = {
-      attributes: [
-        {
-          semantic: "POSITION",
-          type: AttributeType.VEC3,
-        },
-        {
-          semantic: "NORMAL",
-          type: AttributeType.VEC3,
-        },
-        {
-          semantic: "TEXCOORD",
-          setIndex: 0,
-          type: AttributeType.VEC2,
-        },
-      ],
+describe("Scene/Model/CustomShaderPipelineStage", function () {
+  const primitive = {
+    attributes: [
+      {
+        semantic: "POSITION",
+        type: AttributeType.VEC3,
+      },
+      {
+        semantic: "NORMAL",
+        type: AttributeType.VEC3,
+      },
+      {
+        semantic: "TEXCOORD",
+        setIndex: 0,
+        type: AttributeType.VEC2,
+      },
+    ],
+  };
+
+  const primitiveWithCustomAttributes = {
+    attributes: [
+      {
+        semantic: "POSITION",
+        type: AttributeType.VEC3,
+      },
+      {
+        name: "_TEMPERATURE",
+        type: AttributeType.SCALAR,
+      },
+    ],
+  };
+
+  const primitiveWithColorAttributes = {
+    attributes: [
+      {
+        semantic: "POSITION",
+        type: AttributeType.VEC3,
+      },
+      {
+        semantic: "COLOR",
+        setIndex: 0,
+        type: AttributeType.VEC3,
+      },
+      {
+        semantic: "COLOR",
+        setIndex: 1,
+        type: AttributeType.VEC4,
+      },
+    ],
+  };
+
+  const emptyVertexShader =
+    "void vertexMain(VertexInput vsInput, inout czm_modelVertexOutput vsOutput) {}";
+  const emptyFragmentShader =
+    "void fragmentMain(FragmentInput fsInput, inout czm_modelMaterial material) {}";
+  const emptyShader = new CustomShader({
+    vertexShaderText: emptyVertexShader,
+    fragmentShaderText: emptyFragmentShader,
+  });
+
+  function mockRenderResources(customShader) {
+    return {
+      shaderBuilder: new ShaderBuilder(),
+      uniformMap: {},
+      model: {
+        customShader: customShader,
+      },
+      lightingOptions: new ModelLightingOptions(),
+      alphaOptions: new ModelAlphaOptions(),
     };
-
-    const primitiveWithCustomAttributes = {
-      attributes: [
-        {
-          semantic: "POSITION",
-          type: AttributeType.VEC3,
-        },
-        {
-          name: "_TEMPERATURE",
-          type: AttributeType.SCALAR,
-        },
-      ],
+  }
+
+  it("sets defines in the shader", function () {
+    const renderResources = mockRenderResources(emptyShader);
+    const shaderBuilder = renderResources.shaderBuilder;
+
+    CustomShaderPipelineStage.process(renderResources, primitive);
+
+    ShaderBuilderTester.expectHasVertexDefines(shaderBuilder, [
+      "HAS_CUSTOM_VERTEX_SHADER",
+    ]);
+    ShaderBuilderTester.expectHasFragmentDefines(shaderBuilder, [
+      "HAS_CUSTOM_FRAGMENT_SHADER",
+      "CUSTOM_SHADER_MODIFY_MATERIAL",
+    ]);
+  });
+
+  it("adds uniforms from the custom shader", function () {
+    const uniforms = {
+      u_time: {
+        type: UniformType.FLOAT,
+      },
+      u_enableAnimation: {
+        type: UniformType.BOOL,
+      },
     };
-
-    const primitiveWithColorAttributes = {
-      attributes: [
-        {
-          semantic: "POSITION",
-          type: AttributeType.VEC3,
-        },
-        {
-          semantic: "COLOR",
-          setIndex: 0,
-          type: AttributeType.VEC3,
-        },
-        {
-          semantic: "COLOR",
-          setIndex: 1,
-          type: AttributeType.VEC4,
-        },
-      ],
-    };
-
-    const emptyVertexShader =
-      "void vertexMain(VertexInput vsInput, inout czm_modelVertexOutput vsOutput) {}";
-    const emptyFragmentShader =
-      "void fragmentMain(FragmentInput fsInput, inout czm_modelMaterial material) {}";
-    const emptyShader = new CustomShader({
+    const customShader = new CustomShader({
+      uniforms: uniforms,
       vertexShaderText: emptyVertexShader,
       fragmentShaderText: emptyFragmentShader,
     });
 
-    function mockRenderResources(customShader) {
-      return {
-        shaderBuilder: new ShaderBuilder(),
-        uniformMap: {},
-        model: {
-          customShader: customShader,
-        },
-        lightingOptions: new ModelLightingOptions(),
-        alphaOptions: new ModelAlphaOptions(),
-      };
-    }
-
-    it("sets defines in the shader", function () {
-      const renderResources = mockRenderResources(emptyShader);
-      const shaderBuilder = renderResources.shaderBuilder;
-
-      CustomShaderPipelineStage.process(renderResources, primitive);
-
-      ShaderBuilderTester.expectHasVertexDefines(shaderBuilder, [
-        "HAS_CUSTOM_VERTEX_SHADER",
-      ]);
-      ShaderBuilderTester.expectHasFragmentDefines(shaderBuilder, [
-        "HAS_CUSTOM_FRAGMENT_SHADER",
-        "CUSTOM_SHADER_MODIFY_MATERIAL",
-      ]);
-    });
-
-    it("adds uniforms from the custom shader", function () {
-      const uniforms = {
-        u_time: {
-          type: UniformType.FLOAT,
-        },
-        u_enableAnimation: {
-          type: UniformType.BOOL,
-        },
-      };
-      const customShader = new CustomShader({
-        uniforms: uniforms,
-        vertexShaderText: emptyVertexShader,
-        fragmentShaderText: emptyFragmentShader,
-      });
-
-      const renderResources = mockRenderResources(customShader);
-      const shaderBuilder = renderResources.shaderBuilder;
-
-      CustomShaderPipelineStage.process(renderResources, primitive);
-
-      ShaderBuilderTester.expectHasVertexUniforms(shaderBuilder, [
-        "uniform bool u_enableAnimation;",
-        "uniform float u_time;",
-      ]);
-
-      ShaderBuilderTester.expectHasFragmentUniforms(shaderBuilder, [
-        "uniform bool u_enableAnimation;",
-        "uniform float u_time;",
-      ]);
-
-      expect(renderResources.uniformMap).toEqual(customShader.uniformMap);
-    });
-
-    it("adds varying declarations from the custom shader", function () {
-      const varyings = {
-        v_distanceFromCenter: VaryingType.FLOAT,
-        v_computedMatrix: VaryingType.MAT3,
-      };
-      const customShader = new CustomShader({
-        vertexShaderText: emptyVertexShader,
-        fragmentShaderText: emptyFragmentShader,
-        varyings: varyings,
-      });
-
-      const renderResources = mockRenderResources(customShader);
-      const shaderBuilder = renderResources.shaderBuilder;
-
-      CustomShaderPipelineStage.process(renderResources, primitive);
-
-      ShaderBuilderTester.expectHasVaryings(shaderBuilder, [
-        "varying float v_distanceFromCenter;",
-        "varying mat2 v_computedMatrix;",
-      ]);
-    });
-
-    it("overrides the lighting model if specified in the custom shader", function () {
-      const customShader = new CustomShader({
-        vertexShaderText: emptyVertexShader,
-        fragmentShaderText: emptyFragmentShader,
-        lightingModel: LightingModel.PBR,
-      });
-      const renderResources = mockRenderResources(customShader);
-
-      CustomShaderPipelineStage.process(renderResources, primitive);
-
-      expect(renderResources.lightingOptions.lightingModel).toBe(
-        LightingModel.PBR
-      );
-    });
-
-    it("sets alpha options", function () {
-      const customShader = new CustomShader({
-        vertexShaderText: emptyVertexShader,
-        fragmentShaderText: emptyFragmentShader,
-      });
-      const renderResources = mockRenderResources(customShader);
-
-      CustomShaderPipelineStage.process(renderResources, primitive);
-
-      expect(renderResources.alphaOptions.pass).not.toBeDefined();
-    });
-
-    it("does not modify pass if translucencyMode = INHERIT", function () {
-      const customShader = new CustomShader({
-        vertexShaderText: emptyVertexShader,
-        fragmentShaderText: emptyFragmentShader,
-        translucencyMode: CustomShaderTranslucencyMode.INHERIT,
-      });
-      const renderResources = mockRenderResources(customShader);
-      renderResources.alphaOptions.pass = Pass.CESIUM_3D_TILE;
-
-      CustomShaderPipelineStage.process(renderResources, primitive);
-
-      expect(renderResources.alphaOptions.pass).toBe(Pass.CESIUM_3D_TILE);
-    });
-
-    it("sets pass for translucent custom shader", function () {
-      const customShader = new CustomShader({
-        vertexShaderText: emptyVertexShader,
-        fragmentShaderText: emptyFragmentShader,
-        translucencyMode: CustomShaderTranslucencyMode.TRANSLUCENT,
-      });
-      const renderResources = mockRenderResources(customShader);
-
-      CustomShaderPipelineStage.process(renderResources, primitive);
-
-      expect(renderResources.alphaOptions.pass).toBe(Pass.TRANSLUCENT);
-    });
-
-    it("sets pass to undefined for opaque custom shader", function () {
-      const customShader = new CustomShader({
-        vertexShaderText: emptyVertexShader,
-        fragmentShaderText: emptyFragmentShader,
-        translucencyMode: CustomShaderTranslucencyMode.opaque,
-      });
-      const renderResources = mockRenderResources(customShader);
-
-      CustomShaderPipelineStage.process(renderResources, primitive);
-
-      // This is set undefined here, and AlphaPipelineStage handles choosing the correct opaque pass
-      expect(renderResources.alphaOptions.pass).not.toBeDefined();
-    });
-
-    it("unlit and translucency work even if no shader code is present", function () {
-      const customShader = new CustomShader({
-        lightingModel: LightingModel.PBR,
-        translucencyMode: CustomShaderTranslucencyMode.TRANSLUCENT,
-      });
-      const renderResources = mockRenderResources(customShader);
-      const shaderBuilder = renderResources.shaderBuilder;
-
-      CustomShaderPipelineStage.process(renderResources, primitive);
-
-      expect(renderResources.alphaOptions.pass).toBe(Pass.TRANSLUCENT);
-      expect(renderResources.lightingOptions.lightingModel).toBe(
-        LightingModel.PBR
-      );
-
-      // the shader code proper gets optimized out
-      ShaderBuilderTester.expectVertexLinesEqual(shaderBuilder, []);
-      ShaderBuilderTester.expectFragmentLinesEqual(shaderBuilder, []);
-    });
-
-    it("generates shader code from built-in attributes", function () {
-      const customShader = new CustomShader({
-        vertexShaderText: `
+    const renderResources = mockRenderResources(customShader);
+    const shaderBuilder = renderResources.shaderBuilder;
+
+    CustomShaderPipelineStage.process(renderResources, primitive);
+
+    ShaderBuilderTester.expectHasVertexUniforms(shaderBuilder, [
+      "uniform bool u_enableAnimation;",
+      "uniform float u_time;",
+    ]);
+
+    ShaderBuilderTester.expectHasFragmentUniforms(shaderBuilder, [
+      "uniform bool u_enableAnimation;",
+      "uniform float u_time;",
+    ]);
+
+    expect(renderResources.uniformMap).toEqual(customShader.uniformMap);
+  });
+
+  it("adds varying declarations from the custom shader", function () {
+    const varyings = {
+      v_distanceFromCenter: VaryingType.FLOAT,
+      v_computedMatrix: VaryingType.MAT3,
+    };
+    const customShader = new CustomShader({
+      vertexShaderText: emptyVertexShader,
+      fragmentShaderText: emptyFragmentShader,
+      varyings: varyings,
+    });
+
+    const renderResources = mockRenderResources(customShader);
+    const shaderBuilder = renderResources.shaderBuilder;
+
+    CustomShaderPipelineStage.process(renderResources, primitive);
+
+    ShaderBuilderTester.expectHasVaryings(shaderBuilder, [
+      "varying float v_distanceFromCenter;",
+      "varying mat2 v_computedMatrix;",
+    ]);
+  });
+
+  it("overrides the lighting model if specified in the custom shader", function () {
+    const customShader = new CustomShader({
+      vertexShaderText: emptyVertexShader,
+      fragmentShaderText: emptyFragmentShader,
+      lightingModel: LightingModel.PBR,
+    });
+    const renderResources = mockRenderResources(customShader);
+
+    CustomShaderPipelineStage.process(renderResources, primitive);
+
+    expect(renderResources.lightingOptions.lightingModel).toBe(
+      LightingModel.PBR
+    );
+  });
+
+  it("sets alpha options", function () {
+    const customShader = new CustomShader({
+      vertexShaderText: emptyVertexShader,
+      fragmentShaderText: emptyFragmentShader,
+    });
+    const renderResources = mockRenderResources(customShader);
+
+    CustomShaderPipelineStage.process(renderResources, primitive);
+
+    expect(renderResources.alphaOptions.pass).not.toBeDefined();
+  });
+
+  it("does not modify pass if translucencyMode = INHERIT", function () {
+    const customShader = new CustomShader({
+      vertexShaderText: emptyVertexShader,
+      fragmentShaderText: emptyFragmentShader,
+      translucencyMode: CustomShaderTranslucencyMode.INHERIT,
+    });
+    const renderResources = mockRenderResources(customShader);
+    renderResources.alphaOptions.pass = Pass.CESIUM_3D_TILE;
+
+    CustomShaderPipelineStage.process(renderResources, primitive);
+
+    expect(renderResources.alphaOptions.pass).toBe(Pass.CESIUM_3D_TILE);
+  });
+
+  it("sets pass for translucent custom shader", function () {
+    const customShader = new CustomShader({
+      vertexShaderText: emptyVertexShader,
+      fragmentShaderText: emptyFragmentShader,
+      translucencyMode: CustomShaderTranslucencyMode.TRANSLUCENT,
+    });
+    const renderResources = mockRenderResources(customShader);
+
+    CustomShaderPipelineStage.process(renderResources, primitive);
+
+    expect(renderResources.alphaOptions.pass).toBe(Pass.TRANSLUCENT);
+  });
+
+  it("sets pass to undefined for opaque custom shader", function () {
+    const customShader = new CustomShader({
+      vertexShaderText: emptyVertexShader,
+      fragmentShaderText: emptyFragmentShader,
+      translucencyMode: CustomShaderTranslucencyMode.opaque,
+    });
+    const renderResources = mockRenderResources(customShader);
+
+    CustomShaderPipelineStage.process(renderResources, primitive);
+
+    // This is set undefined here, and AlphaPipelineStage handles choosing the correct opaque pass
+    expect(renderResources.alphaOptions.pass).not.toBeDefined();
+  });
+
+  it("unlit and translucency work even if no shader code is present", function () {
+    const customShader = new CustomShader({
+      lightingModel: LightingModel.PBR,
+      translucencyMode: CustomShaderTranslucencyMode.TRANSLUCENT,
+    });
+    const renderResources = mockRenderResources(customShader);
+    const shaderBuilder = renderResources.shaderBuilder;
+
+    CustomShaderPipelineStage.process(renderResources, primitive);
+
+    expect(renderResources.alphaOptions.pass).toBe(Pass.TRANSLUCENT);
+    expect(renderResources.lightingOptions.lightingModel).toBe(
+      LightingModel.PBR
+    );
+
+    // the shader code proper gets optimized out
+    ShaderBuilderTester.expectVertexLinesEqual(shaderBuilder, []);
+    ShaderBuilderTester.expectFragmentLinesEqual(shaderBuilder, []);
+  });
+
+  it("generates shader code from built-in attributes", function () {
+    const customShader = new CustomShader({
+      vertexShaderText: `
         void vertexMain(VertexInput vsInput, inout czm_modelVertexOutput vsOutput)
         {
             vec3 normalMC = vsInput.attributes.normalMC;
@@ -257,7 +255,7 @@
             vsOutput.positionMC = vsInput.attributes.positionMC;
         }
       `,
-        fragmentShaderText: `
+      fragmentShaderText: `
         void fragmentMain(FragmentInput fsInput, inout czm_modelMaterial material)
         {
             vec3 positionMC = fsInput.attributes.positionMC;
@@ -265,70 +263,7 @@
             vec2 texCoord = fsInput.attributes.texCoord_0;
         }
       `,
-      });
-      const renderResources = mockRenderResources(customShader);
-      const shaderBuilder = renderResources.shaderBuilder;
-
-      CustomShaderPipelineStage.process(renderResources, primitive);
-
-      ShaderBuilderTester.expectHasVertexStruct(
-        shaderBuilder,
-        CustomShaderPipelineStage.STRUCT_ID_ATTRIBUTES_VS,
-        CustomShaderPipelineStage.STRUCT_NAME_ATTRIBUTES,
-        ["    vec3 positionMC;", "    vec3 normalMC;", "    vec2 texCoord_0;"]
-      );
-      ShaderBuilderTester.expectHasFragmentStruct(
-        shaderBuilder,
-        CustomShaderPipelineStage.STRUCT_ID_ATTRIBUTES_FS,
-        CustomShaderPipelineStage.STRUCT_NAME_ATTRIBUTES,
-        ["    vec3 positionMC;", "    vec3 normalEC;", "    vec2 texCoord_0;"]
-      );
-
-      ShaderBuilderTester.expectHasVertexStruct(
-        shaderBuilder,
-        CustomShaderPipelineStage.STRUCT_ID_VERTEX_INPUT,
-        "VertexInput",
-        [
-          "    Attributes attributes;",
-          "    FeatureIds featureIds;",
-          "    Metadata metadata;",
-          "    MetadataClass metadataClass;",
-        ]
-      );
-      ShaderBuilderTester.expectHasFragmentStruct(
-        shaderBuilder,
-        CustomShaderPipelineStage.STRUCT_ID_FRAGMENT_INPUT,
-        "FragmentInput",
-        [
-          "    Attributes attributes;",
-          "    FeatureIds featureIds;",
-          "    Metadata metadata;",
-          "    MetadataClass metadataClass;",
-        ]
-      );
-
-      ShaderBuilderTester.expectHasVertexFunctionUnordered(
-        shaderBuilder,
-        CustomShaderPipelineStage.FUNCTION_ID_INITIALIZE_INPUT_STRUCT_VS,
-        CustomShaderPipelineStage.FUNCTION_SIGNATURE_INITIALIZE_INPUT_STRUCT_VS,
-        [
-          "    vsInput.attributes.positionMC = attributes.positionMC;",
-          "    vsInput.attributes.normalMC = attributes.normalMC;",
-          "    vsInput.attributes.texCoord_0 = attributes.texCoord_0;",
-        ]
-      );
-      ShaderBuilderTester.expectHasFragmentFunctionUnordered(
-        shaderBuilder,
-        CustomShaderPipelineStage.FUNCTION_ID_INITIALIZE_INPUT_STRUCT_FS,
-        CustomShaderPipelineStage.FUNCTION_SIGNATURE_INITIALIZE_INPUT_STRUCT_FS,
-        [
-          "    fsInput.attributes.positionMC = attributes.positionMC;",
-          "    fsInput.attributes.normalEC = attributes.normalEC;",
-          "    fsInput.attributes.texCoord_0 = attributes.texCoord_0;",
-        ]
-      );
-    });
-<<<<<<< HEAD
+    });
     const renderResources = mockRenderResources(customShader);
     const shaderBuilder = renderResources.shaderBuilder;
 
@@ -397,90 +332,20 @@
   it("generates shader code for custom attributes", function () {
     const customShader = new CustomShader({
       vertexShaderText: `
-=======
-
-    it("generates shader code for custom attributes", function () {
-      const customShader = new CustomShader({
-        vertexShaderText: `
->>>>>>> 4f118031
         void vertexMain(VertexInput vsInput, inout czm_modelVertexOutput vsOutput)
         {
             float temperature = vsInput.attributes.temperature;
             vec3 positionMC = vsInput.attributes.positionMC;
         }
       `,
-        fragmentShaderText: `
+      fragmentShaderText: `
         void fragmentMain(FragmentInput fsInput, inout czm_modelMaterial material)
         {
             float temperature = fsInput.attributes.temperature;
             vec3 positionMC = fsInput.attributes.positionMC;
         }
       `,
-      });
-      const renderResources = mockRenderResources(customShader);
-      const shaderBuilder = renderResources.shaderBuilder;
-
-      CustomShaderPipelineStage.process(
-        renderResources,
-        primitiveWithCustomAttributes
-      );
-
-      ShaderBuilderTester.expectHasVertexStruct(
-        shaderBuilder,
-        CustomShaderPipelineStage.STRUCT_ID_ATTRIBUTES_VS,
-        CustomShaderPipelineStage.STRUCT_NAME_ATTRIBUTES,
-        ["    vec3 positionMC;", "    float temperature;"]
-      );
-      ShaderBuilderTester.expectHasFragmentStruct(
-        shaderBuilder,
-        CustomShaderPipelineStage.STRUCT_ID_ATTRIBUTES_FS,
-        CustomShaderPipelineStage.STRUCT_NAME_ATTRIBUTES,
-        ["    vec3 positionMC;", "    float temperature;"]
-      );
-
-      ShaderBuilderTester.expectHasVertexStruct(
-        shaderBuilder,
-        CustomShaderPipelineStage.STRUCT_ID_VERTEX_INPUT,
-        "VertexInput",
-        [
-          "    Attributes attributes;",
-          "    FeatureIds featureIds;",
-          "    Metadata metadata;",
-          "    MetadataClass metadataClass;",
-        ]
-      );
-      ShaderBuilderTester.expectHasFragmentStruct(
-        shaderBuilder,
-        CustomShaderPipelineStage.STRUCT_ID_FRAGMENT_INPUT,
-        "FragmentInput",
-        [
-          "    Attributes attributes;",
-          "    FeatureIds featureIds;",
-          "    Metadata metadata;",
-          "    MetadataClass metadataClass;",
-        ]
-      );
-
-      ShaderBuilderTester.expectHasVertexFunctionUnordered(
-        shaderBuilder,
-        CustomShaderPipelineStage.FUNCTION_ID_INITIALIZE_INPUT_STRUCT_VS,
-        CustomShaderPipelineStage.FUNCTION_SIGNATURE_INITIALIZE_INPUT_STRUCT_VS,
-        [
-          "    vsInput.attributes.positionMC = attributes.positionMC;",
-          "    vsInput.attributes.temperature = attributes.temperature;",
-        ]
-      );
-      ShaderBuilderTester.expectHasFragmentFunctionUnordered(
-        shaderBuilder,
-        CustomShaderPipelineStage.FUNCTION_ID_INITIALIZE_INPUT_STRUCT_FS,
-        CustomShaderPipelineStage.FUNCTION_SIGNATURE_INITIALIZE_INPUT_STRUCT_FS,
-        [
-          "    fsInput.attributes.positionMC = attributes.positionMC;",
-          "    fsInput.attributes.temperature = attributes.temperature;",
-        ]
-      );
-    });
-<<<<<<< HEAD
+    });
     const renderResources = mockRenderResources(customShader);
     const shaderBuilder = renderResources.shaderBuilder;
 
@@ -554,94 +419,19 @@
         v_computedMatrix: VaryingType.MAT3,
       },
       vertexShaderText: `
-=======
-
-    it("treats COLOR attributes as vec4", function () {
-      const customShader = new CustomShader({
-        varyings: {
-          v_color: VaryingType.FLOAT,
-          v_computedMatrix: VaryingType.MAT3,
-        },
-        vertexShaderText: `
->>>>>>> 4f118031
         void vertexMain(VertexInput vsInput, inout czm_modelVertexOutput vsOutput)
         {
           vec4 color += vsInput.attributes.color_0 + vsInput.attributes.color_1;
         }
       `,
-        fragmentShaderText: `
+      fragmentShaderText: `
         void fragmentMain(FragmentInput fsInput, inout czm_modelMaterial material)
         {
           vec4 color += fsInput.attributes.color_0 + fsInput.attributes.color_1;
         }
       `,
-      });
-
-      const renderResources = mockRenderResources(customShader);
-      const shaderBuilder = renderResources.shaderBuilder;
-
-      CustomShaderPipelineStage.process(
-        renderResources,
-        primitiveWithColorAttributes
-      );
-
-      ShaderBuilderTester.expectHasVertexStruct(
-        shaderBuilder,
-        CustomShaderPipelineStage.STRUCT_ID_ATTRIBUTES_VS,
-        CustomShaderPipelineStage.STRUCT_NAME_ATTRIBUTES,
-        ["    vec4 color_0;", "    vec4 color_1;"]
-      );
-      ShaderBuilderTester.expectHasFragmentStruct(
-        shaderBuilder,
-        CustomShaderPipelineStage.STRUCT_ID_ATTRIBUTES_FS,
-        CustomShaderPipelineStage.STRUCT_NAME_ATTRIBUTES,
-        ["    vec4 color_0;", "    vec4 color_1;"]
-      );
-
-      ShaderBuilderTester.expectHasVertexStruct(
-        shaderBuilder,
-        CustomShaderPipelineStage.STRUCT_ID_VERTEX_INPUT,
-        "VertexInput",
-        [
-          "    Attributes attributes;",
-          "    FeatureIds featureIds;",
-          "    Metadata metadata;",
-          "    MetadataClass metadataClass;",
-        ]
-      );
-      ShaderBuilderTester.expectHasFragmentStruct(
-        shaderBuilder,
-        CustomShaderPipelineStage.STRUCT_ID_FRAGMENT_INPUT,
-        "FragmentInput",
-        [
-          "    Attributes attributes;",
-          "    FeatureIds featureIds;",
-          "    Metadata metadata;",
-          "    MetadataClass metadataClass;",
-        ]
-      );
-
-      ShaderBuilderTester.expectHasVertexFunctionUnordered(
-        shaderBuilder,
-        CustomShaderPipelineStage.FUNCTION_ID_INITIALIZE_INPUT_STRUCT_VS,
-        CustomShaderPipelineStage.FUNCTION_SIGNATURE_INITIALIZE_INPUT_STRUCT_VS,
-        [
-          "    vsInput.attributes.color_0 = attributes.color_0;",
-          "    vsInput.attributes.color_1 = attributes.color_1;",
-        ]
-      );
-      ShaderBuilderTester.expectHasFragmentFunctionUnordered(
-        shaderBuilder,
-        CustomShaderPipelineStage.FUNCTION_ID_INITIALIZE_INPUT_STRUCT_FS,
-        CustomShaderPipelineStage.FUNCTION_SIGNATURE_INITIALIZE_INPUT_STRUCT_FS,
-        [
-          "    fsInput.attributes.color_0 = attributes.color_0;",
-          "    fsInput.attributes.color_1 = attributes.color_1;",
-        ]
-      );
-    });
-
-<<<<<<< HEAD
+    });
+
     const renderResources = mockRenderResources(customShader);
     const shaderBuilder = renderResources.shaderBuilder;
 
@@ -711,84 +501,20 @@
   it("only generates input lines for attributes that are used", function () {
     const customShader = new CustomShader({
       vertexShaderText: `
-=======
-    it("only generates input lines for attributes that are used", function () {
-      const customShader = new CustomShader({
-        vertexShaderText: `
->>>>>>> 4f118031
         void vertexMain(VertexInput vsInput, inout czm_modelVertexOutput vsOutput)
         {
             vsOutput.positionMC = 2.0 * vsInput.attributes.positionMC - 1.0;
         }
       `,
-        fragmentShaderText: `
+      fragmentShaderText: `
         void fragmentMain(FragmentInput fsInput, inout czm_modelMaterial material)
         {
             float temperature = fsInput.attributes.temperature;
             material.diffuse = vec3(temperature / 90.0, 0.0, 0.0);
         }
       `,
-      });
-
-      const renderResources = mockRenderResources(customShader);
-      const shaderBuilder = renderResources.shaderBuilder;
-
-      CustomShaderPipelineStage.process(
-        renderResources,
-        primitiveWithCustomAttributes
-      );
-
-      ShaderBuilderTester.expectHasVertexStruct(
-        shaderBuilder,
-        CustomShaderPipelineStage.STRUCT_ID_ATTRIBUTES_VS,
-        CustomShaderPipelineStage.STRUCT_NAME_ATTRIBUTES,
-        ["    vec3 positionMC;"]
-      );
-      ShaderBuilderTester.expectHasFragmentStruct(
-        shaderBuilder,
-        CustomShaderPipelineStage.STRUCT_ID_ATTRIBUTES_FS,
-        CustomShaderPipelineStage.STRUCT_NAME_ATTRIBUTES,
-        ["    float temperature;"]
-      );
-
-      ShaderBuilderTester.expectHasVertexStruct(
-        shaderBuilder,
-        CustomShaderPipelineStage.STRUCT_ID_VERTEX_INPUT,
-        "VertexInput",
-        [
-          "    Attributes attributes;",
-          "    FeatureIds featureIds;",
-          "    Metadata metadata;",
-          "    MetadataClass metadataClass;",
-        ]
-      );
-      ShaderBuilderTester.expectHasFragmentStruct(
-        shaderBuilder,
-        CustomShaderPipelineStage.STRUCT_ID_FRAGMENT_INPUT,
-        "FragmentInput",
-        [
-          "    Attributes attributes;",
-          "    FeatureIds featureIds;",
-          "    Metadata metadata;",
-          "    MetadataClass metadataClass;",
-        ]
-      );
-
-      ShaderBuilderTester.expectHasVertexFunctionUnordered(
-        shaderBuilder,
-        CustomShaderPipelineStage.FUNCTION_ID_INITIALIZE_INPUT_STRUCT_VS,
-        CustomShaderPipelineStage.FUNCTION_SIGNATURE_INITIALIZE_INPUT_STRUCT_VS,
-        ["    vsInput.attributes.positionMC = attributes.positionMC;"]
-      );
-      ShaderBuilderTester.expectHasFragmentFunctionUnordered(
-        shaderBuilder,
-        CustomShaderPipelineStage.FUNCTION_ID_INITIALIZE_INPUT_STRUCT_FS,
-        CustomShaderPipelineStage.FUNCTION_SIGNATURE_INITIALIZE_INPUT_STRUCT_FS,
-        ["    fsInput.attributes.temperature = attributes.temperature;"]
-      );
-    });
-
-<<<<<<< HEAD
+    });
+
     const renderResources = mockRenderResources(customShader);
     const shaderBuilder = renderResources.shaderBuilder;
 
@@ -901,60 +627,6 @@
     const customShader = new CustomShader({
       vertexShaderText: emptyVertexShader,
       fragmentShaderText: `
-=======
-    it("generates the shader lines in the correct order", function () {
-      const renderResources = mockRenderResources(emptyShader);
-      const shaderBuilder = renderResources.shaderBuilder;
-
-      CustomShaderPipelineStage.process(renderResources, primitive);
-
-      // Check that structs are defined in the correct order
-      ShaderBuilderTester.expectHasVertexStructIds(shaderBuilder, [
-        CustomShaderPipelineStage.STRUCT_ID_ATTRIBUTES_VS,
-        CustomShaderPipelineStage.STRUCT_ID_VERTEX_INPUT,
-      ]);
-      ShaderBuilderTester.expectHasFragmentStructIds(shaderBuilder, [
-        CustomShaderPipelineStage.STRUCT_ID_ATTRIBUTES_FS,
-        CustomShaderPipelineStage.STRUCT_ID_FRAGMENT_INPUT,
-      ]);
-
-      ShaderBuilderTester.expectVertexLinesEqual(shaderBuilder, [
-        "#line 0",
-        emptyVertexShader,
-        _shadersCustomShaderStageVS,
-      ]);
-
-      ShaderBuilderTester.expectFragmentLinesEqual(shaderBuilder, [
-        "#line 0",
-        emptyFragmentShader,
-        _shadersCustomShaderStageFS,
-      ]);
-    });
-
-    it("does not add positions in other coordinate systems if not needed", function () {
-      const renderResources = mockRenderResources(emptyShader);
-      const shaderBuilder = renderResources.shaderBuilder;
-
-      CustomShaderPipelineStage.process(renderResources, primitive);
-
-      ShaderBuilderTester.expectHasFragmentStruct(
-        shaderBuilder,
-        CustomShaderPipelineStage.STRUCT_ID_FRAGMENT_INPUT,
-        "FragmentInput",
-        [
-          "    Attributes attributes;",
-          "    FeatureIds featureIds;",
-          "    Metadata metadata;",
-          "    MetadataClass metadataClass;",
-        ]
-      );
-    });
-
-    it("configures positions in other coordinate systems when present in the shader", function () {
-      const customShader = new CustomShader({
-        vertexShaderText: emptyVertexShader,
-        fragmentShaderText: `
->>>>>>> 4f118031
         void fragmentMain(FragmentInput fsInput, inout czm_modelMaterial material)
         {
             material.diffuse = fsInput.attributes.positionMC;
@@ -962,76 +634,7 @@
             material.normal = fsInput.attributes.positionEC;
         }
       `,
-      });
-      const renderResources = mockRenderResources(customShader);
-      const shaderBuilder = renderResources.shaderBuilder;
-
-      CustomShaderPipelineStage.process(renderResources, primitive);
-
-      ShaderBuilderTester.expectHasVertexDefines(shaderBuilder, [
-        "COMPUTE_POSITION_WC_CUSTOM_SHADER",
-        "HAS_CUSTOM_VERTEX_SHADER",
-      ]);
-      ShaderBuilderTester.expectHasFragmentDefines(shaderBuilder, [
-        "COMPUTE_POSITION_WC_CUSTOM_SHADER",
-        "HAS_CUSTOM_FRAGMENT_SHADER",
-        "CUSTOM_SHADER_MODIFY_MATERIAL",
-      ]);
-
-      ShaderBuilderTester.expectHasVertexStruct(
-        shaderBuilder,
-        CustomShaderPipelineStage.STRUCT_ID_ATTRIBUTES_VS,
-        CustomShaderPipelineStage.STRUCT_NAME_ATTRIBUTES,
-        []
-      );
-      ShaderBuilderTester.expectHasFragmentStruct(
-        shaderBuilder,
-        CustomShaderPipelineStage.STRUCT_ID_ATTRIBUTES_FS,
-        CustomShaderPipelineStage.STRUCT_NAME_ATTRIBUTES,
-        ["    vec3 positionMC;", "    vec3 positionWC;", "    vec3 positionEC;"]
-      );
-
-      ShaderBuilderTester.expectHasVertexStruct(
-        shaderBuilder,
-        CustomShaderPipelineStage.STRUCT_ID_VERTEX_INPUT,
-        "VertexInput",
-        [
-          "    Attributes attributes;",
-          "    FeatureIds featureIds;",
-          "    Metadata metadata;",
-          "    MetadataClass metadataClass;",
-        ]
-      );
-      ShaderBuilderTester.expectHasFragmentStruct(
-        shaderBuilder,
-        CustomShaderPipelineStage.STRUCT_ID_FRAGMENT_INPUT,
-        "FragmentInput",
-        [
-          "    Attributes attributes;",
-          "    FeatureIds featureIds;",
-          "    Metadata metadata;",
-          "    MetadataClass metadataClass;",
-        ]
-      );
-
-      ShaderBuilderTester.expectHasVertexFunctionUnordered(
-        shaderBuilder,
-        CustomShaderPipelineStage.FUNCTION_ID_INITIALIZE_INPUT_STRUCT_VS,
-        CustomShaderPipelineStage.FUNCTION_SIGNATURE_INITIALIZE_INPUT_STRUCT_VS,
-        []
-      );
-      ShaderBuilderTester.expectHasFragmentFunctionUnordered(
-        shaderBuilder,
-        CustomShaderPipelineStage.FUNCTION_ID_INITIALIZE_INPUT_STRUCT_FS,
-        CustomShaderPipelineStage.FUNCTION_SIGNATURE_INITIALIZE_INPUT_STRUCT_FS,
-        [
-          "    fsInput.attributes.positionMC = attributes.positionMC;",
-          "    fsInput.attributes.positionWC = attributes.positionWC;",
-          "    fsInput.attributes.positionEC = attributes.positionEC;",
-        ]
-      );
-    });
-<<<<<<< HEAD
+    });
     const renderResources = mockRenderResources(customShader);
     const shaderBuilder = renderResources.shaderBuilder;
 
@@ -1106,79 +709,18 @@
   it("infers default values for built-in attributes", function () {
     const customShader = new CustomShader({
       vertexShaderText: `
-=======
-
-    it("infers default values for built-in attributes", function () {
-      const customShader = new CustomShader({
-        vertexShaderText: `
->>>>>>> 4f118031
         void vertexMain(VertexInput vsInput, inout czm_modelVertexOutput vsOutput)
         {
             vec2 texCoords = vsInput.attributes.texCoord_1;
         }
       `,
-        fragmentShaderText: `
+      fragmentShaderText: `
         void fragmentMain(FragmentInput fsInput, inout czm_modelMaterial material)
         {
             material.diffuse = vec3(fsInput.attributes.tangentEC);
         }
       `,
-      });
-      const renderResources = mockRenderResources(customShader);
-      const shaderBuilder = renderResources.shaderBuilder;
-
-      CustomShaderPipelineStage.process(renderResources, primitive);
-
-      ShaderBuilderTester.expectHasVertexStruct(
-        shaderBuilder,
-        CustomShaderPipelineStage.STRUCT_ID_ATTRIBUTES_VS,
-        CustomShaderPipelineStage.STRUCT_NAME_ATTRIBUTES,
-        ["    vec2 texCoord_1;"]
-      );
-      ShaderBuilderTester.expectHasFragmentStruct(
-        shaderBuilder,
-        CustomShaderPipelineStage.STRUCT_ID_ATTRIBUTES_FS,
-        CustomShaderPipelineStage.STRUCT_NAME_ATTRIBUTES,
-        ["    vec3 tangentEC;"]
-      );
-
-      ShaderBuilderTester.expectHasVertexStruct(
-        shaderBuilder,
-        CustomShaderPipelineStage.STRUCT_ID_VERTEX_INPUT,
-        "VertexInput",
-        [
-          "    Attributes attributes;",
-          "    FeatureIds featureIds;",
-          "    Metadata metadata;",
-          "    MetadataClass metadataClass;",
-        ]
-      );
-      ShaderBuilderTester.expectHasFragmentStruct(
-        shaderBuilder,
-        CustomShaderPipelineStage.STRUCT_ID_FRAGMENT_INPUT,
-        "FragmentInput",
-        [
-          "    Attributes attributes;",
-          "    FeatureIds featureIds;",
-          "    Metadata metadata;",
-          "    MetadataClass metadataClass;",
-        ]
-      );
-
-      ShaderBuilderTester.expectHasVertexFunctionUnordered(
-        shaderBuilder,
-        CustomShaderPipelineStage.FUNCTION_ID_INITIALIZE_INPUT_STRUCT_VS,
-        CustomShaderPipelineStage.FUNCTION_SIGNATURE_INITIALIZE_INPUT_STRUCT_VS,
-        ["    vsInput.attributes.texCoord_1 = vec2(0.0);"]
-      );
-      ShaderBuilderTester.expectHasFragmentFunctionUnordered(
-        shaderBuilder,
-        CustomShaderPipelineStage.FUNCTION_ID_INITIALIZE_INPUT_STRUCT_FS,
-        CustomShaderPipelineStage.FUNCTION_SIGNATURE_INITIALIZE_INPUT_STRUCT_FS,
-        ["    fsInput.attributes.tangentEC = vec3(1.0, 0.0, 0.0);"]
-      );
-    });
-<<<<<<< HEAD
+    });
     const renderResources = mockRenderResources(customShader);
     const shaderBuilder = renderResources.shaderBuilder;
 
@@ -1239,147 +781,96 @@
   it("handles incompatible primitives gracefully", function () {
     const customShader = new CustomShader({
       vertexShaderText: `
-=======
-
-    it("handles incompatible primitives gracefully", function () {
-      const customShader = new CustomShader({
-        vertexShaderText: `
->>>>>>> 4f118031
         void vertexMain(VertexInput vsInput, inout czm_modelVertexOutput vsOutput)
         {
             vec3 texCoords = vsInput.attributes.notAnAttribute;
         }
       `,
-        fragmentShaderText: `
+      fragmentShaderText: `
         void fragmentMain(FragmentInput fsInput, inout czm_modelMaterial material)
         {
             material.diffuse *= fsInput.attributes.alsoNotAnAttribute;
         }
       `,
-      });
-      const renderResources = mockRenderResources(customShader);
-      const shaderBuilder = renderResources.shaderBuilder;
-
-      spyOn(CustomShaderPipelineStage, "_oneTimeWarning");
-
-      CustomShaderPipelineStage.process(renderResources, primitive);
-
-      // once for the vertex shader, once for the fragment shader
-      expect(CustomShaderPipelineStage._oneTimeWarning.calls.count()).toBe(2);
-
-      ShaderBuilderTester.expectHasVertexDefines(shaderBuilder, []);
-      ShaderBuilderTester.expectHasFragmentDefines(shaderBuilder, []);
-    });
-
-    it("disables vertex shader if vertexShaderText is not provided", function () {
-      const customShader = new CustomShader({
-        fragmentShaderText: emptyFragmentShader,
-      });
-      const renderResources = mockRenderResources(customShader);
-      const shaderBuilder = renderResources.shaderBuilder;
-
-      CustomShaderPipelineStage.process(renderResources, primitive);
-
-      ShaderBuilderTester.expectHasVertexDefines(shaderBuilder, []);
-      ShaderBuilderTester.expectHasFragmentDefines(shaderBuilder, [
-        "HAS_CUSTOM_FRAGMENT_SHADER",
-        "CUSTOM_SHADER_MODIFY_MATERIAL",
-      ]);
-
-      ShaderBuilderTester.expectVertexLinesEqual(shaderBuilder, []);
-      ShaderBuilderTester.expectFragmentLinesContains(
-        shaderBuilder,
-        emptyFragmentShader
-      );
-    });
-
-    it("disables fragment shader if fragmentShaderText is not provided", function () {
-      const customShader = new CustomShader({
-        vertexShaderText: emptyVertexShader,
-      });
-      const renderResources = mockRenderResources(customShader);
-      const shaderBuilder = renderResources.shaderBuilder;
-
-      CustomShaderPipelineStage.process(renderResources, primitive);
-
-      ShaderBuilderTester.expectHasVertexDefines(shaderBuilder, [
-        "HAS_CUSTOM_VERTEX_SHADER",
-      ]);
-      ShaderBuilderTester.expectHasFragmentDefines(shaderBuilder, []);
-
-      ShaderBuilderTester.expectVertexLinesContains(
-        shaderBuilder,
-        emptyVertexShader
-      );
-      ShaderBuilderTester.expectFragmentLinesEqual(shaderBuilder, []);
-    });
-
-    it("disables custom shader if neither fragmentShaderText nor vertexShaderText are provided", function () {
-      const renderResources = mockRenderResources(new CustomShader());
-      const shaderBuilder = renderResources.shaderBuilder;
-
-      CustomShaderPipelineStage.process(renderResources, primitive);
-
-      // Essentially the shader stage is skipped, so nothing should be updated
-      expect(shaderBuilder).toEqual(new ShaderBuilder());
-      expect(renderResources.uniformMap).toEqual({});
-      expect(renderResources.lightingOptions).toEqual(
-        new ModelLightingOptions()
-      );
-    });
-
-    it("handles fragment-only custom shader that computes positionWC", function () {
-      const customShader = new CustomShader({
-        fragmentShaderText: `
+    });
+    const renderResources = mockRenderResources(customShader);
+    const shaderBuilder = renderResources.shaderBuilder;
+
+    spyOn(CustomShaderPipelineStage, "_oneTimeWarning");
+
+    CustomShaderPipelineStage.process(renderResources, primitive);
+
+    // once for the vertex shader, once for the fragment shader
+    expect(CustomShaderPipelineStage._oneTimeWarning.calls.count()).toBe(2);
+
+    ShaderBuilderTester.expectHasVertexDefines(shaderBuilder, []);
+    ShaderBuilderTester.expectHasFragmentDefines(shaderBuilder, []);
+  });
+
+  it("disables vertex shader if vertexShaderText is not provided", function () {
+    const customShader = new CustomShader({
+      fragmentShaderText: emptyFragmentShader,
+    });
+    const renderResources = mockRenderResources(customShader);
+    const shaderBuilder = renderResources.shaderBuilder;
+
+    CustomShaderPipelineStage.process(renderResources, primitive);
+
+    ShaderBuilderTester.expectHasVertexDefines(shaderBuilder, []);
+    ShaderBuilderTester.expectHasFragmentDefines(shaderBuilder, [
+      "HAS_CUSTOM_FRAGMENT_SHADER",
+      "CUSTOM_SHADER_MODIFY_MATERIAL",
+    ]);
+
+    ShaderBuilderTester.expectVertexLinesEqual(shaderBuilder, []);
+    ShaderBuilderTester.expectFragmentLinesContains(
+      shaderBuilder,
+      emptyFragmentShader
+    );
+  });
+
+  it("disables fragment shader if fragmentShaderText is not provided", function () {
+    const customShader = new CustomShader({
+      vertexShaderText: emptyVertexShader,
+    });
+    const renderResources = mockRenderResources(customShader);
+    const shaderBuilder = renderResources.shaderBuilder;
+
+    CustomShaderPipelineStage.process(renderResources, primitive);
+
+    ShaderBuilderTester.expectHasVertexDefines(shaderBuilder, [
+      "HAS_CUSTOM_VERTEX_SHADER",
+    ]);
+    ShaderBuilderTester.expectHasFragmentDefines(shaderBuilder, []);
+
+    ShaderBuilderTester.expectVertexLinesContains(
+      shaderBuilder,
+      emptyVertexShader
+    );
+    ShaderBuilderTester.expectFragmentLinesEqual(shaderBuilder, []);
+  });
+
+  it("disables custom shader if neither fragmentShaderText nor vertexShaderText are provided", function () {
+    const renderResources = mockRenderResources(new CustomShader());
+    const shaderBuilder = renderResources.shaderBuilder;
+
+    CustomShaderPipelineStage.process(renderResources, primitive);
+
+    // Essentially the shader stage is skipped, so nothing should be updated
+    expect(shaderBuilder).toEqual(new ShaderBuilder());
+    expect(renderResources.uniformMap).toEqual({});
+    expect(renderResources.lightingOptions).toEqual(new ModelLightingOptions());
+  });
+
+  it("handles fragment-only custom shader that computes positionWC", function () {
+    const customShader = new CustomShader({
+      fragmentShaderText: `
         void fragmentMain(FragmentInput fsInput, inout czm_modelMaterial material)
         {
             material.diffuse = fsInput.attributes.positionWC;
         }
       `,
-      });
-      const renderResources = mockRenderResources(customShader);
-      const shaderBuilder = renderResources.shaderBuilder;
-
-      CustomShaderPipelineStage.process(renderResources, primitive);
-
-      ShaderBuilderTester.expectHasVertexDefines(shaderBuilder, [
-        "COMPUTE_POSITION_WC_CUSTOM_SHADER",
-      ]);
-      ShaderBuilderTester.expectHasFragmentDefines(shaderBuilder, [
-        "COMPUTE_POSITION_WC_CUSTOM_SHADER",
-        "HAS_CUSTOM_FRAGMENT_SHADER",
-        "CUSTOM_SHADER_MODIFY_MATERIAL",
-      ]);
-
-      ShaderBuilderTester.expectHasVertexStructIds(shaderBuilder, []);
-      ShaderBuilderTester.expectHasFragmentStruct(
-        shaderBuilder,
-        CustomShaderPipelineStage.STRUCT_ID_ATTRIBUTES_FS,
-        CustomShaderPipelineStage.STRUCT_NAME_ATTRIBUTES,
-        ["    vec3 positionWC;"]
-      );
-
-      ShaderBuilderTester.expectHasFragmentStruct(
-        shaderBuilder,
-        CustomShaderPipelineStage.STRUCT_ID_FRAGMENT_INPUT,
-        "FragmentInput",
-        [
-          "    Attributes attributes;",
-          "    FeatureIds featureIds;",
-          "    Metadata metadata;",
-          "    MetadataClass metadataClass;",
-        ]
-      );
-
-      ShaderBuilderTester.expectHasVertexFunctionIds(shaderBuilder, []);
-      ShaderBuilderTester.expectHasFragmentFunctionUnordered(
-        shaderBuilder,
-        CustomShaderPipelineStage.FUNCTION_ID_INITIALIZE_INPUT_STRUCT_FS,
-        CustomShaderPipelineStage.FUNCTION_SIGNATURE_INITIALIZE_INPUT_STRUCT_FS,
-        ["    fsInput.attributes.positionWC = attributes.positionWC;"]
-      );
-    });
-<<<<<<< HEAD
+    });
     const renderResources = mockRenderResources(customShader);
     const shaderBuilder = renderResources.shaderBuilder;
 
@@ -1423,9 +914,4 @@
       ["    fsInput.attributes.positionWC = attributes.positionWC;"]
     );
   });
-});
-=======
-  },
-  "WebGL"
-);
->>>>>>> 4f118031
+});