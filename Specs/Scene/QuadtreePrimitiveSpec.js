import MockTerrainProvider from '../MockTerrainProvider.js';
import TerrainTileProcessor from '../TerrainTileProcessor.js';
import { Cartesian3 } from '../../Source/Cesium.js';
import { Cartographic } from '../../Source/Cesium.js';
import { defined } from '../../Source/Cesium.js';
import { defineProperties } from '../../Source/Cesium.js';
import { Ellipsoid } from '../../Source/Cesium.js';
import { EventHelper } from '../../Source/Cesium.js';
import { GeographicProjection } from '../../Source/Cesium.js';
import { GeographicTilingScheme } from '../../Source/Cesium.js';
import { Intersect } from '../../Source/Cesium.js';
import { Rectangle } from '../../Source/Cesium.js';
import { Visibility } from '../../Source/Cesium.js';
import { Camera } from '../../Source/Cesium.js';
import { GlobeSurfaceTileProvider } from '../../Source/Cesium.js';
import { ImageryLayerCollection } from '../../Source/Cesium.js';
import { QuadtreePrimitive } from '../../Source/Cesium.js';
import { QuadtreeTileLoadState } from '../../Source/Cesium.js';
import { SceneMode } from '../../Source/Cesium.js';
import createScene from '../createScene.js';
import pollToPromise from '../pollToPromise.js';
import { when } from '../../Source/Cesium.js';

describe('Scene/QuadtreePrimitive', function() {

    describe('selectTilesForRendering', function() {
        var scene;
        var camera;
        var frameState;
        var quadtree;
        var mockTerrain;
        var tileProvider;
        var imageryLayerCollection;
        var surfaceShaderSet;
        var processor;
        var rootTiles;

        beforeEach(function() {
            scene = {
                mapProjection: new GeographicProjection(),
                drawingBufferWidth: 1000,
                drawingBufferHeight: 1000
            };

            camera = new Camera(scene);

            frameState = {
                frameNumber: 0,
                passes: {
                    render: true
                },
                camera: camera,
                fog: {
                    enabled: false
                },
                context: {
                    drawingBufferWidth: scene.drawingBufferWidth,
                    drawingBufferHeight: scene.drawingBufferHeight
                },
                mode: SceneMode.SCENE3D,
                commandList: [],
                cullingVolume: jasmine.createSpyObj('CullingVolume', ['computeVisibility']),
                afterRender: [],
<<<<<<< HEAD
                mapProjection: scene.mapProjection,
                serializedMapProjection: scene.mapProjection.serialize()
=======
                pixelRatio: 1.0
>>>>>>> e5cc188f
            };

            frameState.cullingVolume.computeVisibility.and.returnValue(Intersect.INTERSECTING);

            imageryLayerCollection = new ImageryLayerCollection();
            surfaceShaderSet = jasmine.createSpyObj('SurfaceShaderSet', ['getShaderProgram']);
            mockTerrain = new MockTerrainProvider();
            tileProvider = new GlobeSurfaceTileProvider({
                terrainProvider: mockTerrain,
                imageryLayers: imageryLayerCollection,
                surfaceShaderSet: surfaceShaderSet
            });
            quadtree = new QuadtreePrimitive({
                tileProvider: tileProvider
            });

            processor = new TerrainTileProcessor(frameState, mockTerrain, imageryLayerCollection);

            quadtree.render(frameState);
            rootTiles = quadtree._levelZeroTiles;

            processor.mockWebGL();
        });

        function process(quadtreePrimitive, callback) {
            var deferred = when.defer();

            function next() {
                ++frameState.frameNumber;
                quadtree.beginFrame(frameState);
                quadtree.render(frameState);
                quadtree.endFrame(frameState);

                if (callback()) {
                    setTimeout(next, 0);
                } else {
                    deferred.resolve();
                }
            }

            next();

            return deferred.promise;
        }

        it('must be constructed with a tileProvider', function() {
            expect(function() {
                return new QuadtreePrimitive();
            }).toThrowDeveloperError();

            expect(function() {
                return new QuadtreePrimitive({});
            }).toThrowDeveloperError();
        });

        it('selects nothing when the root tiles are not yet ready', function() {
            quadtree.render(frameState);
            expect(quadtree._tilesToRender.length).toBe(0);
        });

        it('selects root tiles once they are ready', function() {
            mockTerrain
                .requestTileGeometryWillSucceed(rootTiles[0])
                .requestTileGeometryWillSucceed(rootTiles[1])
                .createMeshWillSucceed(rootTiles[0])
                .createMeshWillSucceed(rootTiles[1]);

            return processor.process(rootTiles).then(function() {
                quadtree.render(frameState);

                // There should be at least one selected tile.
                expect(quadtree._tilesToRender.length).toBeGreaterThan(0);

                // All selected tiles should be root tiles.
                expect(quadtree._tilesToRender.filter(function(tile) { return tile.level === 0; }).length).toBe(quadtree._tilesToRender.length);
            });
        });

        it('selects deeper tiles once they are renderable', function() {
            mockTerrain
                .requestTileGeometryWillSucceed(rootTiles[0])
                .requestTileGeometryWillSucceed(rootTiles[1])
                .createMeshWillSucceed(rootTiles[0])
                .createMeshWillSucceed(rootTiles[1]);

            rootTiles[0].children.forEach(function(tile) {
                mockTerrain
                    .requestTileGeometryWillSucceed(tile)
                    .createMeshWillSucceed(tile);
                expect(tile.renderable).toBe(false);
            });

            return processor.process(rootTiles).then(function() {
                quadtree.render(frameState);

                // All selected tiles should be root tiles.
                expect(quadtree._tilesToRender.length).toBeGreaterThan(0);
                expect(quadtree._tilesToRender.filter(function(tile) { return tile.level === 0; }).length).toBe(quadtree._tilesToRender.length);

                // Allow the child tiles to load.
                return processor.process(rootTiles[0].children);
            }).then(function() {
                quadtree.render(frameState);

                // Now child tiles should be rendered too.
                expect(quadtree._tilesToRender).toContain(rootTiles[0].southwestChild);
                expect(quadtree._tilesToRender).toContain(rootTiles[0].southeastChild);
                expect(quadtree._tilesToRender).toContain(rootTiles[0].northwestChild);
                expect(quadtree._tilesToRender).toContain(rootTiles[0].northeastChild);
            });
        });

        it('skips loading levels when tiles are known to be available', function() {
            // Mark all tiles through level 2 as available.
            rootTiles.forEach(function(tile) {
                // level 0 tile
                mockTerrain
                    .willBeAvailable(tile)
                    .requestTileGeometryWillSucceed(tile)
                    .createMeshWillSucceed(tile);

                tile.children.forEach(function(tile) {
                    // level 1 tile
                    mockTerrain
                        .willBeAvailable(tile)
                        .requestTileGeometryWillSucceed(tile)
                        .createMeshWillSucceed(tile);

                    tile.children.forEach(function(tile) {
                        // level 2 tile
                        mockTerrain
                            .willBeAvailable(tile)
                            .requestTileGeometryWillSucceed(tile)
                            .createMeshWillSucceed(tile);
                    });
                });
            });

            quadtree.preloadAncestors = false;

            // Look down at the center of a level 2 tile from a distance that will refine to it.
            var lookAtTile = rootTiles[0].southwestChild.northeastChild;
            setCameraPosition(quadtree, frameState, Rectangle.center(lookAtTile.rectangle), lookAtTile.level);

            spyOn(mockTerrain, 'requestTileGeometry').and.callThrough();

            return process(quadtree, function() {
                // Process until the lookAtTile is rendered. That tile's parent (level 1)
                // should not be rendered along the way.
                expect(quadtree._tilesToRender).not.toContain(lookAtTile.parent);
                var lookAtTileRendered = quadtree._tilesToRender.indexOf(lookAtTile) >= 0;
                var continueProcessing = !lookAtTileRendered;
                return continueProcessing;
            }).then(function() {
                // The lookAtTile should be a real tile, not a fill.
                expect(quadtree._tilesToRender).toContain(lookAtTile);
                expect(lookAtTile.data.fill).toBeUndefined();
                expect(lookAtTile.data.vertexArray).toBeDefined();

                // The parent of the lookAtTile should not have been requested.
                var parent = lookAtTile.parent;
                mockTerrain.requestTileGeometry.calls.allArgs().forEach(function(call) {
                    expect(call.slice(0, 3)).not.toEqual([parent.x, parent.y, parent.level]);
                });
            });
        });

        it('does not skip loading levels if availability is unknown', function() {
            // Mark all tiles through level 2 as available.
            rootTiles.forEach(function(tile) {
                // level 0 tile
                mockTerrain
                    .requestTileGeometryWillSucceed(tile)
                    .createMeshWillSucceed(tile);

                tile.children.forEach(function(tile) {
                    // level 1 tile
                    mockTerrain
                        .willBeAvailable(tile)
                        .requestTileGeometryWillSucceed(tile)
                        .createMeshWillSucceed(tile);

                    tile.children.forEach(function(tile) {
                        // level 2 tile
                        mockTerrain
                            .willBeUnknownAvailability(tile)
                            .requestTileGeometryWillSucceed(tile)
                            .createMeshWillSucceed(tile);
                    });
                });
            });

            quadtree.preloadAncestors = false;

            // Look down at the center of a level 2 tile from a distance that will refine to it.
            var lookAtTile = rootTiles[0].southwestChild.northeastChild;
            setCameraPosition(quadtree, frameState, Rectangle.center(lookAtTile.rectangle), lookAtTile.level);

            spyOn(mockTerrain, 'requestTileGeometry').and.callThrough();

            return process(quadtree, function() {
                // Process until the lookAtTile is rendered. That tile's parent (level 1)
                // should not be rendered along the way, but it will be loaded.
                expect(quadtree._tilesToRender).not.toContain(lookAtTile.parent);
                var lookAtTileRendered = quadtree._tilesToRender.indexOf(lookAtTile) >= 0;
                var continueProcessing = !lookAtTileRendered;
                return continueProcessing;
            }).then(function() {
                // The lookAtTile should be a real tile, not a fill.
                expect(quadtree._tilesToRender).toContain(lookAtTile);
                expect(lookAtTile.data.fill).toBeUndefined();
                expect(lookAtTile.data.vertexArray).toBeDefined();

                // The parent of the lookAtTile should have been requested before the lookAtTile itself.
                var parent = lookAtTile.parent;
                var allArgs = mockTerrain.requestTileGeometry.calls.allArgs();
                var parentArgsIndex = allArgs.indexOf(allArgs.filter(function(call) {
                    return call[0] === parent.x && call[1] === parent.y && call[2] === parent.level;
                })[0]);
                var lookAtArgsIndex = allArgs.indexOf(allArgs.filter(function(call) {
                    return call[0] === lookAtTile.x && call[1] === lookAtTile.y && call[2] === lookAtTile.level;
                })[0]);
                expect(parentArgsIndex).toBeLessThan(lookAtArgsIndex);
            });
        });

        it('loads and renders intermediate tiles according to loadingDescendantLimit', function() {
            // Mark all tiles through level 2 as available.
            rootTiles.forEach(function(tile) {
                // level 0 tile
                mockTerrain
                    .willBeAvailable(tile)
                    .requestTileGeometryWillSucceed(tile)
                    .createMeshWillSucceed(tile);

                tile.children.forEach(function(tile) {
                    // level 1 tile
                    mockTerrain
                        .willBeAvailable(tile)
                        .requestTileGeometryWillSucceed(tile)
                        .createMeshWillSucceed(tile);

                    tile.children.forEach(function(tile) {
                        // level 2 tile
                        mockTerrain
                            .willBeAvailable(tile)
                            .requestTileGeometryWillSucceed(tile)
                            .createMeshWillSucceed(tile);
                    });
                });
            });

            quadtree.preloadAncestors = false;
            quadtree.loadingDescendantLimit = 1;

            // Look down at the center of a level 2 tile from a distance that will refine to it.
            var lookAtTile = rootTiles[0].southwestChild.northeastChild;
            setCameraPosition(quadtree, frameState, Rectangle.center(lookAtTile.rectangle), lookAtTile.level);

            spyOn(mockTerrain, 'requestTileGeometry').and.callThrough();

            return process(quadtree, function() {
                // First the lookAtTile's parent should be rendered.
                var lookAtTileParentRendered = quadtree._tilesToRender.indexOf(lookAtTile.parent) >= 0;
                var continueProcessing = !lookAtTileParentRendered;
                return continueProcessing;
            }).then(function() {
                // The lookAtTile's parent should be a real tile, not a fill.
                expect(quadtree._tilesToRender).toContain(lookAtTile.parent);
                expect(lookAtTile.parent.data.fill).toBeUndefined();
                expect(lookAtTile.parent.data.vertexArray).toBeDefined();

                return process(quadtree, function() {
                    // Then the lookAtTile should be rendered.
                    var lookAtTileRendered = quadtree._tilesToRender.indexOf(lookAtTile) >= 0;
                    var continueProcessing = !lookAtTileRendered;
                    return continueProcessing;
                });
            }).then(function() {
                // The lookAtTile should be a real tile, not a fill.
                expect(quadtree._tilesToRender).toContain(lookAtTile);
                expect(lookAtTile.data.fill).toBeUndefined();
                expect(lookAtTile.data.vertexArray).toBeDefined();
            });
        });

        it('continues rendering more detailed tiles when camera zooms out and an appropriate ancestor is not yet renderable', function() {
            // Mark all tiles through level 2 as available.
            rootTiles.forEach(function(tile) {
                // level 0 tile
                mockTerrain
                    .willBeAvailable(tile)
                    .requestTileGeometryWillSucceed(tile)
                    .createMeshWillSucceed(tile);

                tile.children.forEach(function(tile) {
                    // level 1 tile
                    mockTerrain
                        .willBeAvailable(tile)
                        .requestTileGeometryWillSucceed(tile)
                        .createMeshWillSucceed(tile);

                    tile.children.forEach(function(tile) {
                        // level 2 tile
                        mockTerrain
                            .willBeAvailable(tile)
                            .requestTileGeometryWillSucceed(tile)
                            .createMeshWillSucceed(tile);
                    });
                });
            });

            quadtree.preloadAncestors = false;

            // Look down at the center of a level 2 tile from a distance that will refine to it.
            var lookAtTile = rootTiles[0].southwestChild.northeastChild;
            setCameraPosition(quadtree, frameState, Rectangle.center(lookAtTile.rectangle), lookAtTile.level);

            spyOn(mockTerrain, 'requestTileGeometry').and.callThrough();

            return process(quadtree, function() {
                // Process until the lookAtTile is rendered. That tile's parent (level 1)
                // should not be rendered along the way.
                expect(quadtree._tilesToRender).not.toContain(lookAtTile.parent);
                var lookAtTileRendered = quadtree._tilesToRender.indexOf(lookAtTile) >= 0;
                var continueProcessing = !lookAtTileRendered;
                return continueProcessing;
            }).then(function() {
                // Zoom out so the parent tile no longer needs to refine to meet SSE.
                setCameraPosition(quadtree, frameState, Rectangle.center(lookAtTile.rectangle), lookAtTile.parent.level);

                // Select new tiles
                quadtree.beginFrame(frameState);
                quadtree.render(frameState);
                quadtree.endFrame(frameState);

                // The lookAtTile should still be rendered, not it's parent.
                expect(quadtree._tilesToRender).toContain(lookAtTile);
                expect(quadtree._tilesToRender).not.toContain(lookAtTile.parent);

                return process(quadtree, function() {
                    // Eventually the parent should be rendered instead.
                    var parentRendered = quadtree._tilesToRender.indexOf(lookAtTile.parent) >= 0;
                    var continueProcessing = !parentRendered;
                    return continueProcessing;
                });
            }).then(function() {
                expect(quadtree._tilesToRender).not.toContain(lookAtTile);
                expect(quadtree._tilesToRender).toContain(lookAtTile.parent);
            });
        });

        it('renders a fill for a newly-visible tile', function() {
            // Mark all tiles through level 2 as available.
            rootTiles.forEach(function(tile) {
                // level 0 tile
                mockTerrain
                    .willBeAvailable(tile)
                    .requestTileGeometryWillSucceed(tile)
                    .createMeshWillSucceed(tile);

                tile.children.forEach(function(tile) {
                    // level 1 tile
                    mockTerrain
                        .willBeAvailable(tile)
                        .requestTileGeometryWillSucceed(tile)
                        .createMeshWillSucceed(tile);

                    tile.children.forEach(function(tile) {
                        // level 2 tile
                        mockTerrain
                            .willBeAvailable(tile)
                            .requestTileGeometryWillSucceed(tile)
                            .createMeshWillSucceed(tile);
                    });
                });
            });

            quadtree.preloadAncestors = false;

            var visibleTile = rootTiles[0].southwestChild.northeastChild;
            var notVisibleTile = rootTiles[0].southwestChild.northwestChild;

            frameState.cullingVolume.computeVisibility.and.callFake(function(boundingVolume) {
                if (!defined(visibleTile.data)) {
                    return Intersect.INTERSECTING;
                }

                if (boundingVolume === visibleTile.data.orientedBoundingBox) {
                    return Intersect.INTERSECTING;
                } else if (boundingVolume === notVisibleTile.data.orientedBoundingBox) {
                    return Intersect.OUTSIDE;
                }
                return Intersect.INTERSECTING;
            });

            // Look down at the center of the visible tile.
            setCameraPosition(quadtree, frameState, Rectangle.center(visibleTile.rectangle), visibleTile.level);

            spyOn(mockTerrain, 'requestTileGeometry').and.callThrough();

            return process(quadtree, function() {
                // Process until the visibleTile is rendered.
                var visibleTileRendered = quadtree._tilesToRender.indexOf(visibleTile) >= 0;
                var continueProcessing = !visibleTileRendered;
                return continueProcessing;
            }).then(function() {
                expect(quadtree._tilesToRender).not.toContain(notVisibleTile);

                // Now treat the not-visible-tile as visible.
                frameState.cullingVolume.computeVisibility.and.returnValue(Intersect.INTERSECTING);

                // Select new tiles
                quadtree.beginFrame(frameState);
                quadtree.render(frameState);
                quadtree.endFrame(frameState);

                // The notVisibleTile should be rendered as a fill.
                expect(quadtree._tilesToRender).toContain(visibleTile);
                expect(quadtree._tilesToRender).toContain(notVisibleTile);
                expect(notVisibleTile.data.fill).toBeDefined();
                expect(notVisibleTile.data.vertexArray).toBeUndefined();
            });
        });
    });

    describe('with mock tile provider', function() {
        var scene;

        beforeAll(function() {
            scene = createScene();
            scene.render();
        });

        afterAll(function() {
            scene.destroyForSpecs();
        });

        function createSpyTileProvider() {
            var result = jasmine.createSpyObj('tileProvider', [
                'getQuadtree', 'setQuadtree', 'getReady', 'getTilingScheme', 'getErrorEvent',
                'initialize', 'updateImagery', 'beginUpdate', 'endUpdate', 'getLevelMaximumGeometricError', 'loadTile',
                'computeTileVisibility', 'showTileThisFrame', 'computeDistanceToTile', 'canRefine', 'isDestroyed', 'destroy']);

            defineProperties(result, {
                quadtree : {
                    get : result.getQuadtree,
                    set : result.setQuadtree
                },
                ready : {
                    get : result.getReady
                },
                tilingScheme : {
                    get : result.getTilingScheme
                },
                errorEvent : {
                    get : result.getErrorEvent
                }
            });

            var tilingScheme = new GeographicTilingScheme();
            result.getTilingScheme.and.returnValue(tilingScheme);

            result.canRefine.and.callFake(function(tile) {
                return tile.renderable;
            });

            return result;
        }

        it('calls initialize, beginUpdate, loadTile, and endUpdate', function() {
            var tileProvider = createSpyTileProvider();
            tileProvider.getReady.and.returnValue(true);

            var quadtree = new QuadtreePrimitive({
                tileProvider : tileProvider
            });

            // determine what tiles to load
            quadtree.update(scene.frameState);
            quadtree.beginFrame(scene.frameState);
            quadtree.render(scene.frameState);
            quadtree.endFrame(scene.frameState);

            // load tiles
            quadtree.update(scene.frameState);
            quadtree.beginFrame(scene.frameState);
            quadtree.render(scene.frameState);
            quadtree.endFrame(scene.frameState);

            expect(tileProvider.initialize).toHaveBeenCalled();
            expect(tileProvider.beginUpdate).toHaveBeenCalled();
            expect(tileProvider.loadTile).toHaveBeenCalled();
            expect(tileProvider.endUpdate).toHaveBeenCalled();
        });

        it('shows the root tiles when they are ready and visible', function() {
            var tileProvider = createSpyTileProvider();
            tileProvider.getReady.and.returnValue(true);
            tileProvider.computeTileVisibility.and.returnValue(Visibility.FULL);
            tileProvider.loadTile.and.callFake(function(frameState, tile) {
                tile.renderable = true;
            });

            var quadtree = new QuadtreePrimitive({
                tileProvider : tileProvider
            });

            // determine what tiles to load
            quadtree.update(scene.frameState);
            quadtree.beginFrame(scene.frameState);
            quadtree.render(scene.frameState);
            quadtree.endFrame(scene.frameState);

            // load tiles
            quadtree.update(scene.frameState);
            quadtree.beginFrame(scene.frameState);
            quadtree.render(scene.frameState);
            quadtree.endFrame(scene.frameState);

            expect(tileProvider.showTileThisFrame).toHaveBeenCalled();
        });

        it('stops loading a tile that moves to the DONE state', function() {
            var tileProvider = createSpyTileProvider();
            tileProvider.getReady.and.returnValue(true);
            tileProvider.computeTileVisibility.and.returnValue(Visibility.FULL);

            var calls = 0;
            tileProvider.loadTile.and.callFake(function(frameState, tile) {
                ++calls;
                tile.state = QuadtreeTileLoadState.DONE;
            });

            var quadtree = new QuadtreePrimitive({
                tileProvider : tileProvider
            });

            // determine what tiles to load
            quadtree.update(scene.frameState);
            quadtree.beginFrame(scene.frameState);
            quadtree.render(scene.frameState);
            quadtree.endFrame(scene.frameState);

            // load tiles
            quadtree.update(scene.frameState);
            quadtree.beginFrame(scene.frameState);
            quadtree.render(scene.frameState);
            quadtree.endFrame(scene.frameState);

            expect(calls).toBe(2);

            quadtree.update(scene.frameState);
            quadtree.beginFrame(scene.frameState);
            quadtree.render(scene.frameState);
            quadtree.endFrame(scene.frameState);

            expect(calls).toBe(2);
        });

        it('tileLoadProgressEvent is raised when tile loaded and when new children discovered', function() {
            var eventHelper = new EventHelper();

            var tileProvider = createSpyTileProvider();
            tileProvider.getReady.and.returnValue(true);
            tileProvider.computeTileVisibility.and.returnValue(Visibility.FULL);

            var quadtree = new QuadtreePrimitive({
                tileProvider : tileProvider
            });

            var progressEventSpy = jasmine.createSpy('progressEventSpy');
            eventHelper.add(quadtree.tileLoadProgressEvent, progressEventSpy);

            // Initial update to get the zero-level tiles set up.
            quadtree.update(scene.frameState);
            quadtree.beginFrame(scene.frameState);
            quadtree.render(scene.frameState);
            quadtree.endFrame(scene.frameState);

            // load zero-level tiles
            quadtree.update(scene.frameState);
            quadtree.beginFrame(scene.frameState);
            quadtree.render(scene.frameState);
            quadtree.endFrame(scene.frameState);

            quadtree.update(scene.frameState);

            scene.renderForSpecs();

            // There will now be two zero-level tiles in the load queue.
            expect(progressEventSpy.calls.mostRecent().args[0]).toEqual(2);

            // Change one to loaded and update again
            quadtree._levelZeroTiles[0].state = QuadtreeTileLoadState.DONE;
            quadtree._levelZeroTiles[1].state = QuadtreeTileLoadState.LOADING;

            quadtree.beginFrame(scene.frameState);
            quadtree.render(scene.frameState);
            quadtree.endFrame(scene.frameState);

            quadtree.update(scene.frameState);

            scene.renderForSpecs();

            // Now there should only be one left in the update queue
            expect(progressEventSpy.calls.mostRecent().args[0]).toEqual(1);

            // Simulate the second zero-level child having loaded with two children.
            quadtree._levelZeroTiles[1].state = QuadtreeTileLoadState.DONE;
            quadtree._levelZeroTiles[1].renderable = true;

            quadtree.beginFrame(scene.frameState);
            quadtree.render(scene.frameState);
            quadtree.endFrame(scene.frameState);

            quadtree.update(scene.frameState);

            scene.renderForSpecs();

            // Now that tile's four children should be in the load queue.
            expect(progressEventSpy.calls.mostRecent().args[0]).toEqual(4);
        });

        it('forEachLoadedTile does not enumerate tiles in the START state', function() {
            var tileProvider = createSpyTileProvider();
            tileProvider.getReady.and.returnValue(true);
            tileProvider.computeTileVisibility.and.returnValue(Visibility.FULL);
            tileProvider.computeDistanceToTile.and.returnValue(1e-15);

            // Load the root tiles.
            tileProvider.loadTile.and.callFake(function(frameState, tile) {
                tile.state = QuadtreeTileLoadState.DONE;
                tile.renderable = true;
            });

            var quadtree = new QuadtreePrimitive({
                tileProvider : tileProvider
            });

            // determine what tiles to load
            quadtree.update(scene.frameState);
            quadtree.beginFrame(scene.frameState);
            quadtree.render(scene.frameState);
            quadtree.endFrame(scene.frameState);

            // load tiles
            quadtree.update(scene.frameState);
            quadtree.beginFrame(scene.frameState);
            quadtree.render(scene.frameState);
            quadtree.endFrame(scene.frameState);

            // Don't load further tiles.
            tileProvider.loadTile.and.callFake(function(frameState, tile) {
                tile.state = QuadtreeTileLoadState.START;
            });

            quadtree.update(scene.frameState);
            quadtree.beginFrame(scene.frameState);
            quadtree.render(scene.frameState);
            quadtree.endFrame(scene.frameState);

            quadtree.forEachLoadedTile(function(tile) {
                expect(tile.state).not.toBe(QuadtreeTileLoadState.START);
            });
        });

        it('add and remove callbacks to tiles', function() {
            var tileProvider = createSpyTileProvider();
            tileProvider.getReady.and.returnValue(true);
            tileProvider.computeTileVisibility.and.returnValue(Visibility.FULL);
            tileProvider.computeDistanceToTile.and.returnValue(1e-15);

            // Load the root tiles.
            tileProvider.loadTile.and.callFake(function(frameState, tile) {
                tile.state = QuadtreeTileLoadState.DONE;
                tile.renderable = true;
                tile.data = {
                    pick : function() {
                        return undefined;
                    }
                };
            });

            var quadtree = new QuadtreePrimitive({
                tileProvider : tileProvider
            });

            var removeFunc = quadtree.updateHeight(Cartographic.fromDegrees(-72.0, 40.0), function(position) {
            });

            // determine what tiles to load
            quadtree.update(scene.frameState);
            quadtree.beginFrame(scene.frameState);
            quadtree.render(scene.frameState);
            quadtree.endFrame(scene.frameState);

            ++scene.frameState.frameNumber;

            // load tiles
            quadtree.update(scene.frameState);
            quadtree.beginFrame(scene.frameState);
            quadtree.render(scene.frameState);
            quadtree.endFrame(scene.frameState);

            var addedCallback = false;
            quadtree.forEachLoadedTile(function(tile) {
                addedCallback = addedCallback || tile.customData.length > 0;
            });

            expect(addedCallback).toEqual(true);

            removeFunc();

            ++scene.frameState.frameNumber;

            quadtree.update(scene.frameState);
            quadtree.beginFrame(scene.frameState);
            quadtree.render(scene.frameState);
            quadtree.endFrame(scene.frameState);

            var removedCallback = true;
            quadtree.forEachLoadedTile(function(tile) {
                removedCallback = removedCallback && tile.customData.length === 0;
            });

            expect(removedCallback).toEqual(true);
        });

        it('updates heights', function() {
            var tileProvider = createSpyTileProvider();
            tileProvider.getReady.and.returnValue(true);
            tileProvider.computeTileVisibility.and.returnValue(Visibility.FULL);
            tileProvider.computeDistanceToTile.and.returnValue(1e-15);

            tileProvider.terrainProvider = {
                getTileDataAvailable : function() {
                    return true;
                }
            };

            var position = Cartesian3.clone(Cartesian3.ZERO);
            var updatedPosition = Cartesian3.clone(Cartesian3.UNIT_X);
            var currentPosition = position;

            // Load the root tiles.
            tileProvider.loadTile.and.callFake(function(frameState, tile) {
                tile.state = QuadtreeTileLoadState.DONE;
                tile.renderable = true;
                tile.data = {
                    pick : function() {
                        return currentPosition;
                    },
                    mesh: {}
                };
            });

            var quadtree = new QuadtreePrimitive({
                tileProvider : tileProvider
            });

            quadtree.updateHeight(Cartographic.fromDegrees(-72.0, 40.0), function(p) {
                Cartesian3.clone(p, position);
            });

            // determine what tiles to load
            quadtree.update(scene.frameState);
            quadtree.beginFrame(scene.frameState);
            quadtree.render(scene.frameState);
            quadtree.endFrame(scene.frameState);

            // load tiles
            quadtree.update(scene.frameState);
            quadtree.beginFrame(scene.frameState);
            quadtree.render(scene.frameState);
            quadtree.endFrame(scene.frameState);

            expect(position).toEqual(Cartesian3.ZERO);

            currentPosition = updatedPosition;

            quadtree.update(scene.frameState);
            quadtree.beginFrame(scene.frameState);
            quadtree.render(scene.frameState);
            quadtree.endFrame(scene.frameState);

            expect(position).toEqual(updatedPosition);
        });

        it('gives correct priority to tile loads', function() {
            var tileProvider = createSpyTileProvider();
            tileProvider.getReady.and.returnValue(true);
            tileProvider.computeTileVisibility.and.returnValue(Visibility.FULL);

            var quadtree = new QuadtreePrimitive({
                tileProvider : tileProvider
            });

            quadtree.update(scene.frameState);
            quadtree.beginFrame(scene.frameState);
            quadtree.render(scene.frameState);
            quadtree.endFrame(scene.frameState);

            // The root tiles should be in the high priority load queue
            expect(quadtree._tileLoadQueueHigh.length).toBe(2);
            expect(quadtree._tileLoadQueueHigh).toContain(quadtree._levelZeroTiles[0]);
            expect(quadtree._tileLoadQueueHigh).toContain(quadtree._levelZeroTiles[1]);
            expect(quadtree._tileLoadQueueMedium.length).toBe(0);
            expect(quadtree._tileLoadQueueLow.length).toBe(0);

            // Mark the first root tile renderable (but not done loading)
            quadtree._levelZeroTiles[0].renderable = true;

            quadtree.update(scene.frameState);
            quadtree.beginFrame(scene.frameState);
            quadtree.render(scene.frameState);
            quadtree.endFrame(scene.frameState);

            // That root tile should now load with low priority while its children should load with high.
            expect(quadtree._tileLoadQueueHigh.length).toBe(5);
            expect(quadtree._tileLoadQueueHigh).toContain(quadtree._levelZeroTiles[1]);
            expect(quadtree._tileLoadQueueHigh).toContain(quadtree._levelZeroTiles[0].children[0]);
            expect(quadtree._tileLoadQueueHigh).toContain(quadtree._levelZeroTiles[0].children[1]);
            expect(quadtree._tileLoadQueueHigh).toContain(quadtree._levelZeroTiles[0].children[2]);
            expect(quadtree._tileLoadQueueHigh).toContain(quadtree._levelZeroTiles[0].children[3]);
            expect(quadtree._tileLoadQueueMedium.length).toBe(0);
            expect(quadtree._tileLoadQueueLow.length).toBe(1);
            expect(quadtree._tileLoadQueueLow).toContain(quadtree._levelZeroTiles[0]);

            // Mark the children of that root tile renderable too, so we can refine it
            quadtree._levelZeroTiles[0].children[0].renderable = true;
            quadtree._levelZeroTiles[0].children[1].renderable = true;
            quadtree._levelZeroTiles[0].children[2].renderable = true;
            quadtree._levelZeroTiles[0].children[3].renderable = true;

            quadtree.update(scene.frameState);
            quadtree.beginFrame(scene.frameState);
            quadtree.render(scene.frameState);
            quadtree.endFrame(scene.frameState);

            expect(quadtree._tileLoadQueueHigh.length).toBe(17); // levelZeroTiles[1] plus levelZeroTiles[0]'s 16 grandchildren
            expect(quadtree._tileLoadQueueHigh).toContain(quadtree._levelZeroTiles[1]);
            expect(quadtree._tileLoadQueueHigh).toContain(quadtree._levelZeroTiles[0].children[0].children[0]);
            expect(quadtree._tileLoadQueueHigh).toContain(quadtree._levelZeroTiles[0].children[0].children[1]);
            expect(quadtree._tileLoadQueueHigh).toContain(quadtree._levelZeroTiles[0].children[0].children[2]);
            expect(quadtree._tileLoadQueueHigh).toContain(quadtree._levelZeroTiles[0].children[0].children[3]);
            expect(quadtree._tileLoadQueueMedium.length).toBe(0);
            expect(quadtree._tileLoadQueueLow.length).toBe(5);
            expect(quadtree._tileLoadQueueLow).toContain(quadtree._levelZeroTiles[0]);
            expect(quadtree._tileLoadQueueLow).toContain(quadtree._levelZeroTiles[0].children[0]);
            expect(quadtree._tileLoadQueueLow).toContain(quadtree._levelZeroTiles[0].children[1]);
            expect(quadtree._tileLoadQueueLow).toContain(quadtree._levelZeroTiles[0].children[2]);
            expect(quadtree._tileLoadQueueLow).toContain(quadtree._levelZeroTiles[0].children[3]);

            // Mark the children of levelZeroTiles[0] upsampled
            quadtree._levelZeroTiles[0].children[0].upsampledFromParent = true;
            quadtree._levelZeroTiles[0].children[1].upsampledFromParent = true;
            quadtree._levelZeroTiles[0].children[2].upsampledFromParent = true;
            quadtree._levelZeroTiles[0].children[3].upsampledFromParent = true;

            quadtree.update(scene.frameState);
            quadtree.beginFrame(scene.frameState);
            quadtree.render(scene.frameState);
            quadtree.endFrame(scene.frameState);

            // levelZeroTiles[0] should move to medium priority.
            expect(quadtree._tileLoadQueueHigh.length).toBe(1);
            expect(quadtree._tileLoadQueueHigh).toContain(quadtree._levelZeroTiles[1]);
            expect(quadtree._tileLoadQueueMedium.length).toBe(1);
            expect(quadtree._tileLoadQueueMedium).toContain(quadtree._levelZeroTiles[0]);
            expect(quadtree._tileLoadQueueLow.length).toBe(0);
        });

        it('renders tiles in approximate near-to-far order', function() {
            var tileProvider = createSpyTileProvider();
            tileProvider.getReady.and.returnValue(true);
            tileProvider.computeTileVisibility.and.returnValue(Visibility.FULL);

            var quadtree = new QuadtreePrimitive({
                tileProvider : tileProvider
            });

            tileProvider.loadTile.and.callFake(function(frameState, tile) {
                if (tile.level <= 1) {
                    tile.state = QuadtreeTileLoadState.DONE;
                    tile.renderable = true;
                }
            });

            scene.camera.setView({
                destination : Cartesian3.fromDegrees(1.0, 1.0, 15000.0)
            });
            scene.camera.update(scene.mode);

            return pollToPromise(function() {
                quadtree.update(scene.frameState);
                quadtree.beginFrame(scene.frameState);
                quadtree.render(scene.frameState);
                quadtree.endFrame(scene.frameState);

                return quadtree._tilesToRender.filter(function(tile) { return tile.level === 1; }).length === 8;
            }).then(function() {
                quadtree.update(scene.frameState);
                quadtree.beginFrame(scene.frameState);
                quadtree.render(scene.frameState);
                quadtree.endFrame(scene.frameState);

                // Rendered tiles:
                // +----+----+----+----+
                // |w.nw|w.ne|e.nw|e.ne|
                // +----+----+----+----+
                // |w.sw|w.se|e.sw|e.se|
                // +----+----+----+----+
                // camera is located in e.nw (east.northwestChild)

                var west = quadtree._levelZeroTiles.filter(function(tile) { return tile.x === 0; })[0];
                var east = quadtree._levelZeroTiles.filter(function(tile) { return tile.x === 1; })[0];
                expect(quadtree._tilesToRender[0]).toBe(east.northwestChild);
                expect(quadtree._tilesToRender[1] === east.southwestChild || quadtree._tilesToRender[1] === east.northeastChild).toBe(true);
                expect(quadtree._tilesToRender[2] === east.southwestChild || quadtree._tilesToRender[2] === east.northeastChild).toBe(true);
                expect(quadtree._tilesToRender[3]).toBe(east.southeastChild);
                expect(quadtree._tilesToRender[4]).toBe(west.northeastChild);
                expect(quadtree._tilesToRender[5] === west.northwestChild || quadtree._tilesToRender[5] === west.southeastChild).toBe(true);
                expect(quadtree._tilesToRender[6] === west.northwestChild || quadtree._tilesToRender[6] === west.southeastChild).toBe(true);
                expect(quadtree._tilesToRender[7]).toBe(west.southwestChild);
            });
        });
    }, 'WebGL');

    // Sets the camera to look at a given cartographic position from a distance
    // that will produce a screen-space error at that position that will refine to
    // a given tile level and no further.
    function setCameraPosition(quadtree, frameState, position, level) {
        var camera = frameState.camera;
        var geometricError = quadtree.tileProvider.getLevelMaximumGeometricError(level);
        var sse = quadtree.maximumScreenSpaceError * 0.8;
        var sseDenominator = camera.frustum.sseDenominator;
        var height = frameState.context.drawingBufferHeight;

        var distance = (geometricError * height) / (sse * sseDenominator);
        var cartesian = Ellipsoid.WGS84.cartographicToCartesian(position);
        camera.lookAt(cartesian, new Cartesian3(0.0, 0.0, distance));
    }
});<|MERGE_RESOLUTION|>--- conflicted
+++ resolved
@@ -61,12 +61,9 @@
                 commandList: [],
                 cullingVolume: jasmine.createSpyObj('CullingVolume', ['computeVisibility']),
                 afterRender: [],
-<<<<<<< HEAD
                 mapProjection: scene.mapProjection,
-                serializedMapProjection: scene.mapProjection.serialize()
-=======
+                serializedMapProjection: scene.mapProjection.serialize(),
                 pixelRatio: 1.0
->>>>>>> e5cc188f
             };
 
             frameState.cullingVolume.computeVisibility.and.returnValue(Intersect.INTERSECTING);
