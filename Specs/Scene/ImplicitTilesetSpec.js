import {
  clone,
  combine,
  ImplicitSubdivisionScheme,
  ImplicitTileset,
  MetadataSchema,
  Resource,
  RuntimeError,
} from "../../Source/Cesium.js";

describe("Scene/ImplicitTileset", function () {
  const contentUriPattern = "https://example.com/{level}/{x}/{y}.b3dm";
  const subtreeUriPattern = "https://example.com/{level}/{x}/{y}.subtree";
  const implicitTilingJson = {
    subdivisionScheme: "QUADTREE",
    subtreeLevels: 3,
    availableLevels: 5,
    subtrees: {
      uri: subtreeUriPattern,
    },
  };

  const implicitTilingJsonLegacy = {
    subdivisionScheme: "QUADTREE",
    subtreeLevels: 3,
    maximumLevel: 4,
    subtrees: {
      uri: subtreeUriPattern,
    },
  };

  const implicitTileJson = {
    geometricError: 500,
    refine: "ADD",
    boundingVolume: {
      region: [0, 0, Math.PI / 24, Math.PI / 24, 0, 1000.0],
    },
    content: {
      uri: contentUriPattern,
      extras: {
        author: "Cesium",
      },
    },
    implicitTiling: implicitTilingJson,
    extras: {
      creationDate: "2021-02-22",
    },
  };

  const implicitTileLegacyJson = {
    geometricError: 500,
    refine: "ADD",
    boundingVolume: {
      region: [0, 0, Math.PI / 24, Math.PI / 24, 0, 1000.0],
    },
    content: {
      uri: contentUriPattern,
      extras: {
        author: "Cesium",
      },
    },
    extensions: {
      "3DTILES_implicit_tiling": implicitTilingJsonLegacy,
    },
    extras: {
      creationDate: "2021-02-22",
    },
  };

  const baseResource = new Resource("https://example.com/tileset.json");
  const contentUriTemplate = new Resource(contentUriPattern);
  const subtreeUriTemplate = new Resource(subtreeUriPattern);

  it("gathers information from both tile JSON and extension", function () {
    let metadataSchema; // intentionally left undefined
    const implicitTileset = new ImplicitTileset(
      baseResource,
      implicitTileJson,
      metadataSchema
    );
    expect(implicitTileset.metadataSchema).toBeUndefined();
    expect(implicitTileset.subtreeLevels).toEqual(3);
    expect(implicitTileset.availableLevels).toEqual(5);
    expect(implicitTileset.subdivisionScheme).toEqual(
      ImplicitSubdivisionScheme.QUADTREE
    );
    expect(implicitTileset.boundingVolume).toEqual(
      implicitTileJson.boundingVolume
    );
    expect(implicitTileset.refine).toEqual(implicitTileJson.refine);
    expect(implicitTileset.geometricError).toEqual(500);
    expect(implicitTileset.contentUriTemplates).toEqual([contentUriTemplate]);
    expect(implicitTileset.subtreeUriTemplate).toEqual(subtreeUriTemplate);
  });

  it("stores a template of the tile JSON structure", function () {
    let metadataSchema; // intentionally left undefined
    const implicitTileset = new ImplicitTileset(
      baseResource,
      implicitTileJson,
      metadataSchema
    );
    const deep = true;
    const expected = clone(implicitTileJson, deep);
    delete expected.content;
    delete expected.implicitTiling;
    expect(implicitTileset.tileHeader).toEqual(expected);
  });

  it("tileHeader stores additional extensions", function () {
    const deep = true;
    const withExtensions = clone(implicitTileJson, deep);
    withExtensions.extensions = {};
    withExtensions.extensions["3DTILES_extension"] = {};

    let metadataSchema; // intentionally left undefined
    const implicitTileset = new ImplicitTileset(
      baseResource,
      withExtensions,
      metadataSchema
    );
    const expected = clone(withExtensions, deep);
    delete expected.content;
    delete expected.implicitTiling;
    expect(implicitTileset.tileHeader).toEqual(expected);
  });

  it("stores a template of the tile content structure", function () {
    let metadataSchema; // intentionally left undefined
    const implicitTileset = new ImplicitTileset(
      baseResource,
      implicitTileJson,
      metadataSchema
    );
    expect(implicitTileset.contentHeaders[0]).toEqual(implicitTileJson.content);
  });

  it("allows undefined content URI", function () {
    const noContentJson = clone(implicitTileJson);
    delete noContentJson.content;
    let metadataSchema; // intentionally left undefined
    const implicitTileset = new ImplicitTileset(
      baseResource,
      noContentJson,
      metadataSchema
    );
    expect(implicitTileset.contentUriTemplates).toEqual([]);
  });

  it("accepts tilesets with 3DTILES_bounding_volume_S2", function () {
    const tileJson = clone(implicitTileLegacyJson, true);
    tileJson.boundingVolume = {
      extensions: {
        "3DTILES_bounding_volume_S2": {
          token: "1",
          minimumHeight: 0,
          maximumHeight: 100,
        },
      },
    };
    const tileJsonS2 =
      tileJson.boundingVolume.extensions["3DTILES_bounding_volume_S2"];

    let metadataSchema;
    const implicitTileset = new ImplicitTileset(
      baseResource,
      tileJson,
      metadataSchema
    );
    const implicitTilesetS2 =
      implicitTileset.boundingVolume.extensions["3DTILES_bounding_volume_S2"];
    expect(implicitTilesetS2.token).toEqual(tileJsonS2.token);
    expect(implicitTilesetS2.minimumHeight).toEqual(tileJsonS2.minimumHeight);
    expect(implicitTilesetS2.maximumHeight).toEqual(tileJsonS2.maximumHeight);
  });

  it("rejects bounding spheres", function () {
    const sphereJson = {
      boundingVolume: {
        sphere: [0, 0, 0, 100],
      },
    };
    const tileJson = combine(sphereJson, implicitTileJson);
    let metadataSchema; // intentionally left undefined
    expect(function () {
      return new ImplicitTileset(baseResource, tileJson, metadataSchema);
    }).toThrowError(RuntimeError);
  });

  describe("3DTILES_implicit_tiling", function () {
    it("gathers information from both tile JSON and extension (legacy)", function () {
      let metadataSchema; // intentionally left undefined
      const implicitTileset = new ImplicitTileset(
        baseResource,
        implicitTileLegacyJson,
        metadataSchema
      );
      expect(implicitTileset.metadataSchema).toBeUndefined();
      expect(implicitTileset.subtreeLevels).toEqual(3);
      expect(implicitTileset.availableLevels).toEqual(5);
      expect(implicitTileset.subdivisionScheme).toEqual(
        ImplicitSubdivisionScheme.QUADTREE
      );
      expect(implicitTileset.boundingVolume).toEqual(
        implicitTileJson.boundingVolume
      );
      expect(implicitTileset.refine).toEqual(implicitTileJson.refine);
      expect(implicitTileset.geometricError).toEqual(500);
      expect(implicitTileset.contentUriTemplates).toEqual([contentUriTemplate]);
      expect(implicitTileset.subtreeUriTemplate).toEqual(subtreeUriTemplate);
    });

    it("supports maximumLevel parameter in tile JSON (legacy)", function () {
      let metadataSchema; // intentionally left undefined
      const implicitTileset = new ImplicitTileset(
        baseResource,
        implicitTileLegacyJson,
        metadataSchema
      );
      expect(implicitTileset.availableLevels).toEqual(5);
    });

    it("stores a template of the tile JSON structure (legacy)", function () {
      let metadataSchema; // intentionally left undefined
      const implicitTileset = new ImplicitTileset(
        baseResource,
        implicitTileLegacyJson,
        metadataSchema
      );
      const deep = true;
      const expected = clone(implicitTileLegacyJson, deep);
      delete expected.content;
      delete expected.extensions;
      expect(implicitTileset.tileHeader).toEqual(expected);
    });

    it("tileHeader stores additional extensions (legacy)", function () {
      const deep = true;
      const withExtensions = clone(implicitTileLegacyJson, deep);
      withExtensions.extensions["3DTILES_extension"] = {};

      let metadataSchema; // intentionally left undefined
      const implicitTileset = new ImplicitTileset(
        baseResource,
        withExtensions,
        metadataSchema
      );
      const expected = clone(withExtensions, deep);
      delete expected.content;
      delete expected.extensions["3DTILES_implicit_tiling"];
      expect(implicitTileset.tileHeader).toEqual(expected);
    });

    it("stores a template of the tile content structure (legacy)", function () {
      let metadataSchema; // intentionally left undefined
      const implicitTileset = new ImplicitTileset(
        baseResource,
        implicitTileLegacyJson,
        metadataSchema
      );
      expect(implicitTileset.contentHeaders[0]).toEqual(
        implicitTileJson.content
      );
    });

    it("allows undefined content URI (legacy)", function () {
      const noContentJson = clone(implicitTileLegacyJson);
      delete noContentJson.content;
      let metadataSchema; // intentionally left undefined
      const implicitTileset = new ImplicitTileset(
        baseResource,
        noContentJson,
        metadataSchema
      );
      expect(implicitTileset.contentUriTemplates).toEqual([]);
    });

    it("rejects bounding spheres (legacy)", function () {
      const sphereJson = {
        boundingVolume: {
          sphere: [0, 0, 0, 100],
        },
      };
      const tileJson = combine(sphereJson, implicitTileLegacyJson);
      let metadataSchema; // intentionally left undefined
      expect(function () {
        return new ImplicitTileset(baseResource, tileJson, metadataSchema);
<<<<<<< HEAD
      }).toThrowRuntimeError();
=======
      }).toThrowError(RuntimeError);
>>>>>>> 862d73ad
    });
  });

  const b3dmPattern = "https://example.com/{level}/{x}/{y}.b3dm";
  const pntsPattern = "https://example.com/{level}/{x}/{y}.pnts";
  const gltfPattern = "https://example.com/{level}/{x}/{y}.gltf";

  describe("multiple contents", function () {
    const multipleContentTile = {
      geometricError: 500,
      refine: "ADD",
      boundingVolume: {
        region: [0, 0, Math.PI / 24, Math.PI / 24, 0, 1000.0],
      },
      implicitTiling: {
        subdivisionScheme: "QUADTREE",
        subtreeLevels: 3,
        availableLevels: 5,
        subtrees: {
          uri: subtreeUriPattern,
        },
      },
      contents: [
        {
          uri: b3dmPattern,
        },
        {
          uri: pntsPattern,
        },
        {
          uri: gltfPattern,
        },
      ],
    };

    it("gathers content URIs from contents array", function () {
      let metadataSchema; // intentionally left undefined
      const implicitTileset = new ImplicitTileset(
        baseResource,
        multipleContentTile,
        metadataSchema
      );
      expect(implicitTileset.contentUriTemplates).toEqual([
        new Resource({ url: b3dmPattern }),
        new Resource({ url: pntsPattern }),
        new Resource({ url: gltfPattern }),
      ]);
    });

    it("stores content JSON for every tile", function () {
      const deep = true;
      const withProperties = clone(multipleContentTile, deep);
      const extension = { "3DTILES_extension": {} };
      const boundingBox = { box: [0, 0, 0, 1, 0, 0, 0, 1, 0, 0, 0, 1] };
      const contents = withProperties.contents;
      let i;
      for (i = 0; i < contents.length; i++) {
        contents[i].boundingVolume = boundingBox;
        contents[i].extensions = extension;
      }

      let metadataSchema; // intentionally left undefined
      const implicitTileset = new ImplicitTileset(
        baseResource,
        withProperties,
        metadataSchema
      );
      for (i = 0; i < implicitTileset.contentHeaders.length; i++) {
        expect(implicitTileset.contentHeaders[i]).toEqual(contents[i]);
      }
    });

    it("template tileHeader does not store multiple contents extension", function () {
      let metadataSchema; // intentionally left undefined
      const implicitTileset = new ImplicitTileset(
        baseResource,
        multipleContentTile,
        metadataSchema
      );
      expect(implicitTileset.tileHeader.extensions).not.toBeDefined();
    });
  });

  describe("3DTILES_multiple_contents", function () {
    const multipleContentLegacyTile = {
      geometricError: 500,
      refine: "ADD",
      boundingVolume: {
        region: [0, 0, Math.PI / 24, Math.PI / 24, 0, 1000.0],
      },
      extensions: {
        "3DTILES_implicit_tiling": {
          subdivisionScheme: "QUADTREE",
          subtreeLevels: 3,
          availableLevels: 5,
          subtrees: {
            uri: subtreeUriPattern,
          },
        },
        "3DTILES_multiple_contents": {
          contents: [
            {
              uri: b3dmPattern,
            },
            {
              uri: pntsPattern,
            },
            {
              uri: gltfPattern,
            },
          ],
        },
      },
    };

    it("gathers content URIs from multiple contents extension (legacy)", function () {
      let metadataSchema; // intentionally left undefined
      const implicitTileset = new ImplicitTileset(
        baseResource,
        multipleContentLegacyTile,
        metadataSchema
      );
      expect(implicitTileset.contentUriTemplates).toEqual([
        new Resource({ url: b3dmPattern }),
        new Resource({ url: pntsPattern }),
        new Resource({ url: gltfPattern }),
      ]);
    });

    it("stores content JSON for every tile (legacy)", function () {
      const deep = true;
      const withProperties = clone(multipleContentLegacyTile, deep);
      const extension = { "3DTILES_extension": {} };
      const boundingBox = { box: [0, 0, 0, 1, 0, 0, 0, 1, 0, 0, 0, 1] };
      const contents =
        withProperties.extensions["3DTILES_multiple_contents"].contents;
      let i;
      for (i = 0; i < contents.length; i++) {
        contents[i].boundingVolume = boundingBox;
        contents[i].extensions = extension;
      }

      let metadataSchema; // intentionally left undefined
      const implicitTileset = new ImplicitTileset(
        baseResource,
        withProperties,
        metadataSchema
      );
      for (i = 0; i < implicitTileset.contentHeaders.length; i++) {
        expect(implicitTileset.contentHeaders[i]).toEqual(contents[i]);
      }
    });
  });

  describe("metadata", function () {
    it("stores metadataSchema", function () {
      const schema = {
        classes: {
          tile: {
            properties: {
              buildingCount: {
                type: "SCALAR",
                componentType: "UINT16",
              },
            },
          },
        },
      };

      const metadataSchema = new MetadataSchema(schema);

      const implicitTileset = new ImplicitTileset(
        baseResource,
        implicitTileJson,
        metadataSchema
      );

      expect(implicitTileset.metadataSchema).toBeDefined();
      expect(implicitTileset.metadataSchema.classes.tile).toBeDefined();
    });
  });
});<|MERGE_RESOLUTION|>--- conflicted
+++ resolved
@@ -285,11 +285,7 @@
       let metadataSchema; // intentionally left undefined
       expect(function () {
         return new ImplicitTileset(baseResource, tileJson, metadataSchema);
-<<<<<<< HEAD
-      }).toThrowRuntimeError();
-=======
       }).toThrowError(RuntimeError);
->>>>>>> 862d73ad
     });
   });
 
