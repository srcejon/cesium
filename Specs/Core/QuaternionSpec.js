--- conflicted
+++ resolved
@@ -38,8 +38,7 @@
         expect(q.w).toEqual(3.0);
     });
 
-<<<<<<< HEAD
-    it("construct normalized", function() {
+    it('construct normalized', function() {
         var q = new Quaternion(0.0, 2.0, 0.0, 0.0, true);
         expect(q.x).toEqual(0.0);
         expect(q.y).toEqual(1.0);
@@ -47,10 +46,7 @@
         expect(q.w).toEqual(0.0);
     });
 
-    it("clone", function() {
-=======
     it('clone', function() {
->>>>>>> 17e6db60
         var q = new Quaternion(1.0, 2.0, 3.0, 4.0);
         var r = q.clone();
         expect(q.equals(r)).toEqual(true);
