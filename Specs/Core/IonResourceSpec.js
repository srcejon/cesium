<<<<<<< HEAD
import { defer } from '../../Source/Cesium.js';
import { Ion } from '../../Source/Cesium.js';
import { IonResource } from '../../Source/Cesium.js';
import { RequestErrorEvent } from '../../Source/Cesium.js';
import { Resource } from '../../Source/Cesium.js';
import { RuntimeError } from '../../Source/Cesium.js';

describe('Core/IonResource', function() {

    var assetId = 123890213;
    var endpoint = {
        type: '3DTILES',
        url: 'https://assets.cesium.com/' + assetId + '/tileset.json',
        accessToken: 'not_really_a_refresh_token',
        attributions: []
=======
import { Ion } from "../../Source/Cesium.js";
import { IonResource } from "../../Source/Cesium.js";
import { RequestErrorEvent } from "../../Source/Cesium.js";
import { Resource } from "../../Source/Cesium.js";
import { RuntimeError } from "../../Source/Cesium.js";
import { when } from "../../Source/Cesium.js";

describe("Core/IonResource", function () {
  var assetId = 123890213;
  var endpoint = {
    type: "3DTILES",
    url: "https://assets.cesium.com/" + assetId + "/tileset.json",
    accessToken: "not_really_a_refresh_token",
    attributions: [],
  };

  it("constructs with expected values", function () {
    spyOn(Resource, "call").and.callThrough();

    var endpointResource = IonResource._createEndpointResource(assetId);
    var resource = new IonResource(endpoint, endpointResource);
    expect(resource).toBeInstanceOf(Resource);
    expect(resource._ionEndpoint).toEqual(endpoint);
    expect(Resource.call).toHaveBeenCalledWith(resource, {
      url: endpoint.url,
      retryCallback: resource.retryCallback,
      retryAttempts: 1,
    });
  });

  it("clone works", function () {
    var endpointResource = IonResource._createEndpointResource(assetId);
    var resource = new IonResource(endpoint, endpointResource);
    var cloned = resource.clone();
    expect(cloned).not.toBe(resource);
    expect(cloned._ionRoot).toBe(resource);
    cloned._ionRoot = undefined;
    expect(cloned.retryCallback).toBe(resource.retryCallback);
    expect(cloned.headers.Authorization).toBe(resource.headers.Authorization);
    expect(cloned).toEqual(resource);
  });

  it("create creates the expected resource", function () {
    var endpointResource = IonResource._createEndpointResource(assetId);
    var resource = new IonResource(endpoint, endpointResource);
    expect(resource.getUrlComponent()).toEqual(endpoint.url);
    expect(resource._ionEndpoint).toBe(endpoint);
    expect(resource._ionEndpointResource).toEqual(endpointResource);
    expect(resource.retryCallback).toBeDefined();
    expect(resource.retryAttempts).toBe(1);
  });

  it("fromAssetId calls constructor for non-external endpoint with expected parameters", function () {
    var tilesAssetId = 123890213;
    var tilesEndpoint = {
      type: "3DTILES",
      url: "https://assets.cesium.com/" + tilesAssetId + "/tileset.json",
      accessToken: "not_really_a_refresh_token",
      attributions: [],
>>>>>>> 2fd0e8f7
    };

    var options = {};
    var resourceEndpoint = IonResource._createEndpointResource(
      tilesAssetId,
      options
    );
    spyOn(IonResource, "_createEndpointResource").and.returnValue(
      resourceEndpoint
    );
    spyOn(resourceEndpoint, "fetchJson").and.returnValue(
      when.resolve(tilesEndpoint)
    );

    return IonResource.fromAssetId(tilesAssetId, options).then(function (
      resource
    ) {
      expect(IonResource._createEndpointResource).toHaveBeenCalledWith(
        tilesAssetId,
        options
      );
      expect(resourceEndpoint.fetchJson).toHaveBeenCalled();
      expect(resource._ionEndpointResource).toEqual(resourceEndpoint);
      expect(resource._ionEndpoint).toEqual(tilesEndpoint);
    });
  });

  function testNonImageryExternalResource(externalEndpoint) {
    var resourceEndpoint = IonResource._createEndpointResource(123890213);
    spyOn(IonResource, "_createEndpointResource").and.returnValue(
      resourceEndpoint
    );
    spyOn(resourceEndpoint, "fetchJson").and.returnValue(
      when.resolve(externalEndpoint)
    );

    return IonResource.fromAssetId(123890213).then(function (resource) {
      expect(resource.url).toEqual(externalEndpoint.options.url);
      expect(resource.headers.Authorization).toBeUndefined();
      expect(resource.retryCallback).toBeUndefined();
    });
  }

  it("fromAssetId returns basic Resource for external 3D tilesets", function () {
    return testNonImageryExternalResource({
      type: "3DTILES",
      externalType: "3DTILES",
      options: { url: "http://test.invalid/tileset.json" },
      attributions: [],
    });
<<<<<<< HEAD

    it('fromAssetId calls constructor for non-external endpoint with expected parameters', function() {
        var tilesAssetId = 123890213;
        var tilesEndpoint = {
            type: '3DTILES',
            url: 'https://assets.cesium.com/' + tilesAssetId + '/tileset.json',
            accessToken: 'not_really_a_refresh_token',
            attributions: []
        };

        var options = {};
        var resourceEndpoint = IonResource._createEndpointResource(tilesAssetId, options);
        spyOn(IonResource, '_createEndpointResource').and.returnValue(resourceEndpoint);
        spyOn(resourceEndpoint, 'fetchJson').and.returnValue(Promise.resolve(tilesEndpoint));

        return IonResource.fromAssetId(tilesAssetId, options)
            .then(function(resource) {
                expect(IonResource._createEndpointResource).toHaveBeenCalledWith(tilesAssetId, options);
                expect(resourceEndpoint.fetchJson).toHaveBeenCalled();
                expect(resource._ionEndpointResource).toEqual(resourceEndpoint);
                expect(resource._ionEndpoint).toEqual(tilesEndpoint);
            });
=======
  });

  it("fromAssetId returns basic Resource for external 3D tilesets", function () {
    return testNonImageryExternalResource({
      type: "TERRAIN",
      externalType: "STK_TERRAIN_SERVER",
      options: { url: "http://test.invalid/world" },
      attributions: [],
    });
  });

  it("fromAssetId rejects for external imagery", function () {
    return testNonImageryExternalResource({
      type: "IMAGERY",
      externalType: "URL_TEMPLATE",
      url: "http://test.invalid/world",
      attributions: [],
    })
      .then(fail)
      .otherwise(function (e) {
        expect(e).toBeInstanceOf(RuntimeError);
      });
  });

  it("createEndpointResource creates expected values with default parameters", function () {
    var assetId = 2348234;
    var resource = IonResource._createEndpointResource(assetId);
    expect(resource.url).toBe(
      Ion.defaultServer.url +
        "v1/assets/" +
        assetId +
        "/endpoint?access_token=" +
        Ion.defaultAccessToken
    );
  });

  it("createEndpointResource creates expected values with overridden options", function () {
    var serverUrl = "https://api.cesium.test/";
    var accessToken = "not_a_token";

    var assetId = 2348234;
    var resource = IonResource._createEndpointResource(assetId, {
      server: serverUrl,
      accessToken: accessToken,
>>>>>>> 2fd0e8f7
    });
    expect(resource.url).toBe(
      serverUrl +
        "v1/assets/" +
        assetId +
        "/endpoint?access_token=" +
        accessToken
    );
  });

  it("createEndpointResource creates expected values with overridden defaults", function () {
    var defaultServer = Ion.defaultServer;
    var defaultAccessToken = Ion.defaultAccessToken;

    Ion.defaultServer = new Resource({ url: "https://api.cesium.test/" });
    Ion.defaultAccessToken = "not_a_token";

    var assetId = 2348234;
    var resource = IonResource._createEndpointResource(assetId);
    expect(resource.url).toBe(
      Ion.defaultServer.url +
        "v1/assets/" +
        assetId +
        "/endpoint?access_token=" +
        Ion.defaultAccessToken
    );

    Ion.defaultServer = defaultServer;
    Ion.defaultAccessToken = defaultAccessToken;
  });

  it("Calls base _makeRequest with expected options when resource no Authorization header is defined", function () {
    var originalOptions = {};
    var expectedOptions = {
      headers: {
        Authorization: "Bearer " + endpoint.accessToken,
      },
    };

<<<<<<< HEAD
    function testNonImageryExternalResource(externalEndpoint) {
        var resourceEndpoint = IonResource._createEndpointResource(123890213);
        spyOn(IonResource, '_createEndpointResource').and.returnValue(resourceEndpoint);
        spyOn(resourceEndpoint, 'fetchJson').and.returnValue(Promise.resolve(externalEndpoint));

        return IonResource.fromAssetId(123890213)
            .then(function(resource) {
                expect(resource.url).toEqual(externalEndpoint.options.url);
                expect(resource.headers.Authorization).toBeUndefined();
                expect(resource.retryCallback).toBeUndefined();
            });
    }
=======
    var _makeRequest = spyOn(Resource.prototype, "_makeRequest");
    var endpointResource = IonResource._createEndpointResource(assetId);
    var resource = new IonResource(endpoint, endpointResource);
    resource._makeRequest(originalOptions);
    expect(_makeRequest).toHaveBeenCalledWith(expectedOptions);
  });

  it("Calls base _makeRequest with expected options when resource Authorization header is already defined", function () {
    var originalOptions = {};
    var expectedOptions = {
      headers: {
        Authorization: "Bearer " + endpoint.accessToken,
      },
    };
>>>>>>> 2fd0e8f7

    var _makeRequest = spyOn(Resource.prototype, "_makeRequest");
    var endpointResource = IonResource._createEndpointResource(assetId);
    var resource = new IonResource(endpoint, endpointResource);
    resource.headers.Authorization = "Not valid";
    resource._makeRequest(originalOptions);
    expect(_makeRequest).toHaveBeenCalledWith(expectedOptions);
  });

  it("Calls base _makeRequest with no changes for external assets", function () {
    var externalEndpoint = {
      type: "3DTILES",
      externalType: "3DTILES",
      options: { url: "http://test.invalid/tileset.json" },
      attributions: [],
    };
    var options = {};

    var _makeRequest = spyOn(Resource.prototype, "_makeRequest");
    var endpointResource = IonResource._createEndpointResource(assetId);
    var resource = new IonResource(externalEndpoint, endpointResource);
    resource._makeRequest(options);
    expect(_makeRequest.calls.argsFor(0)[0]).toBe(options);
  });

  it("Calls base _makeRequest with no changes for ion assets with external urls", function () {
    var originalOptions = {};
    var expectedOptions = {};

    var _makeRequest = spyOn(Resource.prototype, "_makeRequest");
    var endpointResource = IonResource._createEndpointResource(assetId);
    var resource = new IonResource(endpoint, endpointResource);
    resource.url = "http://test.invalid";
    resource._makeRequest(originalOptions);
    expect(_makeRequest).toHaveBeenCalledWith(expectedOptions);
  });

  it("Calls base fetchImage with preferBlob for ion assets", function () {
    var fetchImage = spyOn(Resource.prototype, "fetchImage");
    var endpointResource = IonResource._createEndpointResource(assetId);
    var resource = new IonResource(endpoint, endpointResource);
    resource.fetchImage();
    expect(fetchImage).toHaveBeenCalledWith({
      preferBlob: true,
    });
  });

  it("Calls base fetchImage with no changes for external assets", function () {
    var externalEndpoint = {
      type: "3DTILES",
      externalType: "3DTILES",
      options: { url: "http://test.invalid/tileset.json" },
      attributions: [],
    };

    var fetchImage = spyOn(Resource.prototype, "fetchImage");
    var endpointResource = IonResource._createEndpointResource(assetId);
    var resource = new IonResource(externalEndpoint, endpointResource);
    resource.fetchImage({
      preferBlob: false,
    });
<<<<<<< HEAD

    it('fromAssetId rejects for external imagery', function() {
        return testNonImageryExternalResource({
            type: 'IMAGERY',
            externalType: 'URL_TEMPLATE',
            url: 'http://test.invalid/world',
            attributions: []
        })
        .then(fail)
        .catch(function(e) {
            expect(e).toBeInstanceOf(RuntimeError);
        });
=======
    expect(fetchImage).toHaveBeenCalledWith({
      preferBlob: false,
>>>>>>> 2fd0e8f7
    });
  });

  describe("retryCallback", function () {
    var endpointResource;
    var resource;
    var retryCallback;

    beforeEach(function () {
      endpointResource = new Resource({
        url: "https://api.test.invalid",
        access_token: "not_the_token",
      });
      resource = new IonResource(endpoint, endpointResource);
      retryCallback = resource.retryCallback;
    });

    it("returns false when error is undefined", function () {
      return retryCallback(resource, undefined).then(function (result) {
        expect(result).toBe(false);
      });
    });

    it("returns false when error is non-401", function () {
      var error = new RequestErrorEvent(404);
      return retryCallback(resource, error).then(function (result) {
        expect(result).toBe(false);
      });
    });

    it("returns false when error is event with non-Image target", function () {
      var event = { target: {} };
      return retryCallback(resource, event).then(function (result) {
        expect(result).toBe(false);
      });
    });

    function testCallback(resource, event) {
      var deferred = when.defer();
      spyOn(endpointResource, "fetchJson").and.returnValue(deferred.promise);

      var newEndpoint = {
        type: "3DTILES",
        url: "https://assets.cesium.com/" + assetId,
        accessToken: "not_not_really_a_refresh_token",
      };

      var promise = retryCallback(resource, event);
      var resultPromise = promise.then(function (result) {
        expect(result).toBe(true);
        expect(resource._ionEndpoint).toBe(newEndpoint);
      });

      expect(endpointResource.fetchJson).toHaveBeenCalledWith();

      //A second retry should re-use the same pending promise
      var promise2 = retryCallback(resource, event);
      expect(promise._pendingPromise).toBe(promise2._pendingPromise);

      deferred.resolve(newEndpoint);

      return resultPromise;
    }

    it("works when error is a 401", function () {
      var error = new RequestErrorEvent(401);
      return testCallback(resource, error);
    });

    it("works when error is event with Image target", function () {
      var event = { target: new Image() };
      return testCallback(resource, event);
    });

<<<<<<< HEAD
    describe('retryCallback', function() {
        var endpointResource;
        var resource;
        var retryCallback;

        beforeEach(function() {
            endpointResource = new Resource({ url: 'https://api.test.invalid', access_token: 'not_the_token' });
            resource = new IonResource(endpoint, endpointResource);
            retryCallback = resource.retryCallback;
        });

        it('returns false when error is undefined', function() {
            return retryCallback(resource, undefined).then(function(result) {
                expect(result).toBe(false);
            });
        });

        it('returns false when error is non-401', function() {
            var error = new RequestErrorEvent(404);
            return retryCallback(resource, error).then(function(result) {
                expect(result).toBe(false);
            });
        });

        it('returns false when error is event with non-Image target', function() {
            var event = { target: {} };
            return retryCallback(resource, event).then(function(result) {
                expect(result).toBe(false);
            });
        });

        function testCallback(resource, event) {
            var deferred = defer();
            spyOn(endpointResource, 'fetchJson').and.returnValue(deferred.promise);

            var newEndpoint = {
                type: '3DTILES',
                url: 'https://assets.cesium.com/' + assetId,
                accessToken: 'not_not_really_a_refresh_token'
            };

            var promise = retryCallback(resource, event);
            var resultPromise = promise.then(function(result) {
                expect(result).toBe(true);
                expect(resource._ionEndpoint).toBe(newEndpoint);
            });

            expect(endpointResource.fetchJson).toHaveBeenCalledWith();

            //A second retry should re-use the same pending promise
            var promise2 = retryCallback(resource, event);
            expect(promise._pendingPromise).toBe(promise2._pendingPromise);

            deferred.resolve(newEndpoint);

            return resultPromise;
        }

        it('works when error is a 401', function() {
            var error = new RequestErrorEvent(401);
            return testCallback(resource, error);
        });

        it('works when error is event with Image target', function() {
            var event = { target: new Image() };
            return testCallback(resource, event);
        });

        it('works with derived resource and sets root access_token', function() {
            var derived = resource.getDerivedResource('1');
            var error = new RequestErrorEvent(401);
            return testCallback(derived, error)
            .then(function(){
                expect(derived._ionEndpoint).toBe(resource._ionEndpoint);
                expect(derived.headers.Authorization).toEqual(resource.headers.Authorization);
            });
        });
=======
    it("works with derived resource and sets root access_token", function () {
      var derived = resource.getDerivedResource("1");
      var error = new RequestErrorEvent(401);
      return testCallback(derived, error).then(function () {
        expect(derived._ionEndpoint).toBe(resource._ionEndpoint);
        expect(derived.headers.Authorization).toEqual(
          resource.headers.Authorization
        );
      });
>>>>>>> 2fd0e8f7
    });
  });
});<|MERGE_RESOLUTION|>--- conflicted
+++ resolved
@@ -1,26 +1,9 @@
-<<<<<<< HEAD
-import { defer } from '../../Source/Cesium.js';
-import { Ion } from '../../Source/Cesium.js';
-import { IonResource } from '../../Source/Cesium.js';
-import { RequestErrorEvent } from '../../Source/Cesium.js';
-import { Resource } from '../../Source/Cesium.js';
-import { RuntimeError } from '../../Source/Cesium.js';
-
-describe('Core/IonResource', function() {
-
-    var assetId = 123890213;
-    var endpoint = {
-        type: '3DTILES',
-        url: 'https://assets.cesium.com/' + assetId + '/tileset.json',
-        accessToken: 'not_really_a_refresh_token',
-        attributions: []
-=======
+import { defer } from "../../Source/Cesium.js";
 import { Ion } from "../../Source/Cesium.js";
 import { IonResource } from "../../Source/Cesium.js";
 import { RequestErrorEvent } from "../../Source/Cesium.js";
 import { Resource } from "../../Source/Cesium.js";
 import { RuntimeError } from "../../Source/Cesium.js";
-import { when } from "../../Source/Cesium.js";
 
 describe("Core/IonResource", function () {
   var assetId = 123890213;
@@ -74,7 +57,6 @@
       url: "https://assets.cesium.com/" + tilesAssetId + "/tileset.json",
       accessToken: "not_really_a_refresh_token",
       attributions: [],
->>>>>>> 2fd0e8f7
     };
 
     var options = {};
@@ -86,7 +68,7 @@
       resourceEndpoint
     );
     spyOn(resourceEndpoint, "fetchJson").and.returnValue(
-      when.resolve(tilesEndpoint)
+      Promise.resolve(tilesEndpoint)
     );
 
     return IonResource.fromAssetId(tilesAssetId, options).then(function (
@@ -108,7 +90,7 @@
       resourceEndpoint
     );
     spyOn(resourceEndpoint, "fetchJson").and.returnValue(
-      when.resolve(externalEndpoint)
+      Promise.resolve(externalEndpoint)
     );
 
     return IonResource.fromAssetId(123890213).then(function (resource) {
@@ -125,30 +107,6 @@
       options: { url: "http://test.invalid/tileset.json" },
       attributions: [],
     });
-<<<<<<< HEAD
-
-    it('fromAssetId calls constructor for non-external endpoint with expected parameters', function() {
-        var tilesAssetId = 123890213;
-        var tilesEndpoint = {
-            type: '3DTILES',
-            url: 'https://assets.cesium.com/' + tilesAssetId + '/tileset.json',
-            accessToken: 'not_really_a_refresh_token',
-            attributions: []
-        };
-
-        var options = {};
-        var resourceEndpoint = IonResource._createEndpointResource(tilesAssetId, options);
-        spyOn(IonResource, '_createEndpointResource').and.returnValue(resourceEndpoint);
-        spyOn(resourceEndpoint, 'fetchJson').and.returnValue(Promise.resolve(tilesEndpoint));
-
-        return IonResource.fromAssetId(tilesAssetId, options)
-            .then(function(resource) {
-                expect(IonResource._createEndpointResource).toHaveBeenCalledWith(tilesAssetId, options);
-                expect(resourceEndpoint.fetchJson).toHaveBeenCalled();
-                expect(resource._ionEndpointResource).toEqual(resourceEndpoint);
-                expect(resource._ionEndpoint).toEqual(tilesEndpoint);
-            });
-=======
   });
 
   it("fromAssetId returns basic Resource for external 3D tilesets", function () {
@@ -168,7 +126,7 @@
       attributions: [],
     })
       .then(fail)
-      .otherwise(function (e) {
+      .catch(function (e) {
         expect(e).toBeInstanceOf(RuntimeError);
       });
   });
@@ -193,7 +151,6 @@
     var resource = IonResource._createEndpointResource(assetId, {
       server: serverUrl,
       accessToken: accessToken,
->>>>>>> 2fd0e8f7
     });
     expect(resource.url).toBe(
       serverUrl +
@@ -233,20 +190,6 @@
       },
     };
 
-<<<<<<< HEAD
-    function testNonImageryExternalResource(externalEndpoint) {
-        var resourceEndpoint = IonResource._createEndpointResource(123890213);
-        spyOn(IonResource, '_createEndpointResource').and.returnValue(resourceEndpoint);
-        spyOn(resourceEndpoint, 'fetchJson').and.returnValue(Promise.resolve(externalEndpoint));
-
-        return IonResource.fromAssetId(123890213)
-            .then(function(resource) {
-                expect(resource.url).toEqual(externalEndpoint.options.url);
-                expect(resource.headers.Authorization).toBeUndefined();
-                expect(resource.retryCallback).toBeUndefined();
-            });
-    }
-=======
     var _makeRequest = spyOn(Resource.prototype, "_makeRequest");
     var endpointResource = IonResource._createEndpointResource(assetId);
     var resource = new IonResource(endpoint, endpointResource);
@@ -261,7 +204,6 @@
         Authorization: "Bearer " + endpoint.accessToken,
       },
     };
->>>>>>> 2fd0e8f7
 
     var _makeRequest = spyOn(Resource.prototype, "_makeRequest");
     var endpointResource = IonResource._createEndpointResource(assetId);
@@ -323,23 +265,8 @@
     resource.fetchImage({
       preferBlob: false,
     });
-<<<<<<< HEAD
-
-    it('fromAssetId rejects for external imagery', function() {
-        return testNonImageryExternalResource({
-            type: 'IMAGERY',
-            externalType: 'URL_TEMPLATE',
-            url: 'http://test.invalid/world',
-            attributions: []
-        })
-        .then(fail)
-        .catch(function(e) {
-            expect(e).toBeInstanceOf(RuntimeError);
-        });
-=======
     expect(fetchImage).toHaveBeenCalledWith({
       preferBlob: false,
->>>>>>> 2fd0e8f7
     });
   });
 
@@ -378,7 +305,7 @@
     });
 
     function testCallback(resource, event) {
-      var deferred = when.defer();
+      var deferred = defer();
       spyOn(endpointResource, "fetchJson").and.returnValue(deferred.promise);
 
       var newEndpoint = {
@@ -414,85 +341,6 @@
       return testCallback(resource, event);
     });
 
-<<<<<<< HEAD
-    describe('retryCallback', function() {
-        var endpointResource;
-        var resource;
-        var retryCallback;
-
-        beforeEach(function() {
-            endpointResource = new Resource({ url: 'https://api.test.invalid', access_token: 'not_the_token' });
-            resource = new IonResource(endpoint, endpointResource);
-            retryCallback = resource.retryCallback;
-        });
-
-        it('returns false when error is undefined', function() {
-            return retryCallback(resource, undefined).then(function(result) {
-                expect(result).toBe(false);
-            });
-        });
-
-        it('returns false when error is non-401', function() {
-            var error = new RequestErrorEvent(404);
-            return retryCallback(resource, error).then(function(result) {
-                expect(result).toBe(false);
-            });
-        });
-
-        it('returns false when error is event with non-Image target', function() {
-            var event = { target: {} };
-            return retryCallback(resource, event).then(function(result) {
-                expect(result).toBe(false);
-            });
-        });
-
-        function testCallback(resource, event) {
-            var deferred = defer();
-            spyOn(endpointResource, 'fetchJson').and.returnValue(deferred.promise);
-
-            var newEndpoint = {
-                type: '3DTILES',
-                url: 'https://assets.cesium.com/' + assetId,
-                accessToken: 'not_not_really_a_refresh_token'
-            };
-
-            var promise = retryCallback(resource, event);
-            var resultPromise = promise.then(function(result) {
-                expect(result).toBe(true);
-                expect(resource._ionEndpoint).toBe(newEndpoint);
-            });
-
-            expect(endpointResource.fetchJson).toHaveBeenCalledWith();
-
-            //A second retry should re-use the same pending promise
-            var promise2 = retryCallback(resource, event);
-            expect(promise._pendingPromise).toBe(promise2._pendingPromise);
-
-            deferred.resolve(newEndpoint);
-
-            return resultPromise;
-        }
-
-        it('works when error is a 401', function() {
-            var error = new RequestErrorEvent(401);
-            return testCallback(resource, error);
-        });
-
-        it('works when error is event with Image target', function() {
-            var event = { target: new Image() };
-            return testCallback(resource, event);
-        });
-
-        it('works with derived resource and sets root access_token', function() {
-            var derived = resource.getDerivedResource('1');
-            var error = new RequestErrorEvent(401);
-            return testCallback(derived, error)
-            .then(function(){
-                expect(derived._ionEndpoint).toBe(resource._ionEndpoint);
-                expect(derived.headers.Authorization).toEqual(resource.headers.Authorization);
-            });
-        });
-=======
     it("works with derived resource and sets root access_token", function () {
       var derived = resource.getDerivedResource("1");
       var error = new RequestErrorEvent(401);
@@ -502,7 +350,6 @@
           resource.headers.Authorization
         );
       });
->>>>>>> 2fd0e8f7
     });
   });
 });