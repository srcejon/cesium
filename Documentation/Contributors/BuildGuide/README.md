# Build Guide

- [Build Guide](#build-guide)
  - [Quickstart](#quickstart)
  - [Get the Code](#get-the-code)
  - [Build the Code](#build-the-code)
    - [Development Server](#development-server)
    - [Build Output](#build-output)
  - [Build Scripts](#build-scripts)
  - [Travis and Continuous Integration](#travis-and-continuous-integration)
    - [Configure a Different S3 Bucket](#configure-a-different-s3-bucket)
    - [Configure S3 Credentials](#configure-s3-credentials)
    - [Configure Statuses](#configure-statuses)

## Quickstart

1. [Clone the repository](#get-the-code)

2. Install the dependencies

   ```bash
    npm install
   ```

3. Start the [server](#development-server)

   ```bash
   npm start
   ```

4. Navigate to : [`http://localhost:8080/`](http://localhost:8080)

---

## Get the Code

- Setup Git if it isn't already ([link](https://help.github.com/articles/set-up-git/#platform-all)).
  - New to git or need a refresher? Now's a good time to learn! [Easy tutorials here.](https://guides.github.com/)
  - Make sure your SSH keys are configured ([linux](https://help.github.com/articles/generating-ssh-keys#platform-linux) | [mac](https://help.github.com/articles/generating-ssh-keys#platform-mac) | [windows](https://help.github.com/articles/generating-ssh-keys#platform-windows)).
  - Double-check your settings for name and email: `git config --get-regexp user.*`.
  - Recommended Git settings:
    - `git config --global fetch.prune true` - when fetching remote changes, remove any remote branches that no longer exist on the remote.
- Have [commit access](https://github.com/CesiumGS/cesium/blob/main/Documentation/Contributors/CommittersGuide/README.md) to CesiumJS?
  - No
    - Fork [cesium](https://github.com/CesiumGS/cesium).
    - Use the [GitHub website](https://github.com/CesiumGS/cesium/branches/all) to delete all branches in your fork except `main`.
    - Clone your fork, e.g., `git clone git@github.com:yourusername/cesium.git`.
    - Make changes in a branch, e.g., `git checkout -b my-feature`.
  - Yes
    - Clone the cesium repo, e.g., `git clone git@github.com:CesiumGS/cesium.git`
    - Make changes in a branch, e.g., `git checkout -b my-feature`.

## Build the Code

Prerequisites:

- Install [Node.js](http://nodejs.org/) on your system. Building Cesium requires Node 14.x or newer.

Cesium uses [npm modules](https://docs.npmjs.com/getting-started/what-is-npm) for development, so after syncing, you need to run `npm install` from the Cesium root directory:

```bash
npm install
```

<<<<<<< HEAD
Cesium ships with a simple HTTP server for testing.
Once all modules have been installed, run `npm start` to use it:
=======
Once all modules have been installed, run `npm run build` to actually build the code:

```bash
npm run build
```

Alternatively, if you want to edit source files and see the changes reflected for testing, use `npm run build-watch`.

```bash
npm run build-watch
```

Cesium ships with a simple HTTP server for testing, run `npm start` after building to use it:
>>>>>>> 095033df

```bash
npm start
```

Then browse to [http://localhost:8080/](http://localhost:8080/). The landing page includes apps and tools commonly used during development, including:

- **Hello World** : an example for how to create a 3D globe. [Tutorial here](https://cesium.com/learn/cesiumjs-learn/cesiumjs-quickstart/)
- **Sandcastle** : an app for viewing and creating [code examples](https://sandcastle.cesium.com?src=Hello%20World.html&label=Showcases), complete with a live preview
- **Test Suites** : tests using [Jasmine](https://jasmine.github.io/). [Testing guide here.](https://github.com/CesiumGS/cesium/blob/main/Documentation/Contributors/TestingGuide/README.md#testing-guide)
- **Documentation** : reference documentation built from source. [Documentation guide here.](https://github.com/CesiumGS/cesium/blob/main/Documentation/Contributors/DocumentationGuide/README.md#documentation-guide)

### Development Server

By default, the server only allows connections from your local machine. To allow connections from other machines, pass
the `--public` option to npm. Note the extra `--` is intentional and required by npm.

```bash
npm start -- --public
```

The development server has a few other options as well, which you can see by passing the `--help` parameter:

```bash
npm start -- --help
```

### Build Output

Cesium offers a few different distributions. When developing, make sure to pick the one that fits your app's architecture.

- [IIFE (immediately-invoked function expression)](https://developer.mozilla.org/en-US/docs/Glossary/IIFE) - A pre-processed bundle and optimized for the browser, which defines a `Cesium` global variable upon loading `Build/Cesium/Cesium.js`. While much of our documentation uses IIFE-style globals for ease-of-use, we do not recommend this approach for production apps.
- [ESM (ECMAScript modules)](https://nodejs.org/api/esm.html) - Standard for packaging JS code which is supported by most browsers and NodeJS. Modules use `import` and `export` statements. Unprocessed, individual modules are available in the `Source` directory, accessible by importing `Source/Cesium.js`; A single pre-processed bundle by importing `Build/Cesium/index.js`.
- [CJS (CommonJS)](https://nodejs.org/api/modules.html) - A pre-processed, bundled module packaged for running in NodeJS accessible by requiring `index.cjs`.

In much of our documentation, we use IIFE as it can be easily loaded with a CDN and defines a global _Cesium_ variable with all modules attached.

<<<<<<< HEAD
For a production app, we recommend using the the `Source` modules directly which will allow your build tool of choice to reduce the final release's size using tree shaking.
=======
For a production app, we recommend using the `Source` modules directly which will allow your build tool of choice to reduce the final release's size using tree shaking.
>>>>>>> 095033df

Read the complete list of build scripts and options below for more details.

While you can use the editor of your choice to develop Cesium, certain files, such as `glsl` and new tests, require that
the `build` task be executed in order for the changes to take effect. You can use the `build-watch` script to have this
happen automatically.

## Build Scripts

Cesium uses [gulp](http://gulpjs.com/) for build tasks, but they are all abstracted away by [npm run scripts](https://docs.npmjs.com/cli/run-script).

Specify the target(s) at the command line:

```bash
npm run [target-name]
```

Here's the full set of scripts and what they do.

- **Build scripts** -- build and package the source code and documentation
  - `build` - A fast, developer-oriented build that bundles the source modules to produce all-in-one files in the `Build/CesiumUnminified` directory that exposes the entire Cesium API attached to a single global `Cesium` object. Run this when a GLSL shader is changed since the .glsl file is converted to a .js file with a string for the GLSL source.
    - `--minify` - [Minifies](<http://en.wikipedia.org/wiki/Minification_(programming)>) the output for optimized loading. Specifying this option will output to `Build/Cesium`.
    - `--removePragmas` - Optimizes the output by removing debugging code that validates function input and throws `DeveloperError`s. The removed sections are marked with `//>>includeStart('debug', pragmas.debug);` blocks in the code.
    - `--node` - Bundles an `index.cjs` module targeted for use in NodeJS
  - `build-watch` - A never-ending task that watches your file system for changes to Cesium and builds the source code as needed. All `build` options are also available for this task.
  - `minify` - Bundles bundles the source modules, plus [minifies](<http://en.wikipedia.org/wiki/Minification_(programming)>), to produce an all-in-one files in the `Build/Cesium` directory.
  - `combineRelease` - Bundles plus removes debugging code that validates function input and throws DeveloperErrors. The removed sections are marked with `//>>includeStart('debug', pragmas.debug);` blocks in the code.
  - `minifyRelease` - Bundles, minifies, and removes debugging code.
  - `buildApps` - Builds the example applications (such as Cesium Viewer) to produce self-contained, minified, deployable versions in the `Build` directory.
  - `generateDocumentation` - Generates HTML documentation in `Build/Documentation` using [JSDoc 3](https://github.com/jsdoc3/jsdoc). See the [Documentation Guide](../DocumentationGuide/README.md) for more details.
  - `build-ts` - Generates a TypeScript definitions file for the Cesium library
  - `build-third-party` - Generates `ThirdParty.json`, a file which lists the latest licensing information of installed third party modules
  - `release` - A full release build that creates a shippable product, including generating documentation.
  - `makeZipFile` - Builds a zip file containing all release files. This includes the source ESM modules, bundled ESM and IIFE format `Cesium.js`, plus the bundled minified versions of ESM and IIFE, the generated documentation, the test suite, and the example applications (in both built and source form).
- **Utility scripts** -- code coverage, static code analysis, and other utilities
  - `clean` - Removes all generated build artifacts
  - `cloc` - Runs [CLOC](https://github.com/AlDanial/cloc) to count the lines of code on the Source and Specs directories. This requires [Perl](http://www.perl.org/) to execute.
  - `coverage` - Runs coverage and opens the default browser with the results
  - `eslint` - Runs [ESLint](http://eslint.org/), a static code analysis tool, on the entire source tree
  - `prettier` - Formats the code base using [Prettier](https://prettier.io/)
  - `prettier-check` - Verifies prettier formatting, but does not write the output
- **Testing scripts** -- build and run the unit tests
  - `test` - Runs all tests with [Karma](http://karma-runner.github.io/0.13/index.html) using the default browser specified in the Karma config file.
  - `test-all` - Runs all tests with Karma using all browsers installed on the current system
  - `test-non-webgl` - Runs only non-WebGL tests
  - `test-webgl` - Runs only WebGL tests
  - `test-webgl-stub` - Runs all tests using the WebGL stub, which WebGL calls a noop and ignores related test expectations
  - `test-webgl-validation` - Runs all tests with Karma and enables low-level WebGL validation
  - `test-release` - Runs all tests on the minified release version of built Cesium
- **Deployment scripts**
  - `deploy-s3` - Deploys the built CesiumJS files, the npm package, and the zip file to Amazon S3. This requires having credentials set up for the S3 bucket to which you are deploying
  - `deploy-status` - Sets the deployment statuses in GitHub, for use with Travis
  - `deploy-set-version` - Sets the version of `package.json`, for use with Travis

## Travis and Continuous Integration

Cesium uses [Travis](https://travis-ci.com/) for continuous integration. The Travis configuration and all the steps of the build process are defined in `travis.yml`. The blog post [Cesium Continuous Integration](http://cesium.com/blog/2016/04/07/Cesium-Continuous-Integration/) contains an in-depth explanation of the travis build process.

Travis triggers a build whenever someone opens a pull request or pushes code to the Cesium repository. After the build has completed, at the bottom on the pull request, the status of the build is shown and you can access the build by clicking the "Details" link.

![Checks](checks_failed.jpg)

You can also access the build of any branch of CesiumJS by going to the [Cesium Branches](https://github.com/CesiumGS/cesium/branches/all) page, and clicking the icon next to the branch name.

![Branches](branches.png)

Additional set up is required for deployment if you do not have commit access to Cesium.

### Configure a Different S3 Bucket

It is possible to configure your `travis.yml` and `gulpfile.cjs` to deploy to a different S3 Bucket ([an Amazon Webservices storage unit](http://docs.aws.amazon.com/AmazonS3/latest/dev/UsingBucket.html)). If you are using the cesium-dev bucket and have valid credentials, skip to [Configure S3 Credentials](#configure-s3-credentials)

- In `travis.yml`, edit the following line:

```bash
- npm run deploy-s3 -- -b cesium-dev -d cesium/$TRAVIS_BRANCH --confirm -c 'no-cache'
```

- Edit `cesium-dev` to be the name of the S3 bucket you would like to deploy to
- In `gulpfile.cjs`, edit the following line:

```javascript
const travisDeployUrl =
  "http://cesium-dev.s3-website-us-east-1.amazonaws.com/cesium/";
```

- Edit the URL to match the URL of the S3 bucket specified in `travis.yml`

### Configure S3 Credentials

To configure Travis for deployment for a fork of Cesium, you must have valid credentials to the S3 bucket.

- Go to [travis-ci.com](https://travis-ci.com/) and select your fork of Cesium
- Go to "More Options">"Settings"
- Under the "Environment Variables" section, add two environment variables, `AWS_ACCESS_KEY_ID` and `AWS_SECRET_ACCESS_KEY`, with your access key and secret key

![Environment Variables](environment.jpg)

### Configure Statuses

To configure the additional commit statuses on GitHub for your fork of Cesium, you need to generate a personal access token for Travis to use.

- In GitHub, go to "Settings" and "Personal access tokens"
- Click "Generate new token" and confirm your password when prompted
- Give a brief description of the token such as "Travis Statuses" and select "repo:status" and click "Generate token"
  - `repo:status` gives the token access to only commit statuses

![Token Access](token.jpg)

- Copy the token to your clipboard
- Go to [travis-ci.com](https://travis-ci.com/) and select your fork of Cesium
- Go to "More Options">"Settings"
- Under the "Environment Variables" section, add the environment variable `TOKEN` and paste your token for the value<|MERGE_RESOLUTION|>--- conflicted
+++ resolved
@@ -62,24 +62,8 @@
 npm install
 ```
 
-<<<<<<< HEAD
 Cesium ships with a simple HTTP server for testing.
 Once all modules have been installed, run `npm start` to use it:
-=======
-Once all modules have been installed, run `npm run build` to actually build the code:
-
-```bash
-npm run build
-```
-
-Alternatively, if you want to edit source files and see the changes reflected for testing, use `npm run build-watch`.
-
-```bash
-npm run build-watch
-```
-
-Cesium ships with a simple HTTP server for testing, run `npm start` after building to use it:
->>>>>>> 095033df
 
 ```bash
 npm start
@@ -117,11 +101,7 @@
 
 In much of our documentation, we use IIFE as it can be easily loaded with a CDN and defines a global _Cesium_ variable with all modules attached.
 
-<<<<<<< HEAD
-For a production app, we recommend using the the `Source` modules directly which will allow your build tool of choice to reduce the final release's size using tree shaking.
-=======
 For a production app, we recommend using the `Source` modules directly which will allow your build tool of choice to reduce the final release's size using tree shaking.
->>>>>>> 095033df
 
 Read the complete list of build scripts and options below for more details.
 
