--- conflicted
+++ resolved
@@ -80,7 +80,7 @@
                     })
                 });
             };
-            image.src = "../../Images/Cesium_Logo_Color.jpg";
+            image.src = '../../Images/Cesium_Logo_Color.jpg';
 
             primitives.add(polygon);
         };
@@ -111,7 +111,7 @@
                     })
                 });
             };
-            image.src = "../../Images/alpha_map.png";
+            image.src = '../../Images/alpha_map.png';
 
             primitives.add(polygon);
         };
@@ -142,7 +142,7 @@
                     })
                 });
             };
-            image.src = "../../Images/alpha_map.png";
+            image.src = '../../Images/alpha_map.png';
 
             primitives.add(polygon);
         };
@@ -173,7 +173,7 @@
                     })
                 });
             };
-            image.src = "../../Images/earthbump1k.jpg";
+            image.src = '../../Images/earthbump1k.jpg';
 
             primitives.add(polygon);
         };
@@ -204,7 +204,7 @@
                     })
                 });
             };
-            image.src = "../../Images/earthnormalmap.jpg";
+            image.src = '../../Images/earthnormalmap.jpg';
 
             primitives.add(polygon);
         };
@@ -225,27 +225,27 @@
             };
 
             //Load cube map images at once
-            var imageFolder = "../../Images/";
-            var cubeMapFolder = imageFolder + "PalmTreesCubeMap/";
-            var cubeMapFileExtension = ".jpg";
+            var imageFolder = '../../Images/';
+            var cubeMapFolder = imageFolder + 'PalmTreesCubeMap/';
+            var cubeMapFileExtension = '.jpg';
             Cesium.Chain.run(
-                Cesium.Jobs.downloadImage(cubeMapFolder + "posx" + cubeMapFileExtension),
-                Cesium.Jobs.downloadImage(cubeMapFolder + "negx" + cubeMapFileExtension),
-                Cesium.Jobs.downloadImage(cubeMapFolder + "posy" + cubeMapFileExtension),
-                Cesium.Jobs.downloadImage(cubeMapFolder + "negy" + cubeMapFileExtension),
-                Cesium.Jobs.downloadImage(cubeMapFolder + "posz" + cubeMapFileExtension),
-                Cesium.Jobs.downloadImage(cubeMapFolder + "negz" + cubeMapFileExtension)
+                Cesium.Jobs.downloadImage(cubeMapFolder + 'posx' + cubeMapFileExtension),
+                Cesium.Jobs.downloadImage(cubeMapFolder + 'negx' + cubeMapFileExtension),
+                Cesium.Jobs.downloadImage(cubeMapFolder + 'posy' + cubeMapFileExtension),
+                Cesium.Jobs.downloadImage(cubeMapFolder + 'negy' + cubeMapFileExtension),
+                Cesium.Jobs.downloadImage(cubeMapFolder + 'posz' + cubeMapFileExtension),
+                Cesium.Jobs.downloadImage(cubeMapFolder + 'negz' + cubeMapFileExtension)
             ).thenRun(
             function() {
                 polygon.material = new Cesium.ReflectionMaterial({
                     cubeMap : scene.getContext().createCubeMap({
                         source : {
-                            positiveX : this.images[cubeMapFolder + "posx" + cubeMapFileExtension],
-                            negativeX : this.images[cubeMapFolder + "negx" + cubeMapFileExtension],
-                            positiveY : this.images[cubeMapFolder + "negy" + cubeMapFileExtension],
-                            negativeY : this.images[cubeMapFolder + "posy" + cubeMapFileExtension],
-                            positiveZ : this.images[cubeMapFolder + "posz" + cubeMapFileExtension],
-                            negativeZ : this.images[cubeMapFolder + "negz" + cubeMapFileExtension]
+                            positiveX : this.images[cubeMapFolder + 'posx' + cubeMapFileExtension],
+                            negativeX : this.images[cubeMapFolder + 'negx' + cubeMapFileExtension],
+                            positiveY : this.images[cubeMapFolder + 'negy' + cubeMapFileExtension],
+                            negativeY : this.images[cubeMapFolder + 'posy' + cubeMapFileExtension],
+                            positiveZ : this.images[cubeMapFolder + 'posz' + cubeMapFileExtension],
+                            negativeZ : this.images[cubeMapFolder + 'negz' + cubeMapFileExtension]
                         },
                         pixelFormat : Cesium.PixelFormat.RGB
                     }),
@@ -271,27 +271,27 @@
             };
 
             //Load cube map images at once
-            var imageFolder = "../../Images/";
-            var cubeMapFolder = imageFolder + "PalmTreesCubeMap/";
-            var cubeMapFileExtension = ".jpg";
+            var imageFolder = '../../Images/';
+            var cubeMapFolder = imageFolder + 'PalmTreesCubeMap/';
+            var cubeMapFileExtension = '.jpg';
             Cesium.Chain.run(
-                Cesium.Jobs.downloadImage(cubeMapFolder + "posx" + cubeMapFileExtension),
-                Cesium.Jobs.downloadImage(cubeMapFolder + "negx" + cubeMapFileExtension),
-                Cesium.Jobs.downloadImage(cubeMapFolder + "posy" + cubeMapFileExtension),
-                Cesium.Jobs.downloadImage(cubeMapFolder + "negy" + cubeMapFileExtension),
-                Cesium.Jobs.downloadImage(cubeMapFolder + "posz" + cubeMapFileExtension),
-                Cesium.Jobs.downloadImage(cubeMapFolder + "negz" + cubeMapFileExtension)
+                Cesium.Jobs.downloadImage(cubeMapFolder + 'posx' + cubeMapFileExtension),
+                Cesium.Jobs.downloadImage(cubeMapFolder + 'negx' + cubeMapFileExtension),
+                Cesium.Jobs.downloadImage(cubeMapFolder + 'posy' + cubeMapFileExtension),
+                Cesium.Jobs.downloadImage(cubeMapFolder + 'negy' + cubeMapFileExtension),
+                Cesium.Jobs.downloadImage(cubeMapFolder + 'posz' + cubeMapFileExtension),
+                Cesium.Jobs.downloadImage(cubeMapFolder + 'negz' + cubeMapFileExtension)
             ).thenRun(
             function() {
                 polygon.material = new Cesium.RefractionMaterial({
                     cubeMap : scene.getContext().createCubeMap({
                         source : {
-                            positiveX : this.images[cubeMapFolder + "posx" + cubeMapFileExtension],
-                            negativeX : this.images[cubeMapFolder + "negx" + cubeMapFileExtension],
-                            positiveY : this.images[cubeMapFolder + "negy" + cubeMapFileExtension],
-                            negativeY : this.images[cubeMapFolder + "posy" + cubeMapFileExtension],
-                            positiveZ : this.images[cubeMapFolder + "posz" + cubeMapFileExtension],
-                            negativeZ : this.images[cubeMapFolder + "negz" + cubeMapFileExtension]
+                            positiveX : this.images[cubeMapFolder + 'posx' + cubeMapFileExtension],
+                            negativeX : this.images[cubeMapFolder + 'negx' + cubeMapFileExtension],
+                            positiveY : this.images[cubeMapFolder + 'negy' + cubeMapFileExtension],
+                            negativeY : this.images[cubeMapFolder + 'posy' + cubeMapFileExtension],
+                            positiveZ : this.images[cubeMapFolder + 'posz' + cubeMapFileExtension],
+                            negativeZ : this.images[cubeMapFolder + 'negz' + cubeMapFileExtension]
                         },
                         pixelFormat : Cesium.PixelFormat.RGB
                     }),
@@ -318,27 +318,27 @@
             };
 
             //Load cube map images at once
-            var imageFolder = "../../Images/";
-            var cubeMapFolder = imageFolder + "PalmTreesCubeMap/";
-            var cubeMapFileExtension = ".jpg";
+            var imageFolder = '../../Images/';
+            var cubeMapFolder = imageFolder + 'PalmTreesCubeMap/';
+            var cubeMapFileExtension = '.jpg';
             Cesium.Chain.run(
-                Cesium.Jobs.downloadImage(cubeMapFolder + "posx" + cubeMapFileExtension),
-                Cesium.Jobs.downloadImage(cubeMapFolder + "negx" + cubeMapFileExtension),
-                Cesium.Jobs.downloadImage(cubeMapFolder + "posy" + cubeMapFileExtension),
-                Cesium.Jobs.downloadImage(cubeMapFolder + "negy" + cubeMapFileExtension),
-                Cesium.Jobs.downloadImage(cubeMapFolder + "posz" + cubeMapFileExtension),
-                Cesium.Jobs.downloadImage(cubeMapFolder + "negz" + cubeMapFileExtension)
+                Cesium.Jobs.downloadImage(cubeMapFolder + 'posx' + cubeMapFileExtension),
+                Cesium.Jobs.downloadImage(cubeMapFolder + 'negx' + cubeMapFileExtension),
+                Cesium.Jobs.downloadImage(cubeMapFolder + 'posy' + cubeMapFileExtension),
+                Cesium.Jobs.downloadImage(cubeMapFolder + 'negy' + cubeMapFileExtension),
+                Cesium.Jobs.downloadImage(cubeMapFolder + 'posz' + cubeMapFileExtension),
+                Cesium.Jobs.downloadImage(cubeMapFolder + 'negz' + cubeMapFileExtension)
             ).thenRun(
             function() {
                 polygon.material = new Cesium.FresnelMaterial({
                     cubeMap : scene.getContext().createCubeMap({
                         source : {
-                            positiveX : this.images[cubeMapFolder + "posx" + cubeMapFileExtension],
-                            negativeX : this.images[cubeMapFolder + "negx" + cubeMapFileExtension],
-                            positiveY : this.images[cubeMapFolder + "negy" + cubeMapFileExtension],
-                            negativeY : this.images[cubeMapFolder + "posy" + cubeMapFileExtension],
-                            positiveZ : this.images[cubeMapFolder + "posz" + cubeMapFileExtension],
-                            negativeZ : this.images[cubeMapFolder + "negz" + cubeMapFileExtension]
+                            positiveX : this.images[cubeMapFolder + 'posx' + cubeMapFileExtension],
+                            negativeX : this.images[cubeMapFolder + 'negx' + cubeMapFileExtension],
+                            positiveY : this.images[cubeMapFolder + 'negy' + cubeMapFileExtension],
+                            negativeY : this.images[cubeMapFolder + 'posy' + cubeMapFileExtension],
+                            positiveZ : this.images[cubeMapFolder + 'posz' + cubeMapFileExtension],
+                            negativeZ : this.images[cubeMapFolder + 'negz' + cubeMapFileExtension]
                         },
                         pixelFormat : Cesium.PixelFormat.RGB
                     }),
@@ -575,36 +575,6 @@
         };
     };
 
-<<<<<<< HEAD
-=======
-    Sandbox.DiffuseMapPolygonMaterial = function (scene, ellipsoid, primitives) {
-        this.code = function() {
-            var polygon = new Cesium.Polygon(undefined);
-            polygon.setPositions(ellipsoid.cartographicDegreesToCartesians([
-                new Cesium.Cartographic2(-80.0, 30.0),
-                new Cesium.Cartographic2(-70.0, 30.0),
-                new Cesium.Cartographic2(-70.0, 33.0),
-                new Cesium.Cartographic2(-80.0, 33.0)
-            ]));
-
-            var image = new Image();
-            image.onload = function() {
-                polygon.material = new Cesium.DiffuseMapMaterial({
-                    texture : scene.getContext().createTexture2D({
-                            source : image,
-                            pixelFormat : Cesium.PixelFormat.RGB
-                    }),
-                    sRepeat : 1,
-                    tRepeat : 1
-                });
-            };
-            image.src = '../../Images/Cesium_Logo_Color.jpg';
-
-            primitives.add(polygon);
-        };
-    };
-
->>>>>>> a56d3f15
     Sandbox.TieDyePolygonMaterial = function (scene, ellipsoid, primitives) {
         this.code = function () {
             var polygon = new Cesium.Polygon(undefined);
