--- conflicted
+++ resolved
@@ -21,12 +21,6 @@
 import VertexArray from "./VertexArray.js";
 
 /**
-<<<<<<< HEAD
- * @typedef CubeMap.ConstructorOptions
- *
- * @property {Context} context
- * @property {object} [source] The source for texel values to be loaded into the texture
-=======
  * @typedef CubeMap.BufferSource
  *
  * @property {TypedArray} arrayBufferView A view of a binary data buffer containing pixel values.
@@ -52,7 +46,6 @@
  *
  * @property {Context} context
  * @property {CubeMap.Source} [source] The source for texel values to be loaded into the texture.
->>>>>>> dca302bb
  * @property {PixelFormat} [pixelFormat=PixelFormat.RGBA] The format of each pixel, i.e., the number of components it has and what they represent.
  * @property {PixelDatatype} [pixelDatatype=PixelDatatype.UNSIGNED_BYTE] The data type of each pixel.
  * @property {boolean} [flipY=true] If true, the source values will be read as if the y-axis is inverted (y=0 at the top).
@@ -98,18 +91,6 @@
     options.preMultiplyAlpha ||
     pixelFormat === PixelFormat.RGB ||
     pixelFormat === PixelFormat.LUMINANCE;
-<<<<<<< HEAD
-
-  let { width, height } = options;
-
-  const faceNames = CubeMap.faceNames;
-
-  if (defined(source)) {
-    //>>includeStart('debug', pragmas.debug);
-    if (!faceNames.every((faceName) => defined(source[faceName]))) {
-      throw new DeveloperError(
-        `options.source requires faces ${faceNames.join(", ")}.`
-=======
 
   let { width, height } = options;
 
@@ -124,24 +105,15 @@
         `options.source requires faces ${Object.values(CubeMap.FaceName).join(
           ", "
         )}.`
->>>>>>> dca302bb
       );
     }
     //>>includeEnd('debug');
 
-<<<<<<< HEAD
-    ({ width, height } = source[faceNames[0]]);
+    ({ width, height } = source.positiveX);
 
     //>>includeStart('debug', pragmas.debug);
-    for (let i = 1; i < 6; ++i) {
-      const face = source[faceNames[i]];
-=======
-    ({ width, height } = source.positiveX);
-
-    //>>includeStart('debug', pragmas.debug);
-    for (const faceName of CubeMap.getFaceNames()) {
+    for (const faceName of CubeMap.faces()) {
       const face = source[faceName];
->>>>>>> dca302bb
       if (Number(face.width) !== width || Number(face.height) !== height) {
         throw new DeveloperError(
           "Each face in options.source must have the same width and height."
@@ -266,27 +238,12 @@
     );
   }
 
-<<<<<<< HEAD
-  for (let i = 0; i < faceNames.length; i++) {
-    const faceName = faceNames[i];
-=======
-  for (const faceName of CubeMap.getFaceNames()) {
->>>>>>> dca302bb
+  for (const faceName of CubeMap.faces()) {
     loadFace(this[faceName], source?.[faceName], 0);
   }
 
   gl.bindTexture(textureTarget, null);
 }
-
-<<<<<<< HEAD
-CubeMap.faceNames = Object.freeze([
-  "positiveX",
-  "negativeX",
-  "positiveY",
-  "negativeY",
-  "positiveZ",
-  "negativeZ",
-]);
 
 /**
  * TODO
@@ -316,66 +273,6 @@
 };
 
 /**
- * Creates a CubeMap, using a texel data source that includes pre-generated mipmaps.
- *
- * @param {CubeMap.ConstructorOptions} options An object describing initialization options.
- * @returns {CubeMap}
- *
- * @private
- */
-CubeMap.fromMipmaps = function (options) {
-  options = defaultValue(options, defaultValue.EMPTY_OBJECT);
-  const { source, skipColorSpaceConversion } = options;
-
-  //>>includeStart('debug', pragmas.debug);
-  Check.defined("options.source", source);
-
-  if (!Array.isArray(source)) {
-    throw new DeveloperError(`options.source must be an array`);
-  }
-  const faceSize = source[0].positiveX.width;
-  const mipCount = Math.log2(faceSize) + 1;
-  if (source.length !== mipCount) {
-    throw new DeveloperError(`all mip levels must be defined`);
-  }
-  // TODO: Verify that the structure of each mip level matches the first.
-  //>>includeEnd('debug');
-
-  options.source = source[0];
-  const cubeMap = new CubeMap(options);
-
-  const gl = cubeMap._context._gl;
-  const texture = cubeMap._texture;
-  const textureTarget = cubeMap._textureTarget;
-
-  gl.activeTexture(gl.TEXTURE0);
-  gl.bindTexture(textureTarget, texture);
-
-  if (skipColorSpaceConversion) {
-    gl.pixelStorei(gl.UNPACK_COLORSPACE_CONVERSION_WEBGL, gl.NONE);
-  } else {
-    gl.pixelStorei(
-      gl.UNPACK_COLORSPACE_CONVERSION_WEBGL,
-      gl.BROWSER_DEFAULT_WEBGL
-    );
-  }
-
-  const faceNames = CubeMap.faceNames;
-  for (let mipLevel = 1; mipLevel < source.length; mipLevel++) {
-    const mipSource = source[mipLevel];
-    for (let j = 0; j < faceNames.length; j++) {
-      const faceName = faceNames[j];
-      loadFace(cubeMap[faceName], mipSource[faceName], mipLevel);
-    }
-  }
-
-  gl.bindTexture(textureTarget, null);
-
-  cubeMap._hasMipmap = true;
-
-  return cubeMap;
-=======
-/**
  * An enum defining the names of the faces of a cube map.
  *
  * @alias {CubeMap.FaceName}
@@ -408,30 +305,21 @@
  *
  * @private
  */
-CubeMap.getFaceNames = function () {
+CubeMap.faces = function () {
   return makeFacesIterator();
->>>>>>> dca302bb
 };
 
 /**
  * Load texel data into one face of a cube map.
  *
  * @param {CubeMapFace} cubeMapFace The face to which texel values will be loaded.
-<<<<<<< HEAD
- * @param {object} [source] The source for texel values to be loaded into the texture.
- * @param {number} mipLevel The mip level to which the texel values will be loaded.
-=======
  * @param {ImageData|HTMLImageElement|HTMLCanvasElement|HTMLVideoElement|CubeMap.BufferSource} [source] The source for texel values to be loaded into the texture.
  * @param {number} [mipLevel=0] The mip level to which the texel values will be loaded.
->>>>>>> dca302bb
  *
  * @private
  */
 function loadFace(cubeMapFace, source, mipLevel) {
-<<<<<<< HEAD
-=======
   mipLevel = defaultValue(mipLevel, 0);
->>>>>>> dca302bb
   const targetFace = cubeMapFace._targetFace;
   const size = Math.max(Math.floor(cubeMapFace._size / 2 ** mipLevel), 1);
   const pixelFormat = cubeMapFace._pixelFormat;
@@ -457,11 +345,7 @@
     return;
   }
 
-<<<<<<< HEAD
-  let { arrayBufferView = source.bufferView } = source;
-=======
   let { arrayBufferView } = source;
->>>>>>> dca302bb
 
   let unpackAlignment = 4;
   if (defined(arrayBufferView)) {
@@ -599,59 +483,25 @@
   },
 });
 
-function* makeFacesIterator(cubeMap) {
-  yield cubeMap._negativeX;
-  yield cubeMap._negativeY;
-  yield cubeMap._negativeZ;
-  yield cubeMap._positiveX;
-  yield cubeMap._positiveY;
-  yield cubeMap._positiveZ;
-}
-
-/**
- * Creates an iterator for looping over the cubemap faces.
- * @type {Iterable<CubeMapFace>}
- */
-CubeMap.prototype.faces = function () {
-  return makeFacesIterator(this);
-};
-
 /**
  * TODO
- * @param {*} face
- * @param {*} result
+ * @param {CubeMap.FaceName} face
+ * @param {Cartesian3} result
  * @returns
  */
-CubeMap.prototype.getDirection = function (face, result) {
-  switch (face) {
-    case this.positiveX:
-      return Cartesian3.clone(Cartesian3.UNIT_X, result);
-    case this.negativeX:
-      return Cartesian3.negate(Cartesian3.UNIT_X, result);
-    case this.positiveY:
-      return Cartesian3.clone(Cartesian3.UNIT_Y, result);
-    case this.negativeY:
-      return Cartesian3.negate(Cartesian3.UNIT_Y, result);
-    case this.positiveZ:
-      return Cartesian3.clone(Cartesian3.UNIT_Z, result);
-    case this.negativeZ:
-      return Cartesian3.negate(Cartesian3.UNIT_Z, result);
-  }
-};
-
 CubeMap.getDirection = function (face, result) {
   switch (face) {
-    case CubeMap.faceNames[0]:
+    case CubeMap.FaceName.POSITIVEX:
       return Cartesian3.clone(Cartesian3.UNIT_X, result);
-    case CubeMap.faceNames[1]:
+    case CubeMap.FaceName.NEGATIVEX:
       return Cartesian3.negate(Cartesian3.UNIT_X, result);
-    case CubeMap.faceNames[2]:
+    case CubeMap.FaceName.POSITIVEY:
       return Cartesian3.clone(Cartesian3.UNIT_Y, result);
-    case CubeMap.faceNames[3]:
+    case CubeMap.FaceName.NEGATIVEY:
       return Cartesian3.negate(Cartesian3.UNIT_Y, result);
-    case CubeMap.faceNames[4]:
+    case CubeMap.FaceName.POSITIVEZ:
       return Cartesian3.clone(Cartesian3.UNIT_Z, result);
-    case CubeMap.faceNames[5]:
+    case CubeMap.FaceName.NEGATIVEZ:
       return Cartesian3.negate(Cartesian3.UNIT_Z, result);
   }
 };
@@ -708,57 +558,6 @@
 }
 
 /**
- * Set up a sampler for use with a cube map.
- * @param {CubeMap} cubeMap The cube map containing the texture to be sampled by this sampler.
- * @param {Sampler} sampler Information about how to sample the cubemap texture.
- * @private
- */
-function setupSampler(cubeMap, sampler) {
-  let { minificationFilter, magnificationFilter } = sampler;
-
-  const mipmap = [
-    TextureMinificationFilter.NEAREST_MIPMAP_NEAREST,
-    TextureMinificationFilter.NEAREST_MIPMAP_LINEAR,
-    TextureMinificationFilter.LINEAR_MIPMAP_NEAREST,
-    TextureMinificationFilter.LINEAR_MIPMAP_LINEAR,
-  ].includes(minificationFilter);
-
-  const context = cubeMap._context;
-  const pixelDatatype = cubeMap._pixelDatatype;
-
-  // float textures only support nearest filtering unless the linear extensions are supported
-  if (
-    (pixelDatatype === PixelDatatype.FLOAT && !context.textureFloatLinear) ||
-    (pixelDatatype === PixelDatatype.HALF_FLOAT &&
-      !context.textureHalfFloatLinear)
-  ) {
-    // override the sampler's settings
-    minificationFilter = mipmap
-      ? TextureMinificationFilter.NEAREST_MIPMAP_NEAREST
-      : TextureMinificationFilter.NEAREST;
-    magnificationFilter = TextureMagnificationFilter.NEAREST;
-  }
-
-  const gl = context._gl;
-  const target = cubeMap._textureTarget;
-
-  gl.activeTexture(gl.TEXTURE0);
-  gl.bindTexture(target, cubeMap._texture);
-  gl.texParameteri(target, gl.TEXTURE_MIN_FILTER, minificationFilter);
-  gl.texParameteri(target, gl.TEXTURE_MAG_FILTER, magnificationFilter);
-  gl.texParameteri(target, gl.TEXTURE_WRAP_S, sampler.wrapS);
-  gl.texParameteri(target, gl.TEXTURE_WRAP_T, sampler.wrapT);
-  if (defined(cubeMap._textureFilterAnisotropic)) {
-    gl.texParameteri(
-      target,
-      cubeMap._textureFilterAnisotropic.TEXTURE_MAX_ANISOTROPY_EXT,
-      sampler.maximumAnisotropy
-    );
-  }
-  gl.bindTexture(target, null);
-}
-
-/**
  * Load a complete mipmap chain for each cubemap face.
  *
  * @param {CubeMap.Source[]} source The source data for each mip level, beginning at level 1.
@@ -799,7 +598,7 @@
     const mipSource = source[i];
     // mipLevel 0 was the base layer, already loaded when the CubeMap was constructed.
     const mipLevel = i + 1;
-    for (const faceName of CubeMap.getFaceNames()) {
+    for (const faceName of CubeMap.faces()) {
       loadFace(this[faceName], mipSource[faceName], mipLevel);
     }
   }
