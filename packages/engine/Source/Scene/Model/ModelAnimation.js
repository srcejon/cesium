--- conflicted
+++ resolved
@@ -39,18 +39,11 @@
    * @type {boolean}
    * @default false
    */
-<<<<<<< HEAD
-  this.removeOnStop = defaultValue(options.removeOnStop, false);
-  this._multiplier = defaultValue(options.multiplier, 1.0);
-  this._reverse = defaultValue(options.reverse, false);
-  this._loop = defaultValue(options.loop, ModelAnimationLoop.NONE);
-  this._startOffset = defaultValue(options.startOffset, 0.0);
-=======
   this.removeOnStop = options.removeOnStop ?? false;
   this._multiplier = options.multiplier ?? 1.0;
   this._reverse = options.reverse ?? false;
   this._loop = options.loop ?? ModelAnimationLoop.NONE;
->>>>>>> fb314464
+  this._startOffset = options.startOffset ?? 0.0;
   this._animationTime = options.animationTime;
   this._prevAnimationDelta = undefined;
 
