import BoundingRectangle from "../Core/BoundingRectangle.js";
import Check from "../Core/Check.js";
import Color from "../Core/Color.js";
import combine from "../Core/combine.js";
import createGuid from "../Core/createGuid.js";
import defaultValue from "../Core/defaultValue.js";
import defined from "../Core/defined.js";
import destroyObject from "../Core/destroyObject.js";
import DeveloperError from "../Core/DeveloperError.js";
import PixelFormat from "../Core/PixelFormat.js";
import Resource from "../Core/Resource.js";
import PassState from "../Renderer/PassState.js";
import PixelDatatype from "../Renderer/PixelDatatype.js";
import RenderState from "../Renderer/RenderState.js";
import Sampler from "../Renderer/Sampler.js";
import ShaderSource from "../Renderer/ShaderSource.js";
import Texture from "../Renderer/Texture.js";
import TextureMagnificationFilter from "../Renderer/TextureMagnificationFilter.js";
import TextureMinificationFilter from "../Renderer/TextureMinificationFilter.js";
import TextureWrap from "../Renderer/TextureWrap.js";
import PostProcessStageSampleMode from "./PostProcessStageSampleMode.js";

/**
 * Runs a post-process stage on either the texture rendered by the scene or the output of a previous post-process stage.
 *
 * @alias PostProcessStage
 * @constructor
 *
 * @param {object} options An object with the following properties:
 * @param {string} options.fragmentShader The fragment shader to use. The default <code>sampler2D</code> uniforms are <code>colorTexture</code> and <code>depthTexture</code>. The color texture is the output of rendering the scene or the previous stage. The depth texture is the output from rendering the scene. The shader should contain one or both uniforms. There is also a <code>vec2</code> varying named <code>v_textureCoordinates</code> that can be used to sample the textures.
 * @param {object} [options.uniforms] An object whose properties will be used to set the shaders uniforms. The properties can be constant values or a function. A constant value can also be a URI, data URI, or HTML element to use as a texture.
 * @param {number} [options.textureScale=1.0] A number in the range (0.0, 1.0] used to scale the texture dimensions. A scale of 1.0 will render this post-process stage  to a texture the size of the viewport.
 * @param {boolean} [options.forcePowerOfTwo=false] Whether or not to force the texture dimensions to be both equal powers of two. The power of two will be the next power of two of the minimum of the dimensions.
 * @param {PostProcessStageSampleMode} [options.sampleMode=PostProcessStageSampleMode.NEAREST] How to sample the input color texture.
 * @param {PixelFormat} [options.pixelFormat=PixelFormat.RGBA] The color pixel format of the output texture.
 * @param {PixelDatatype} [options.pixelDatatype=PixelDatatype.UNSIGNED_BYTE] The pixel data type of the output texture.
 * @param {Color} [options.clearColor=Color.BLACK] The color to clear the output texture to.
 * @param {BoundingRectangle} [options.scissorRectangle] The rectangle to use for the scissor test.
 * @param {string} [options.name=createGuid()] The unique name of this post-process stage for reference by other stages in a composite. If a name is not supplied, a GUID will be generated.
 *
 * @exception {DeveloperError} options.textureScale must be greater than 0.0 and less than or equal to 1.0.
 * @exception {DeveloperError} options.pixelFormat must be a color format.
 * @exception {DeveloperError} When options.pixelDatatype is FLOAT, this WebGL implementation must support floating point textures. Check context.floatingPointTexture.
 *
 * @see PostProcessStageComposite
 *
 * @example
 * // Simple stage to change the color
 * const fs =`
 *     uniform sampler2D colorTexture;
 *     in vec2 v_textureCoordinates;
 *     uniform float scale;
 *     uniform vec3 offset;
 *     void main() {
 *         vec4 color = texture(colorTexture, v_textureCoordinates);
 *         out_FragColor = vec4(color.rgb * scale + offset, 1.0);
 *     }`;
 * scene.postProcessStages.add(new Cesium.PostProcessStage({
 *     fragmentShader : fs,
 *     uniforms : {
 *         scale : 1.1,
 *         offset : function() {
 *             return new Cesium.Cartesian3(0.1, 0.2, 0.3);
 *         }
 *     }
 * }));
 *
 * @example
 * // Simple stage to change the color of what is selected.
 * // If czm_selected returns true, the current fragment belongs to geometry in the selected array.
 * const fs =`
 *     uniform sampler2D colorTexture;
 *     in vec2 v_textureCoordinates;
 *     uniform vec4 highlight;
 *     void main() {
 *         vec4 color = texture(colorTexture, v_textureCoordinates);
 *         if (czm_selected()) {
 *             vec3 highlighted = highlight.a * highlight.rgb + (1.0 - highlight.a) * color.rgb;
 *             out_FragColor = vec4(highlighted, 1.0);
 *         } else {
 *             out_FragColor = color;
 *         }
 *     }`;
 * const stage = scene.postProcessStages.add(new Cesium.PostProcessStage({
 *     fragmentShader : fs,
 *     uniforms : {
 *         highlight : function() {
 *             return new Cesium.Color(1.0, 0.0, 0.0, 0.5);
 *         }
 *     }
 * }));
 * stage.selected = [cesium3DTileFeature];
 */
function PostProcessStage(options) {
  options = defaultValue(options, defaultValue.EMPTY_OBJECT);
  const {
    fragmentShader,
    textureScale = 1.0,
    pixelFormat = PixelFormat.RGBA,
  } = options;

  //>>includeStart('debug', pragmas.debug);
  Check.typeOf.string("options.fragmentShader", fragmentShader);
  Check.typeOf.number.greaterThan("options.textureScale", textureScale, 0.0);
  Check.typeOf.number.lessThanOrEquals(
    "options.textureScale",
    textureScale,
    1.0,
  );
  if (!PixelFormat.isColorFormat(pixelFormat)) {
    throw new DeveloperError("options.pixelFormat must be a color format.");
  }
  //>>includeEnd('debug');

  this._fragmentShader = fragmentShader;
  this._uniforms = options.uniforms;
  this._textureScale = textureScale;
  this._forcePowerOfTwo = defaultValue(options.forcePowerOfTwo, false);
  this._sampleMode = defaultValue(
    options.sampleMode,
    PostProcessStageSampleMode.NEAREST,
  );
  this._pixelFormat = pixelFormat;
  this._pixelDatatype = defaultValue(
    options.pixelDatatype,
    PixelDatatype.UNSIGNED_BYTE,
  );
  this._clearColor = defaultValue(options.clearColor, Color.BLACK);

  this._uniformMap = undefined;
  this._command = undefined;

  this._colorTexture = undefined;
  this._depthTexture = undefined;
  this._idTexture = undefined;

  this._actualUniforms = {};
  this._dirtyUniforms = [];
  this._texturesToRelease = [];
  this._texturesToCreate = [];
  this._texturePromise = undefined;

  const passState = new PassState();
  passState.scissorTest = {
    enabled: true,
    rectangle: defined(options.scissorRectangle)
      ? BoundingRectangle.clone(options.scissorRectangle)
      : new BoundingRectangle(),
  };
  this._passState = passState;

  this._ready = false;

  let name = options.name;
  if (!defined(name)) {
    name = createGuid();
  }
  this._name = name;

  this._logDepthChanged = undefined;
  this._useLogDepth = undefined;

  this._selectedIdTexture = undefined;
  this._selected = undefined;
  this._selectedShadow = undefined;
  this._parentSelected = undefined;
  this._parentSelectedShadow = undefined;
  this._combinedSelected = undefined;
  this._combinedSelectedShadow = undefined;
  this._selectedLength = 0;
  this._parentSelectedLength = 0;
  this._selectedDirty = true;

  // set by PostProcessStageCollection
  this._textureCache = undefined;
  this._index = undefined;

  /**
   * Whether or not to execute this post-process stage when ready.
   *
   * @type {boolean}
   */
  this.enabled = true;
  this._enabled = true;
}

Object.defineProperties(PostProcessStage.prototype, {
  /**
   * Determines if this post-process stage is ready to be executed. A stage is only executed when both <code>ready</code>
   * and {@link PostProcessStage#enabled} are <code>true</code>. A stage will not be ready while it is waiting on textures
   * to load.
   *
   * @memberof PostProcessStage.prototype
   * @type {boolean}
   * @readonly
   */
  ready: {
    get: function () {
      return this._ready;
    },
  },
  /**
   * The unique name of this post-process stage for reference by other stages in a {@link PostProcessStageComposite}.
   *
   * @memberof PostProcessStage.prototype
   * @type {string}
   * @readonly
   */
  name: {
    get: function () {
      return this._name;
    },
  },
  /**
   * The fragment shader to use when execute this post-process stage.
   * <p>
   * The shader must contain a sampler uniform declaration for <code>colorTexture</code>, <code>depthTexture</code>,
   * or both.
   * </p>
   * <p>
   * The shader must contain a <code>vec2</code> varying declaration for <code>v_textureCoordinates</code> for sampling
   * the texture uniforms.
   * </p>
   *
   * @memberof PostProcessStage.prototype
   * @type {string}
   * @readonly
   */
  fragmentShader: {
    get: function () {
      return this._fragmentShader;
    },
  },
  /**
   * An object whose properties are used to set the uniforms of the fragment shader.
   * <p>
   * The object property values can be either a constant or a function. The function will be called
   * each frame before the post-process stage is executed.
   * </p>
   * <p>
   * A constant value can also be a URI to an image, a data URI, or an HTML element that can be used as a texture, such as HTMLImageElement or HTMLCanvasElement.
   * </p>
   * <p>
   * If this post-process stage is part of a {@link PostProcessStageComposite} that does not execute in series, the constant value can also be
   * the name of another stage in a composite. This will set the uniform to the output texture the stage with that name.
   * </p>
   *
   * @memberof PostProcessStage.prototype
   * @type {object}
   * @readonly
   */
  uniforms: {
    get: function () {
      return this._uniforms;
    },
  },
  /**
   * A number in the range (0.0, 1.0] used to scale the output texture dimensions. A scale of 1.0 will render this post-process stage to a texture the size of the viewport.
   *
   * @memberof PostProcessStage.prototype
   * @type {number}
   * @readonly
   */
  textureScale: {
    get: function () {
      return this._textureScale;
    },
  },
  /**
   * Whether or not to force the output texture dimensions to be both equal powers of two. The power of two will be the next power of two of the minimum of the dimensions.
   *
   * @memberof PostProcessStage.prototype
   * @type {number}
   * @readonly
   */
  forcePowerOfTwo: {
    get: function () {
      return this._forcePowerOfTwo;
    },
  },
  /**
   * How to sample the input color texture.
   *
   * @memberof PostProcessStage.prototype
   * @type {PostProcessStageSampleMode}
   * @readonly
   */
  sampleMode: {
    get: function () {
      return this._sampleMode;
    },
  },
  /**
   * The color pixel format of the output texture.
   *
   * @memberof PostProcessStage.prototype
   * @type {PixelFormat}
   * @readonly
   */
  pixelFormat: {
    get: function () {
      return this._pixelFormat;
    },
  },
  /**
   * The pixel data type of the output texture.
   *
   * @memberof PostProcessStage.prototype
   * @type {PixelDatatype}
   * @readonly
   */
  pixelDatatype: {
    get: function () {
      return this._pixelDatatype;
    },
  },
  /**
   * The color to clear the output texture to.
   *
   * @memberof PostProcessStage.prototype
   * @type {Color}
   * @readonly
   */
  clearColor: {
    get: function () {
      return this._clearColor;
    },
  },
  /**
   * The {@link BoundingRectangle} to use for the scissor test. A default bounding rectangle will disable the scissor test.
   *
   * @memberof PostProcessStage.prototype
   * @type {BoundingRectangle}
   * @readonly
   */
  scissorRectangle: {
    get: function () {
      return this._passState.scissorTest.rectangle;
    },
  },
  /**
   * A reference to the texture written to when executing this post process stage.
   *
   * @memberof PostProcessStage.prototype
   * @type {Texture}
   * @readonly
   * @private
   */
  outputTexture: {
    get: function () {
      if (defined(this._textureCache)) {
        const framebuffer = this._textureCache.getFramebuffer(this._name);
        if (defined(framebuffer)) {
          return framebuffer.getColorTexture(0);
        }
      }
      return undefined;
    },
  },
  /**
   * The features selected for applying the post-process.
   * <p>
   * In the fragment shader, use <code>czm_selected</code> to determine whether or not to apply the post-process
   * stage to that fragment. For example:
   * <code>
   * if (czm_selected(v_textureCoordinates)) {
   *     // apply post-process stage
   * } else {
   *     out_FragColor = texture(colorTexture, v_textureCoordinates);
   * }
   * </code>
   * </p>
   *
   * @memberof PostProcessStage.prototype
   * @type {Array}
   */
  selected: {
    get: function () {
      return this._selected;
    },
    set: function (value) {
      this._selected = value;
    },
  },
  /**
   * @private
   */
  parentSelected: {
    get: function () {
      return this._parentSelected;
    },
    set: function (value) {
      this._parentSelected = value;
    },
  },
});

const depthTextureRegex = /uniform\s+sampler2D\s+depthTexture/g;

/**
 * @private
 */
PostProcessStage.prototype._isSupported = function (context) {
  return !depthTextureRegex.test(this._fragmentShader) || context.depthTexture;
};

function getUniformValueGetterAndSetter(stage, uniforms, name) {
  const currentValue = uniforms[name];
  if (
    typeof currentValue === "string" ||
    currentValue instanceof HTMLCanvasElement ||
    currentValue instanceof HTMLImageElement ||
    currentValue instanceof HTMLVideoElement ||
    currentValue instanceof ImageData
  ) {
    stage._dirtyUniforms.push(name);
  }

  return {
    get: function () {
      return uniforms[name];
    },
    set: function (value) {
      const currentValue = uniforms[name];
      uniforms[name] = value;

      const actualUniforms = stage._actualUniforms;
      const actualValue = actualUniforms[name];
      if (
        defined(actualValue) &&
        actualValue !== currentValue &&
        actualValue instanceof Texture &&
        !defined(stage._textureCache.getStageByName(name))
      ) {
        stage._texturesToRelease.push(actualValue);
        delete actualUniforms[name];
        delete actualUniforms[`${name}Dimensions`];
      }

      if (currentValue instanceof Texture) {
        stage._texturesToRelease.push(currentValue);
      }

      if (
        typeof value === "string" ||
        value instanceof HTMLCanvasElement ||
        value instanceof HTMLImageElement ||
        value instanceof HTMLVideoElement ||
        value instanceof ImageData
      ) {
        stage._dirtyUniforms.push(name);
      } else {
        actualUniforms[name] = value;
      }
    },
  };
}

function getUniformMapFunction(stage, name) {
  return function () {
    const value = stage._actualUniforms[name];
    if (typeof value === "function") {
      return value();
    }
    return value;
  };
}

function getUniformMapDimensionsFunction(uniformMap, name) {
  return function () {
    const texture = uniformMap[name]();
    if (defined(texture)) {
      return texture.dimensions;
    }
    return undefined;
  };
}

function createUniformMap(stage) {
  if (defined(stage._uniformMap)) {
    return;
  }

  const uniformMap = {};
  const newUniforms = {};
  const uniforms = stage._uniforms;
  const actualUniforms = stage._actualUniforms;
  for (const name in uniforms) {
<<<<<<< HEAD
    if (!uniforms.hasOwnProperty(name)) {
      continue;
    }
    if (typeof uniforms[name] !== "function") {
      uniformMap[name] = getUniformMapFunction(stage, name);
      newUniforms[name] = getUniformValueGetterAndSetter(stage, uniforms, name);
    } else {
      uniformMap[name] = uniforms[name];
      newUniforms[name] = uniforms[name];
    }
=======
    if (uniforms.hasOwnProperty(name)) {
      if (typeof uniforms[name] !== "function") {
        uniformMap[name] = getUniformMapFunction(stage, name);
        newUniforms[name] = getUniformValueGetterAndSetter(
          stage,
          uniforms,
          name,
        );
      } else {
        uniformMap[name] = uniforms[name];
        newUniforms[name] = uniforms[name];
      }
>>>>>>> 09a719b8

    actualUniforms[name] = uniforms[name];

<<<<<<< HEAD
    const value = uniformMap[name]();
    if (
      typeof value === "string" ||
      value instanceof Texture ||
      value instanceof HTMLImageElement ||
      value instanceof HTMLCanvasElement ||
      value instanceof HTMLVideoElement
    ) {
      uniformMap[`${name}Dimensions`] = getUniformMapDimensionsFunction(
        uniformMap,
        name
      );
=======
      const value = uniformMap[name]();
      if (
        typeof value === "string" ||
        value instanceof Texture ||
        value instanceof HTMLImageElement ||
        value instanceof HTMLCanvasElement ||
        value instanceof HTMLVideoElement
      ) {
        uniformMap[`${name}Dimensions`] = getUniformMapDimensionsFunction(
          uniformMap,
          name,
        );
      }
>>>>>>> 09a719b8
    }
  }

  stage._uniforms = {};
  Object.defineProperties(stage._uniforms, newUniforms);

  stage._uniformMap = combine(uniformMap, {
    colorTexture: function () {
      return stage._colorTexture;
    },
    colorTextureDimensions: function () {
      return stage._colorTexture.dimensions;
    },
    depthTexture: function () {
      return stage._depthTexture;
    },
    depthTextureDimensions: function () {
      return stage._depthTexture.dimensions;
    },
    czm_idTexture: function () {
      return stage._idTexture;
    },
    czm_selectedIdTexture: function () {
      return stage._selectedIdTexture;
    },
    czm_selectedIdTextureStep: function () {
      return 1.0 / stage._selectedIdTexture.width;
    },
  });
}

function addSelectedIdToShader(shaderSource, idTextureWidth) {
  shaderSource = shaderSource.replace(/in\s+vec2\s+v_textureCoordinates;/g, "");
  return `#define CZM_SELECTED_FEATURE
uniform sampler2D czm_idTexture;
uniform sampler2D czm_selectedIdTexture;
uniform float czm_selectedIdTextureStep;
in vec2 v_textureCoordinates;
bool czm_selected(vec2 offset)
{
    bool selected = false;
    vec4 id = texture(czm_idTexture, v_textureCoordinates + offset);
    for (int i = 0; i < ${idTextureWidth}; ++i)
    {
        vec4 selectedId = texture(czm_selectedIdTexture, vec2((float(i) + 0.5) * czm_selectedIdTextureStep, 0.5));
        if (all(equal(id, selectedId)))
        {
            return true;
        }
    }
    return false;
}
bool czm_selected()
{
    return czm_selected(vec2(0.0));
}

${shaderSource}`;
}

function createDrawCommand(stage, context) {
  if (
    defined(stage._command) &&
    !stage._logDepthChanged &&
    !stage._selectedDirty
  ) {
    return;
  }

  let fragmentShaderSource = stage._fragmentShader;
  if (defined(stage._selectedIdTexture)) {
    const width = stage._selectedIdTexture.width;
    fragmentShaderSource = addSelectedIdToShader(fragmentShaderSource, width);
  }

  const fragmentShader = new ShaderSource({
    defines: [stage._useLogDepth ? "LOG_DEPTH" : ""],
    sources: [fragmentShaderSource],
  });
  stage._command = context.createViewportQuadCommand(fragmentShader, {
    uniformMap: stage._uniformMap,
    owner: stage,
  });
}

function createSampler(stage) {
  const mode = stage._sampleMode;

  let minFilter;
  let magFilter;

  if (mode === PostProcessStageSampleMode.LINEAR) {
    minFilter = TextureMinificationFilter.LINEAR;
    magFilter = TextureMagnificationFilter.LINEAR;
  } else {
    minFilter = TextureMinificationFilter.NEAREST;
    magFilter = TextureMagnificationFilter.NEAREST;
  }

  const sampler = stage._sampler;
  if (
    !defined(sampler) ||
    sampler.minificationFilter !== minFilter ||
    sampler.magnificationFilter !== magFilter
  ) {
    stage._sampler = new Sampler({
      wrapS: TextureWrap.CLAMP_TO_EDGE,
      wrapT: TextureWrap.CLAMP_TO_EDGE,
      minificationFilter: minFilter,
      magnificationFilter: magFilter,
    });
  }
}

function createLoadImageFunction(stage, name) {
  return function (image) {
    stage._texturesToCreate.push({
      name: name,
      source: image,
    });
  };
}

function createStageOutputTextureFunction(stage, name) {
  return function () {
    return stage._textureCache.getOutputTexture(name);
  };
}

function updateUniformTextures(stage, context) {
  const texturesToRelease = stage._texturesToRelease;
  for (let i = 0; i < texturesToRelease.length; ++i) {
    let texture = texturesToRelease[i];
    texture = texture && texture.destroy();
  }
  texturesToRelease.length = 0;

  const texturesToCreate = stage._texturesToCreate;
  for (let i = 0; i < texturesToCreate.length; ++i) {
    const { name, source } = texturesToCreate[i];
    stage._actualUniforms[name] = new Texture({
      context: context,
      source: source,
    });
  }
  texturesToCreate.length = 0;

  const dirtyUniforms = stage._dirtyUniforms;
  if (dirtyUniforms.length === 0 && !defined(stage._texturePromise)) {
    stage._ready = true;
    return;
  }

  if (dirtyUniforms.length === 0 || defined(stage._texturePromise)) {
    return;
  }

  const uniforms = stage._uniforms;
  const promises = [];
  for (let i = 0; i < dirtyUniforms.length; ++i) {
    const name = dirtyUniforms[i];
    const stageNameUrlOrImage = uniforms[name];
    const stageWithName =
      stage._textureCache.getStageByName(stageNameUrlOrImage);
    if (defined(stageWithName)) {
      stage._actualUniforms[name] = createStageOutputTextureFunction(
        stage,
        stageNameUrlOrImage,
      );
    } else if (typeof stageNameUrlOrImage === "string") {
      const resource = new Resource({
        url: stageNameUrlOrImage,
      });

      promises.push(
        resource.fetchImage().then(createLoadImageFunction(stage, name)),
      );
    } else {
      stage._texturesToCreate.push({
        name: name,
        source: stageNameUrlOrImage,
      });
    }
  }

  dirtyUniforms.length = 0;

  if (promises.length > 0) {
    stage._ready = false;
    stage._texturePromise = Promise.all(promises).then(function () {
      stage._ready = true;
      stage._texturePromise = undefined;
    });
  } else {
    stage._ready = true;
  }
}

function releaseResources(stage) {
  if (defined(stage._command)) {
    stage._command.shaderProgram =
      stage._command.shaderProgram && stage._command.shaderProgram.destroy();
    stage._command = undefined;
  }

  stage._selectedIdTexture =
    stage._selectedIdTexture && stage._selectedIdTexture.destroy();

  const textureCache = stage._textureCache;
  if (!defined(textureCache)) {
    return;
  }

  const uniforms = stage._uniforms;
  const actualUniforms = stage._actualUniforms;
  for (const name in actualUniforms) {
    if (!actualUniforms.hasOwnProperty(name)) {
      continue;
    }
    const actualUniform = actualUniforms[name];
    if (actualUniform instanceof Texture) {
      if (!defined(textureCache.getStageByName(uniforms[name]))) {
        actualUniform.destroy();
      }
      stage._dirtyUniforms.push(name);
    }
  }
}

function isSelectedTextureDirty(stage) {
  const length = defined(stage._selected) ? stage._selected.length : 0;
  const parentLength = defined(stage._parentSelected)
    ? stage._parentSelected
    : 0;
  const dirty =
    stage._selected !== stage._selectedShadow ||
    length !== stage._selectedLength ||
    stage._parentSelected !== stage._parentSelectedShadow ||
    parentLength !== stage._parentSelectedLength;

  if (defined(stage._selected) && defined(stage._parentSelected)) {
    stage._combinedSelected = stage._selected.concat(stage._parentSelected);
  } else if (defined(stage._parentSelected)) {
    stage._combinedSelected = stage._parentSelected;
  } else {
    stage._combinedSelected = stage._selected;
  }

  if (!dirty && defined(stage._combinedSelected)) {
    if (!defined(stage._combinedSelectedShadow)) {
      return true;
    }

    for (let i = 0; i < stage._combinedSelected.length; ++i) {
      if (stage._combinedSelected[i] !== stage._combinedSelectedShadow[i]) {
        return true;
      }
    }
  }
  return dirty;
}

function createSelectedTexture(stage, context) {
  if (!stage._selectedDirty) {
    return;
  }

  stage._selectedIdTexture =
    stage._selectedIdTexture && stage._selectedIdTexture.destroy();
  stage._selectedIdTexture = undefined;

  const features = stage._combinedSelected;
  if (!defined(features)) {
    return;
  }

  let textureLength = 0;
  for (let i = 0; i < features.length; ++i) {
    const feature = features[i];
    if (defined(feature.pickIds)) {
      textureLength += feature.pickIds.length;
    } else if (defined(feature.pickId)) {
      ++textureLength;
    }
  }

  if (features.length === 0 || textureLength === 0) {
    // max pick id is reserved
    const empty = new Uint8Array([255, 255, 255, 255]);
    stage._selectedIdTexture = new Texture({
      context: context,
      pixelFormat: PixelFormat.RGBA,
      pixelDatatype: PixelDatatype.UNSIGNED_BYTE,
      source: {
        arrayBufferView: empty,
        width: 1,
        height: 1,
      },
      sampler: Sampler.NEAREST,
    });
    return;
  }

  let offset = 0;
  const ids = new Uint8Array(textureLength * 4);
  for (let i = 0; i < features.length; ++i) {
    const feature = features[i];
    if (defined(feature.pickIds)) {
      const pickIds = feature.pickIds;
      const pickIdsLength = pickIds.length;
      for (let j = 0; j < pickIdsLength; ++j) {
        const pickColor = pickIds[j].color;
        ids[offset] = Color.floatToByte(pickColor.red);
        ids[offset + 1] = Color.floatToByte(pickColor.green);
        ids[offset + 2] = Color.floatToByte(pickColor.blue);
        ids[offset + 3] = Color.floatToByte(pickColor.alpha);
        offset += 4;
      }
    } else if (defined(feature.pickId)) {
      const pickColor = feature.pickId.color;
      ids[offset] = Color.floatToByte(pickColor.red);
      ids[offset + 1] = Color.floatToByte(pickColor.green);
      ids[offset + 2] = Color.floatToByte(pickColor.blue);
      ids[offset + 3] = Color.floatToByte(pickColor.alpha);
      offset += 4;
    }
  }

  stage._selectedIdTexture = new Texture({
    context: context,
    pixelFormat: PixelFormat.RGBA,
    pixelDatatype: PixelDatatype.UNSIGNED_BYTE,
    source: {
      arrayBufferView: ids,
      width: textureLength,
      height: 1,
    },
    sampler: Sampler.NEAREST,
  });
}

/**
 * A function that will be called before execute. Used to create WebGL resources and load any textures.
 * @param {Context} context The context.
 * @param {boolean} useLogDepth Whether the scene uses a logarithmic depth buffer.
 * @private
 */
PostProcessStage.prototype.update = function (context, useLogDepth) {
  if (this.enabled !== this._enabled && !this.enabled) {
    releaseResources(this);
  }

  this._enabled = this.enabled;
  if (!this._enabled) {
    return;
  }

  this._logDepthChanged = useLogDepth !== this._useLogDepth;
  this._useLogDepth = useLogDepth;

  this._selectedDirty = isSelectedTextureDirty(this);

  this._selectedShadow = this._selected;
  this._parentSelectedShadow = this._parentSelected;
  this._combinedSelectedShadow = this._combinedSelected;
  this._selectedLength = defined(this._selected) ? this._selected.length : 0;
  this._parentSelectedLength = defined(this._parentSelected)
    ? this._parentSelected.length
    : 0;

  createSelectedTexture(this, context);
  createUniformMap(this);
  updateUniformTextures(this, context);
  createDrawCommand(this, context);
  createSampler(this);

  this._selectedDirty = false;

  if (!this._ready) {
    return;
  }

  const framebuffer = this._textureCache.getFramebuffer(this._name);
  this._command.framebuffer = framebuffer;

  if (!defined(framebuffer)) {
    return;
  }

  const colorTexture = framebuffer.getColorTexture(0);
  let renderState;
  if (
    colorTexture.width !== context.drawingBufferWidth ||
    colorTexture.height !== context.drawingBufferHeight
  ) {
    renderState = this._renderState;
    if (
      !defined(renderState) ||
      colorTexture.width !== renderState.viewport.width ||
      colorTexture.height !== renderState.viewport.height
    ) {
      this._renderState = RenderState.fromCache({
        viewport: new BoundingRectangle(
          0,
          0,
          colorTexture.width,
          colorTexture.height,
        ),
      });
    }
  }

  this._command.renderState = renderState;
};

/**
 * Executes the post-process stage. The color texture is the texture rendered to by the scene or from the previous stage.
 * @param {Context} context The context.
 * @param {Texture} colorTexture The input color texture.
 * @param {Texture} depthTexture The input depth texture.
 * @param {Texture} idTexture The id texture.
 * @private
 */
PostProcessStage.prototype.execute = function (
  context,
  colorTexture,
  depthTexture,
  idTexture,
) {
  if (
    !defined(this._command) ||
    !defined(this._command.framebuffer) ||
    !this._ready ||
    !this._enabled
  ) {
    return;
  }

  this._colorTexture = colorTexture;
  this._depthTexture = depthTexture;
  this._idTexture = idTexture;

  if (!Sampler.equals(this._colorTexture.sampler, this._sampler)) {
    this._colorTexture.sampler = this._sampler;
  }

  const passState =
    this.scissorRectangle.width > 0 && this.scissorRectangle.height > 0
      ? this._passState
      : undefined;
  if (defined(passState)) {
    passState.context = context;
  }

  this._command.execute(context, passState);
};

/**
 * Returns true if this object was destroyed; otherwise, false.
 * <p>
 * If this object was destroyed, it should not be used; calling any function other than
 * <code>isDestroyed</code> will result in a {@link DeveloperError} exception.
 * </p>
 *
 * @returns {boolean} <code>true</code> if this object was destroyed; otherwise, <code>false</code>.
 *
 * @see PostProcessStage#destroy
 */
PostProcessStage.prototype.isDestroyed = function () {
  return false;
};

/**
 * Destroys the WebGL resources held by this object.  Destroying an object allows for deterministic
 * release of WebGL resources, instead of relying on the garbage collector to destroy this object.
 * <p>
 * Once an object is destroyed, it should not be used; calling any function other than
 * <code>isDestroyed</code> will result in a {@link DeveloperError} exception.  Therefore,
 * assign the return value (<code>undefined</code>) to the object as done in the example.
 * </p>
 *
 * @exception {DeveloperError} This object was destroyed, i.e., destroy() was called.
 *
 * @see PostProcessStage#isDestroyed
 */
PostProcessStage.prototype.destroy = function () {
  releaseResources(this);
  return destroyObject(this);
};
export default PostProcessStage;<|MERGE_RESOLUTION|>--- conflicted
+++ resolved
@@ -486,7 +486,6 @@
   const uniforms = stage._uniforms;
   const actualUniforms = stage._actualUniforms;
   for (const name in uniforms) {
-<<<<<<< HEAD
     if (!uniforms.hasOwnProperty(name)) {
       continue;
     }
@@ -497,24 +496,9 @@
       uniformMap[name] = uniforms[name];
       newUniforms[name] = uniforms[name];
     }
-=======
-    if (uniforms.hasOwnProperty(name)) {
-      if (typeof uniforms[name] !== "function") {
-        uniformMap[name] = getUniformMapFunction(stage, name);
-        newUniforms[name] = getUniformValueGetterAndSetter(
-          stage,
-          uniforms,
-          name,
-        );
-      } else {
-        uniformMap[name] = uniforms[name];
-        newUniforms[name] = uniforms[name];
-      }
->>>>>>> 09a719b8
 
     actualUniforms[name] = uniforms[name];
 
-<<<<<<< HEAD
     const value = uniformMap[name]();
     if (
       typeof value === "string" ||
@@ -525,23 +509,8 @@
     ) {
       uniformMap[`${name}Dimensions`] = getUniformMapDimensionsFunction(
         uniformMap,
-        name
+        name,
       );
-=======
-      const value = uniformMap[name]();
-      if (
-        typeof value === "string" ||
-        value instanceof Texture ||
-        value instanceof HTMLImageElement ||
-        value instanceof HTMLCanvasElement ||
-        value instanceof HTMLVideoElement
-      ) {
-        uniformMap[`${name}Dimensions`] = getUniformMapDimensionsFunction(
-          uniformMap,
-          name,
-        );
-      }
->>>>>>> 09a719b8
     }
   }
 
