import BoundingRectangle from "../Core/BoundingRectangle.js";
import BoundingSphere from "../Core/BoundingSphere.js";
import BoxGeometry from "../Core/BoxGeometry.js";
import Cartesian3 from "../Core/Cartesian3.js";
import Cartographic from "../Core/Cartographic.js";
import Check from "../Core/Check.js";
import clone from "../Core/clone.js";
import Color from "../Core/Color.js";
import ColorGeometryInstanceAttribute from "../Core/ColorGeometryInstanceAttribute.js";
import createGuid from "../Core/createGuid.js";
import CullingVolume from "../Core/CullingVolume.js";
import defaultValue from "../Core/defaultValue.js";
import defined from "../Core/defined.js";
import destroyObject from "../Core/destroyObject.js";
import DeveloperError from "../Core/DeveloperError.js";
import Ellipsoid from "../Core/Ellipsoid.js";
import EllipsoidGeometry from "../Core/EllipsoidGeometry.js";
import Event from "../Core/Event.js";
import GeographicProjection from "../Core/GeographicProjection.js";
import GeometryInstance from "../Core/GeometryInstance.js";
import GeometryPipeline from "../Core/GeometryPipeline.js";
import HeightReference from "./HeightReference.js";
import Intersect from "../Core/Intersect.js";
import JulianDate from "../Core/JulianDate.js";
import CesiumMath from "../Core/Math.js";
import Matrix4 from "../Core/Matrix4.js";
import mergeSort from "../Core/mergeSort.js";
import Occluder from "../Core/Occluder.js";
import OrthographicFrustum from "../Core/OrthographicFrustum.js";
import OrthographicOffCenterFrustum from "../Core/OrthographicOffCenterFrustum.js";
import PerspectiveFrustum from "../Core/PerspectiveFrustum.js";
import PerspectiveOffCenterFrustum from "../Core/PerspectiveOffCenterFrustum.js";
import Rectangle from "../Core/Rectangle.js";
import RequestScheduler from "../Core/RequestScheduler.js";
import TaskProcessor from "../Core/TaskProcessor.js";
import Transforms from "../Core/Transforms.js";
import ClearCommand from "../Renderer/ClearCommand.js";
import ComputeEngine from "../Renderer/ComputeEngine.js";
import Context from "../Renderer/Context.js";
import ContextLimits from "../Renderer/ContextLimits.js";
import Pass from "../Renderer/Pass.js";
import RenderState from "../Renderer/RenderState.js";
import Atmosphere from "./Atmosphere.js";
import BrdfLutGenerator from "./BrdfLutGenerator.js";
import Camera from "./Camera.js";
import Cesium3DTilePass from "./Cesium3DTilePass.js";
import Cesium3DTilePassState from "./Cesium3DTilePassState.js";
import CreditDisplay from "./CreditDisplay.js";
import DebugCameraPrimitive from "./DebugCameraPrimitive.js";
import DepthPlane from "./DepthPlane.js";
import DerivedCommand from "./DerivedCommand.js";
import DeviceOrientationCameraController from "./DeviceOrientationCameraController.js";
import DynamicAtmosphereLightingType from "./DynamicAtmosphereLightingType.js";
import Fog from "./Fog.js";
import FrameState from "./FrameState.js";
import GlobeTranslucencyState from "./GlobeTranslucencyState.js";
import InvertClassification from "./InvertClassification.js";
import JobScheduler from "./JobScheduler.js";
import MapMode2D from "./MapMode2D.js";
import PerformanceDisplay from "./PerformanceDisplay.js";
import PerInstanceColorAppearance from "./PerInstanceColorAppearance.js";
import Picking from "./Picking.js";
import PostProcessStageCollection from "./PostProcessStageCollection.js";
import Primitive from "./Primitive.js";
import PrimitiveCollection from "./PrimitiveCollection.js";
import SceneMode from "./SceneMode.js";
import SceneTransforms from "./SceneTransforms.js";
import SceneTransitioner from "./SceneTransitioner.js";
import ScreenSpaceCameraController from "./ScreenSpaceCameraController.js";
import ShadowMap from "./ShadowMap.js";
import SpecularEnvironmentCubeMap from "./SpecularEnvironmentCubeMap.js";
import StencilConstants from "./StencilConstants.js";
import SunLight from "./SunLight.js";
import SunPostProcess from "./SunPostProcess.js";
import TweenCollection from "./TweenCollection.js";
import View from "./View.js";
import DebugInspector from "./DebugInspector.js";
import VoxelCell from "./VoxelCell.js";
import VoxelPrimitive from "./VoxelPrimitive.js";

const requestRenderAfterFrame = function (scene) {
  return function () {
    scene.frameState.afterRender.push(function () {
      scene.requestRender();
    });
  };
};

/**
 * The container for all 3D graphical objects and state in a Cesium virtual scene.  Generally,
 * a scene is not created directly; instead, it is implicitly created by {@link CesiumWidget}.
 *
 * @alias Scene
 * @constructor
 *
 * @param {object} options Object with the following properties:
 * @param {HTMLCanvasElement} options.canvas The HTML canvas element to create the scene for.
 * @param {ContextOptions} [options.contextOptions] Context and WebGL creation properties.
 * @param {Element} [options.creditContainer] The HTML element in which the credits will be displayed.
 * @param {Element} [options.creditViewport] The HTML element in which to display the credit popup.  If not specified, the viewport will be a added as a sibling of the canvas.
 * @param {Ellipsoid} [options.ellipsoid=Ellipsoid.default] The default ellipsoid. If not specified, the default ellipsoid is used.
 * @param {MapProjection} [options.mapProjection=new GeographicProjection(options.ellipsoid)] The map projection to use in 2D and Columbus View modes.
 * @param {boolean} [options.orderIndependentTranslucency=true] If true and the configuration supports it, use order independent translucency.
 * @param {boolean} [options.scene3DOnly=false] If true, optimizes memory use and performance for 3D mode but disables the ability to use 2D or Columbus View.
 * @param {boolean} [options.shadows=false] Determines if shadows are cast by light sources.
 * @param {MapMode2D} [options.mapMode2D=MapMode2D.INFINITE_SCROLL] Determines if the 2D map is rotatable or can be scrolled infinitely in the horizontal direction.
 * @param {boolean} [options.requestRenderMode=false] If true, rendering a frame will only occur when needed as determined by changes within the scene. Enabling improves performance of the application, but requires using {@link Scene#requestRender} to render a new frame explicitly in this mode. This will be necessary in many cases after making changes to the scene in other parts of the API. See {@link https://cesium.com/blog/2018/01/24/cesium-scene-rendering-performance/|Improving Performance with Explicit Rendering}.
 * @param {number} [options.maximumRenderTimeChange=0.0] If requestRenderMode is true, this value defines the maximum change in simulation time allowed before a render is requested. See {@link https://cesium.com/blog/2018/01/24/cesium-scene-rendering-performance/|Improving Performance with Explicit Rendering}.
 * @param {number} [options.depthPlaneEllipsoidOffset=0.0] Adjust the DepthPlane to address rendering artefacts below ellipsoid zero elevation.
 * @param {number} [options.msaaSamples=4] If provided, this value controls the rate of multisample antialiasing. Typical multisampling rates are 2, 4, and sometimes 8 samples per pixel. Higher sampling rates of MSAA may impact performance in exchange for improved visual quality. This value only applies to WebGL2 contexts that support multisample render targets. Set to 1 to disable MSAA.
 *
 * @see CesiumWidget
 * @see {@link http://www.khronos.org/registry/webgl/specs/latest/#5.2|WebGLContextAttributes}
 *
 * @exception {DeveloperError} options and options.canvas are required.
 *
 * @example
 * // Create scene without anisotropic texture filtering
 * const scene = new Cesium.Scene({
 *   canvas : canvas,
 *   contextOptions : {
 *     allowTextureFilterAnisotropic : false
 *   }
 * });
 */
function Scene(options) {
  options = defaultValue(options, defaultValue.EMPTY_OBJECT);
  const canvas = options.canvas;
  let creditContainer = options.creditContainer;
  let creditViewport = options.creditViewport;

  const contextOptions = clone(options.contextOptions);

  //>>includeStart('debug', pragmas.debug);
  if (!defined(canvas)) {
    throw new DeveloperError("options and options.canvas are required.");
  }
  //>>includeEnd('debug');
  const hasCreditContainer = defined(creditContainer);
  const context = new Context(canvas, contextOptions);
  if (!hasCreditContainer) {
    creditContainer = document.createElement("div");
    creditContainer.style.position = "absolute";
    creditContainer.style.bottom = "0";
    creditContainer.style["text-shadow"] = "0 0 2px #000000";
    creditContainer.style.color = "#ffffff";
    creditContainer.style["font-size"] = "10px";
    creditContainer.style["padding-right"] = "5px";
    canvas.parentNode.appendChild(creditContainer);
  }
  if (!defined(creditViewport)) {
    creditViewport = canvas.parentNode;
  }

  this._id = createGuid();
  this._jobScheduler = new JobScheduler();
  this._frameState = new FrameState(
    context,
    new CreditDisplay(creditContainer, "•", creditViewport),
    this._jobScheduler,
  );
  this._frameState.scene3DOnly = defaultValue(options.scene3DOnly, false);
  this._removeCreditContainer = !hasCreditContainer;
  this._creditContainer = creditContainer;

  this._canvas = canvas;
  this._context = context;
  this._computeEngine = new ComputeEngine(context);

  this._ellipsoid = defaultValue(options.ellipsoid, Ellipsoid.default);
  this._globe = undefined;
  this._globeTranslucencyState = new GlobeTranslucencyState();
  this._primitives = new PrimitiveCollection();
  this._groundPrimitives = new PrimitiveCollection();

  this._globeHeight = undefined;
  this._globeHeightDirty = true;
  this._cameraUnderground = false;
  this._removeUpdateHeightCallback = undefined;

  this._logDepthBuffer = Scene.defaultLogDepthBuffer && context.fragmentDepth;
  this._logDepthBufferDirty = true;

  this._tweens = new TweenCollection();

  this._shaderFrameCount = 0;

  this._sunPostProcess = undefined;

  this._computeCommandList = [];
  this._overlayCommandList = [];

  this._useOIT = defaultValue(options.orderIndependentTranslucency, true);
  /**
   * The function that will be used for executing translucent commands when
   * useOIT is true. This is created once in
   * obtainTranslucentCommandExecutionFunction, then cached here.
   * @private
   */
  this._executeOITFunction = undefined;

  this._depthPlane = new DepthPlane(options.depthPlaneEllipsoidOffset);

  this._clearColorCommand = new ClearCommand({
    color: new Color(),
    stencil: 0,
    owner: this,
  });
  this._depthClearCommand = new ClearCommand({
    depth: 1.0,
    owner: this,
  });
  this._stencilClearCommand = new ClearCommand({
    stencil: 0,
  });
  this._classificationStencilClearCommand = new ClearCommand({
    stencil: 0,
    renderState: RenderState.fromCache({
      stencilMask: StencilConstants.CLASSIFICATION_MASK,
    }),
  });

  this._depthOnlyRenderStateCache = {};

  this._transitioner = new SceneTransitioner(this);

  this._preUpdate = new Event();
  this._postUpdate = new Event();

  this._renderError = new Event();
  this._preRender = new Event();
  this._postRender = new Event();

  this._minimumDisableDepthTestDistance = 0.0;
  this._debugInspector = new DebugInspector();

  this._msaaSamples = defaultValue(options.msaaSamples, 4);

  /**
   * Exceptions occurring in <code>render</code> are always caught in order to raise the
   * <code>renderError</code> event.  If this property is true, the error is rethrown
   * after the event is raised.  If this property is false, the <code>render</code> function
   * returns normally after raising the event.
   *
   * @type {boolean}
   * @default false
   */
  this.rethrowRenderErrors = false;

  /**
   * Determines whether or not to instantly complete the
   * scene transition animation on user input.
   *
   * @type {boolean}
   * @default true
   */
  this.completeMorphOnUserInput = true;

  /**
   * The event fired at the beginning of a scene transition.
   * @type {Event}
   * @default Event()
   */
  this.morphStart = new Event();

  /**
   * The event fired at the completion of a scene transition.
   * @type {Event}
   * @default Event()
   */
  this.morphComplete = new Event();

  /**
   * The {@link SkyBox} used to draw the stars.
   *
   * @type {SkyBox}
   * @default undefined
   *
   * @see Scene#backgroundColor
   */
  this.skyBox = undefined;

  /**
   * The sky atmosphere drawn around the globe.
   *
   * @type {SkyAtmosphere}
   * @default undefined
   */
  this.skyAtmosphere = undefined;

  /**
   * The {@link Sun}.
   *
   * @type {Sun}
   * @default undefined
   */
  this.sun = undefined;

  /**
   * Uses a bloom filter on the sun when enabled.
   *
   * @type {boolean}
   * @default true
   */
  this.sunBloom = true;
  this._sunBloom = undefined;

  /**
   * The {@link Moon}
   *
   * @type Moon
   * @default undefined
   */
  this.moon = undefined;

  /**
   * The background color, which is only visible if there is no sky box, i.e., {@link Scene#skyBox} is undefined.
   *
   * @type {Color}
   * @default {@link Color.BLACK}
   *
   * @see Scene#skyBox
   */
  this.backgroundColor = Color.clone(Color.BLACK);

  this._mode = SceneMode.SCENE3D;

  this._mapProjection = defined(options.mapProjection)
    ? options.mapProjection
    : new GeographicProjection(this._ellipsoid);

  /**
   * The current morph transition time between 2D/Columbus View and 3D,
   * with 0.0 being 2D or Columbus View and 1.0 being 3D.
   *
   * @type {number}
   * @default 1.0
   */
  this.morphTime = 1.0;

  /**
   * The far-to-near ratio of the multi-frustum when using a normal depth buffer.
   * <p>
   * This value is used to create the near and far values for each frustum of the multi-frustum. It is only used
   * when {@link Scene#logarithmicDepthBuffer} is <code>false</code>. When <code>logarithmicDepthBuffer</code> is
   * <code>true</code>, use {@link Scene#logarithmicDepthFarToNearRatio}.
   * </p>
   *
   * @type {number}
   * @default 1000.0
   */
  this.farToNearRatio = 1000.0;

  /**
   * The far-to-near ratio of the multi-frustum when using a logarithmic depth buffer.
   * <p>
   * This value is used to create the near and far values for each frustum of the multi-frustum. It is only used
   * when {@link Scene#logarithmicDepthBuffer} is <code>true</code>. When <code>logarithmicDepthBuffer</code> is
   * <code>false</code>, use {@link Scene#farToNearRatio}.
   * </p>
   *
   * @type {number}
   * @default 1e9
   */
  this.logarithmicDepthFarToNearRatio = 1e9;

  /**
   * Determines the uniform depth size in meters of each frustum of the multifrustum in 2D. If a primitive or model close
   * to the surface shows z-fighting, decreasing this will eliminate the artifact, but decrease performance. On the
   * other hand, increasing this will increase performance but may cause z-fighting among primitives close to the surface.
   *
   * @type {number}
   * @default 1.75e6
   */
  this.nearToFarDistance2D = 1.75e6;

  /**
   * The vertical exaggeration of the scene.
   * When set to 1.0, no exaggeration is applied.
   *
   * @type {number}
   * @default 1.0
   */
  this.verticalExaggeration = 1.0;

  /**
   * The reference height for vertical exaggeration of the scene.
   * When set to 0.0, the exaggeration is applied relative to the ellipsoid surface.
   *
   * @type {number}
   * @default 0.0
   */
  this.verticalExaggerationRelativeHeight = 0.0;

  /**
   * This property is for debugging only; it is not for production use.
   * <p>
   * A function that determines what commands are executed.  As shown in the examples below,
   * the function receives the command's <code>owner</code> as an argument, and returns a boolean indicating if the
   * command should be executed.
   * </p>
   * <p>
   * The default is <code>undefined</code>, indicating that all commands are executed.
   * </p>
   *
   * @type Function
   *
   * @default undefined
   *
   * @example
   * // Do not execute any commands.
   * scene.debugCommandFilter = function(command) {
   *     return false;
   * };
   *
   * // Execute only the billboard's commands.  That is, only draw the billboard.
   * const billboards = new Cesium.BillboardCollection();
   * scene.debugCommandFilter = function(command) {
   *     return command.owner === billboards;
   * };
   */
  this.debugCommandFilter = undefined;

  /**
   * This property is for debugging only; it is not for production use.
   * <p>
   * When <code>true</code>, commands are randomly shaded.  This is useful
   * for performance analysis to see what parts of a scene or model are
   * command-dense and could benefit from batching.
   * </p>
   *
   * @type {boolean}
   *
   * @default false
   */
  this.debugShowCommands = false;

  /**
   * This property is for debugging only; it is not for production use.
   * <p>
   * When <code>true</code>, commands are shaded based on the frustums they
   * overlap.  Commands in the closest frustum are tinted red, commands in
   * the next closest are green, and commands in the farthest frustum are
   * blue.  If a command overlaps more than one frustum, the color components
   * are combined, e.g., a command overlapping the first two frustums is tinted
   * yellow.
   * </p>
   *
   * @type {boolean}
   *
   * @default false
   */
  this.debugShowFrustums = false;

  /**
   * This property is for debugging only; it is not for production use.
   * <p>
   * Displays frames per second and time between frames.
   * </p>
   *
   * @type {boolean}
   *
   * @default false
   */
  this.debugShowFramesPerSecond = false;

  /**
   * This property is for debugging only; it is not for production use.
   * <p>
   * Indicates which frustum will have depth information displayed.
   * </p>
   *
   * @type {number}
   *
   * @default 1
   */
  this.debugShowDepthFrustum = 1;

  /**
   * This property is for debugging only; it is not for production use.
   * <p>
   * When <code>true</code>, draws outlines to show the boundaries of the camera frustums
   * </p>
   *
   * @type {boolean}
   *
   * @default false
   */
  this.debugShowFrustumPlanes = false;
  this._debugShowFrustumPlanes = false;
  this._debugFrustumPlanes = undefined;

  /**
   * When <code>true</code>, enables picking using the depth buffer.
   *
   * @type {boolean}
   * @default true
   */
  this.useDepthPicking = true;

  /**
   * When <code>true</code>, enables picking translucent geometry using the depth buffer. Note that {@link Scene#useDepthPicking} must also be true for enabling this to work.
   *
   * <p>
   * There is a decrease in performance when enabled. There are extra draw calls to write depth for
   * translucent geometry.
   * </p>
   *
   * @example
   * // picking the position of a translucent primitive
   * viewer.screenSpaceEventHandler.setInputAction(function onLeftClick(movement) {
   *      const pickedFeature = viewer.scene.pick(movement.position);
   *      if (!Cesium.defined(pickedFeature)) {
   *          // nothing picked
   *          return;
   *      }
   *      const worldPosition = viewer.scene.pickPosition(movement.position);
   * }, Cesium.ScreenSpaceEventType.LEFT_CLICK);
   *
   * @type {boolean}
   * @default false
   */
  this.pickTranslucentDepth = false;

  /**
   * The time in milliseconds to wait before checking if the camera has not moved and fire the cameraMoveEnd event.
   * @type {number}
   * @default 500.0
   * @private
   */
  this.cameraEventWaitTime = 500.0;

  /**
   * Settings for atmosphere lighting effects affecting 3D Tiles and model rendering. This is not to be confused with
   * {@link Scene#skyAtmosphere} which is responsible for rendering the sky.
   *
   * @type {Atmosphere}
   */
  this.atmosphere = new Atmosphere();

  /**
   * Blends the atmosphere to geometry far from the camera for horizon views. Allows for additional
   * performance improvements by rendering less geometry and dispatching less terrain requests.
   *
   * Disbaled by default if an ellipsoid other than WGS84 is used.
   * @type {Fog}
   */
  this.fog = new Fog();
  this.fog.enabled = Ellipsoid.WGS84.equals(this._ellipsoid);

  if (!Ellipsoid.WGS84.equals(this._ellipsoid)) {
    Camera.DEFAULT_VIEW_RECTANGLE = Rectangle.fromDegrees(
      -45.0,
      -45.0,
      45.0,
      45.0,
    );
  }

  this._shadowMapCamera = new Camera(this);

  /**
   * The shadow map for the scene's light source. When enabled, models, primitives, and the globe may cast and receive shadows.
   * @type {ShadowMap}
   */
  this.shadowMap = new ShadowMap({
    context: context,
    lightCamera: this._shadowMapCamera,
    enabled: defaultValue(options.shadows, false),
  });

  /**
   * When <code>false</code>, 3D Tiles will render normally. When <code>true</code>, classified 3D Tile geometry will render normally and
   * unclassified 3D Tile geometry will render with the color multiplied by {@link Scene#invertClassificationColor}.
   * @type {boolean}
   * @default false
   */
  this.invertClassification = false;

  /**
   * The highlight color of unclassified 3D Tile geometry when {@link Scene#invertClassification} is <code>true</code>.
   * <p>When the color's alpha is less than 1.0, the unclassified portions of the 3D Tiles will not blend correctly with the classified positions of the 3D Tiles.</p>
   * <p>Also, when the color's alpha is less than 1.0, the WEBGL_depth_texture and EXT_frag_depth WebGL extensions must be supported.</p>
   * @type {Color}
   * @default Color.WHITE
   */
  this.invertClassificationColor = Color.clone(Color.WHITE);

  this._actualInvertClassificationColor = Color.clone(
    this._invertClassificationColor,
  );
  this._invertClassification = new InvertClassification();

  /**
   * The focal length for use when with cardboard or WebVR.
   * @type {number}
   */
  this.focalLength = undefined;

  /**
   * The eye separation distance in meters for use with cardboard or WebVR.
   * @type {number}
   */
  this.eyeSeparation = undefined;

  /**
   * Post processing effects applied to the final render.
   * @type {PostProcessStageCollection}
   */
  this.postProcessStages = new PostProcessStageCollection();

  this._brdfLutGenerator = new BrdfLutGenerator();

  this._performanceDisplay = undefined;
  this._debugVolume = undefined;

  this._screenSpaceCameraController = new ScreenSpaceCameraController(this);
  this._cameraUnderground = false;
  this._mapMode2D = defaultValue(options.mapMode2D, MapMode2D.INFINITE_SCROLL);

  // Keeps track of the state of a frame. FrameState is the state across
  // the primitives of the scene. This state is for internally keeping track
  // of celestial and environment effects that need to be updated/rendered in
  // a certain order as well as updating/tracking framebuffer usage.
  this._environmentState = {
    skyBoxCommand: undefined,
    skyAtmosphereCommand: undefined,
    sunDrawCommand: undefined,
    sunComputeCommand: undefined,
    moonCommand: undefined,

    isSunVisible: false,
    isMoonVisible: false,
    isReadyForAtmosphere: false,
    isSkyAtmosphereVisible: false,

    clearGlobeDepth: false,
    useDepthPlane: false,
    renderTranslucentDepthForPick: false,

    originalFramebuffer: undefined,
    useGlobeDepthFramebuffer: false,
    useOIT: false,
    useInvertClassification: false,
    usePostProcess: false,
    usePostProcessSelected: false,
    useWebVR: false,
  };

  this._useWebVR = false;
  this._cameraVR = undefined;
  this._aspectRatioVR = undefined;

  /**
   * When <code>true</code>, rendering a frame will only occur when needed as determined by changes within the scene.
   * Enabling improves performance of the application, but requires using {@link Scene#requestRender}
   * to render a new frame explicitly in this mode. This will be necessary in many cases after making changes
   * to the scene in other parts of the API.
   *
   * @see {@link https://cesium.com/blog/2018/01/24/cesium-scene-rendering-performance/|Improving Performance with Explicit Rendering}
   * @see Scene#maximumRenderTimeChange
   * @see Scene#requestRender
   *
   * @type {boolean}
   * @default false
   */
  this.requestRenderMode = defaultValue(options.requestRenderMode, false);
  this._renderRequested = true;

  /**
   * If {@link Scene#requestRenderMode} is <code>true</code>, this value defines the maximum change in
   * simulation time allowed before a render is requested. Lower values increase the number of frames rendered
   * and higher values decrease the number of frames rendered. If <code>undefined</code>, changes to
   * the simulation time will never request a render.
   * This value impacts the rate of rendering for changes in the scene like lighting, entity property updates,
   * and animations.
   *
   * @see {@link https://cesium.com/blog/2018/01/24/cesium-scene-rendering-performance/|Improving Performance with Explicit Rendering}
   * @see Scene#requestRenderMode
   *
   * @type {number}
   * @default 0.0
   */
  this.maximumRenderTimeChange = defaultValue(
    options.maximumRenderTimeChange,
    0.0,
  );
  this._lastRenderTime = undefined;
  this._frameRateMonitor = undefined;

  this._removeRequestListenerCallback =
    RequestScheduler.requestCompletedEvent.addEventListener(
      requestRenderAfterFrame(this),
    );
  this._removeTaskProcessorListenerCallback =
    TaskProcessor.taskCompletedEvent.addEventListener(
      requestRenderAfterFrame(this),
    );
  this._removeGlobeCallbacks = [];
  this._removeTerrainProviderReadyListener = undefined;

  const viewport = new BoundingRectangle(
    0,
    0,
    context.drawingBufferWidth,
    context.drawingBufferHeight,
  );
  const camera = new Camera(this);

  if (this._logDepthBuffer) {
    camera.frustum.near = 0.1;
    camera.frustum.far = 10000000000.0;
  }

  /**
   * The camera view for the scene camera flight destination. Used for preloading flight destination tiles.
   * @type {Camera}
   * @private
   */
  this.preloadFlightCamera = new Camera(this);

  /**
   * The culling volume for the scene camera flight destination. Used for preloading flight destination tiles.
   * @type {CullingVolume}
   * @private
   */
  this.preloadFlightCullingVolume = undefined;

  this._picking = new Picking(this);
  this._defaultView = new View(this, camera, viewport);
  this._view = this._defaultView;

  this._hdr = undefined;
  this._hdrDirty = undefined;
  this.highDynamicRange = false;
  this.gamma = 2.2;

  /**
   * The spherical harmonic coefficients for image-based lighting of PBR models.
   * @type {Cartesian3[]}
   */
  this.sphericalHarmonicCoefficients = undefined;

  /**
   * The url to the KTX2 file containing the specular environment map and convoluted mipmaps for image-based lighting of PBR models.
   * @type {string}
   */
  this.specularEnvironmentMaps = undefined;
  this._specularEnvironmentCubeMap = undefined;

  /**
   * The light source for shading. Defaults to a directional light from the Sun.
   * @type {Light}
   */
  this.light = new SunLight();

  // Give frameState, camera, and screen space camera controller initial state before rendering
  updateFrameNumber(this, 0.0, JulianDate.now());
  this.updateFrameState();
  this.initializeFrame();
}

/**
 * Use this to set the default value for {@link Scene#logarithmicDepthBuffer} in newly constructed Scenes
 * This property relies on fragmentDepth being supported.
 */
Scene.defaultLogDepthBuffer = true;

function updateGlobeListeners(scene, globe) {
  for (let i = 0; i < scene._removeGlobeCallbacks.length; ++i) {
    scene._removeGlobeCallbacks[i]();
  }
  scene._removeGlobeCallbacks.length = 0;

  const removeGlobeCallbacks = [];
  if (defined(globe)) {
    removeGlobeCallbacks.push(
      globe.imageryLayersUpdatedEvent.addEventListener(
        requestRenderAfterFrame(scene),
      ),
    );
    removeGlobeCallbacks.push(
      globe.terrainProviderChanged.addEventListener(
        requestRenderAfterFrame(scene),
      ),
    );
  }
  scene._removeGlobeCallbacks = removeGlobeCallbacks;
}

Object.defineProperties(Scene.prototype, {
  /**
   * Gets the canvas element to which this scene is bound.
   * @memberof Scene.prototype
   *
   * @type {HTMLCanvasElement}
   * @readonly
   */
  canvas: {
    get: function () {
      return this._canvas;
    },
  },

  /**
   * The drawingBufferHeight of the underlying GL context.
   * @memberof Scene.prototype
   *
   * @type {number}
   * @readonly
   *
   * @see {@link https://www.khronos.org/registry/webgl/specs/1.0/#DOM-WebGLRenderingContext-drawingBufferHeight|drawingBufferHeight}
   */
  drawingBufferHeight: {
    get: function () {
      return this._context.drawingBufferHeight;
    },
  },

  /**
   * The drawingBufferWidth of the underlying GL context.
   * @memberof Scene.prototype
   *
   * @type {number}
   * @readonly
   *
   * @see {@link https://www.khronos.org/registry/webgl/specs/1.0/#DOM-WebGLRenderingContext-drawingBufferWidth|drawingBufferWidth}
   */
  drawingBufferWidth: {
    get: function () {
      return this._context.drawingBufferWidth;
    },
  },

  /**
   * The maximum aliased line width, in pixels, supported by this WebGL implementation.  It will be at least one.
   * @memberof Scene.prototype
   *
   * @type {number}
   * @readonly
   *
   * @see {@link https://www.khronos.org/opengles/sdk/docs/man/xhtml/glGet.xml|glGet} with <code>ALIASED_LINE_WIDTH_RANGE</code>.
   */
  maximumAliasedLineWidth: {
    get: function () {
      return ContextLimits.maximumAliasedLineWidth;
    },
  },

  /**
   * The maximum length in pixels of one edge of a cube map, supported by this WebGL implementation.  It will be at least 16.
   * @memberof Scene.prototype
   *
   * @type {number}
   * @readonly
   *
   * @see {@link https://www.khronos.org/opengles/sdk/docs/man/xhtml/glGet.xml|glGet} with <code>GL_MAX_CUBE_MAP_TEXTURE_SIZE</code>.
   */
  maximumCubeMapSize: {
    get: function () {
      return ContextLimits.maximumCubeMapSize;
    },
  },

  /**
   * Returns <code>true</code> if the {@link Scene#pickPosition} function is supported.
   * @memberof Scene.prototype
   *
   * @type {boolean}
   * @readonly
   *
   * @see Scene#pickPosition
   */
  pickPositionSupported: {
    get: function () {
      return this._context.depthTexture;
    },
  },

  /**
   * Returns <code>true</code> if the {@link Scene#sampleHeight} and {@link Scene#sampleHeightMostDetailed} functions are supported.
   * @memberof Scene.prototype
   *
   * @type {boolean}
   * @readonly
   *
   * @see Scene#sampleHeight
   * @see Scene#sampleHeightMostDetailed
   */
  sampleHeightSupported: {
    get: function () {
      return this._context.depthTexture;
    },
  },

  /**
   * Returns <code>true</code> if the {@link Scene#clampToHeight} and {@link Scene#clampToHeightMostDetailed} functions are supported.
   * @memberof Scene.prototype
   *
   * @type {boolean}
   * @readonly
   *
   * @see Scene#clampToHeight
   * @see Scene#clampToHeightMostDetailed
   */
  clampToHeightSupported: {
    get: function () {
      return this._context.depthTexture;
    },
  },

  /**
   * Returns <code>true</code> if the {@link Scene#invertClassification} is supported.
   * @memberof Scene.prototype
   *
   * @type {boolean}
   * @readonly
   *
   * @see Scene#invertClassification
   */
  invertClassificationSupported: {
    get: function () {
      return this._context.depthTexture;
    },
  },

  /**
   * Returns <code>true</code> if specular environment maps are supported.
   * @memberof Scene.prototype
   *
   * @type {boolean}
   * @readonly
   *
   * @see Scene#specularEnvironmentMaps
   */
  specularEnvironmentMapsSupported: {
    get: function () {
      return SpecularEnvironmentCubeMap.isSupported(this._context);
    },
  },

  /**
   * The ellipsoid.  If not specified, the default ellipsoid is used.
   * @memberof Scene.prototype
   *
   * @type {Ellipsoid}
   * @readonly
   */
  ellipsoid: {
    get: function () {
      return this._ellipsoid;
    },
  },

  /**
   * Gets or sets the depth-test ellipsoid.
   * @memberof Scene.prototype
   *
   * @type {Globe}
   */
  globe: {
    get: function () {
      return this._globe;
    },

    set: function (globe) {
      this._globe = this._globe && this._globe.destroy();
      this._globe = globe;

      updateGlobeListeners(this, globe);
    },
  },

  /**
   * Gets the collection of primitives.
   * @memberof Scene.prototype
   *
   * @type {PrimitiveCollection}
   * @readonly
   */
  primitives: {
    get: function () {
      return this._primitives;
    },
  },

  /**
   * Gets the collection of ground primitives.
   * @memberof Scene.prototype
   *
   * @type {PrimitiveCollection}
   * @readonly
   */
  groundPrimitives: {
    get: function () {
      return this._groundPrimitives;
    },
  },

  /**
   * Gets or sets the camera.
   * @memberof Scene.prototype
   *
   * @type {Camera}
   * @readonly
   */
  camera: {
    get: function () {
      return this._view.camera;
    },
    set: function (camera) {
      // For internal use only. Documentation is still @readonly.
      this._view.camera = camera;
    },
  },

  /**
   * Gets or sets the view.
   * @memberof Scene.prototype
   *
   * @type {View}
   * @readonly
   *
   * @private
   */
  view: {
    get: function () {
      return this._view;
    },
    set: function (view) {
      // For internal use only. Documentation is still @readonly.
      this._view = view;
    },
  },

  /**
   * Gets the default view.
   * @memberof Scene.prototype
   *
   * @type {View}
   * @readonly
   *
   * @private
   */
  defaultView: {
    get: function () {
      return this._defaultView;
    },
  },

  /**
   * Gets picking functions and state
   * @memberof Scene.prototype
   *
   * @type {Picking}
   * @readonly
   *
   * @private
   */
  picking: {
    get: function () {
      return this._picking;
    },
  },

  /**
   * Gets the controller for camera input handling.
   * @memberof Scene.prototype
   *
   * @type {ScreenSpaceCameraController}
   * @readonly
   */
  screenSpaceCameraController: {
    get: function () {
      return this._screenSpaceCameraController;
    },
  },

  /**
   * Get the map projection to use in 2D and Columbus View modes.
   * @memberof Scene.prototype
   *
   * @type {MapProjection}
   * @readonly
   *
   * @default new GeographicProjection()
   */
  mapProjection: {
    get: function () {
      return this._mapProjection;
    },
  },

  /**
   * Gets the job scheduler
   * @memberof Scene.prototype
   * @type {JobScheduler}
   * @readonly
   *
   * @private
   */
  jobScheduler: {
    get: function () {
      return this._jobScheduler;
    },
  },

  /**
   * Gets state information about the current scene. If called outside of a primitive's <code>update</code>
   * function, the previous frame's state is returned.
   * @memberof Scene.prototype
   *
   * @type {FrameState}
   * @readonly
   *
   * @private
   */
  frameState: {
    get: function () {
      return this._frameState;
    },
  },

  /**
   * Gets the environment state.
   * @memberof Scene.prototype
   *
   * @type {EnvironmentState}
   * @readonly
   *
   * @private
   */
  environmentState: {
    get: function () {
      return this._environmentState;
    },
  },

  /**
   * Gets the collection of tweens taking place in the scene.
   * @memberof Scene.prototype
   *
   * @type {TweenCollection}
   * @readonly
   *
   * @private
   */
  tweens: {
    get: function () {
      return this._tweens;
    },
  },

  /**
   * Gets the collection of image layers that will be rendered on the globe.
   * @memberof Scene.prototype
   *
   * @type {ImageryLayerCollection}
   * @readonly
   */
  imageryLayers: {
    get: function () {
      if (!defined(this.globe)) {
        return undefined;
      }

      return this.globe.imageryLayers;
    },
  },

  /**
   * The terrain provider providing surface geometry for the globe.
   * @memberof Scene.prototype
   *
   * @type {TerrainProvider}
   */
  terrainProvider: {
    get: function () {
      if (!defined(this.globe)) {
        return undefined;
      }

      return this.globe.terrainProvider;
    },
    set: function (terrainProvider) {
      // Cancel any in-progress terrain update
      this._removeTerrainProviderReadyListener =
        this._removeTerrainProviderReadyListener &&
        this._removeTerrainProviderReadyListener();

      if (defined(this.globe)) {
        this.globe.terrainProvider = terrainProvider;
      }
    },
  },

  /**
   * Gets an event that's raised when the terrain provider is changed
   * @memberof Scene.prototype
   *
   * @type {Event}
   * @readonly
   */
  terrainProviderChanged: {
    get: function () {
      if (!defined(this.globe)) {
        return undefined;
      }

      return this.globe.terrainProviderChanged;
    },
  },

  /**
   * Gets the event that will be raised before the scene is updated or rendered.  Subscribers to the event
   * receive the Scene instance as the first parameter and the current time as the second parameter.
   * @memberof Scene.prototype
   *
   * @see {@link https://cesium.com/blog/2018/01/24/cesium-scene-rendering-performance/|Improving Performance with Explicit Rendering}
   * @see Scene#postUpdate
   * @see Scene#preRender
   * @see Scene#postRender
   *
   * @type {Event}
   * @readonly
   */
  preUpdate: {
    get: function () {
      return this._preUpdate;
    },
  },

  /**
   * Gets the event that will be raised immediately after the scene is updated and before the scene is rendered.
   * Subscribers to the event receive the Scene instance as the first parameter and the current time as the second
   * parameter.
   * @memberof Scene.prototype
   *
   * @see {@link https://cesium.com/blog/2018/01/24/cesium-scene-rendering-performance/|Improving Performance with Explicit Rendering}
   * @see Scene#preUpdate
   * @see Scene#preRender
   * @see Scene#postRender
   *
   * @type {Event}
   * @readonly
   */
  postUpdate: {
    get: function () {
      return this._postUpdate;
    },
  },

  /**
   * Gets the event that will be raised when an error is thrown inside the <code>render</code> function.
   * The Scene instance and the thrown error are the only two parameters passed to the event handler.
   * By default, errors are not rethrown after this event is raised, but that can be changed by setting
   * the <code>rethrowRenderErrors</code> property.
   * @memberof Scene.prototype
   *
   * @type {Event}
   * @readonly
   */
  renderError: {
    get: function () {
      return this._renderError;
    },
  },

  /**
   * Gets the event that will be raised after the scene is updated and immediately before the scene is rendered.
   * Subscribers to the event receive the Scene instance as the first parameter and the current time as the second
   * parameter.
   * @memberof Scene.prototype
   *
   * @see {@link https://cesium.com/blog/2018/01/24/cesium-scene-rendering-performance/|Improving Performance with Explicit Rendering}
   * @see Scene#preUpdate
   * @see Scene#postUpdate
   * @see Scene#postRender
   *
   * @type {Event}
   * @readonly
   */
  preRender: {
    get: function () {
      return this._preRender;
    },
  },

  /**
   * Gets the event that will be raised immediately after the scene is rendered.  Subscribers to the event
   * receive the Scene instance as the first parameter and the current time as the second parameter.
   * @memberof Scene.prototype
   *
   * @see {@link https://cesium.com/blog/2018/01/24/cesium-scene-rendering-performance/|Improving Performance with Explicit Rendering}
   * @see Scene#preUpdate
   * @see Scene#postUpdate
   * @see Scene#postRender
   *
   * @type {Event}
   * @readonly
   */
  postRender: {
    get: function () {
      return this._postRender;
    },
  },

  /**
   * Gets the simulation time when the scene was last rendered. Returns undefined if the scene has not yet been
   * rendered.
   * @memberof Scene.prototype
   *
   * @type {JulianDate}
   * @readonly
   */
  lastRenderTime: {
    get: function () {
      return this._lastRenderTime;
    },
  },

  /**
   * @memberof Scene.prototype
   * @private
   * @readonly
   */
  context: {
    get: function () {
      return this._context;
    },
  },

  /**
   * This property is for debugging only; it is not for production use.
   * <p>
   * When {@link Scene.debugShowFrustums} is <code>true</code>, this contains
   * properties with statistics about the number of command execute per frustum.
   * <code>totalCommands</code> is the total number of commands executed, ignoring
   * overlap. <code>commandsInFrustums</code> is an array with the number of times
   * commands are executed redundantly, e.g., how many commands overlap two or
   * three frustums.
   * </p>
   *
   * @memberof Scene.prototype
   *
   * @type {object}
   * @readonly
   *
   * @default undefined
   */
  debugFrustumStatistics: {
    get: function () {
      return this._view.debugFrustumStatistics;
    },
  },

  /**
   * Gets whether or not the scene is optimized for 3D only viewing.
   * @memberof Scene.prototype
   * @type {boolean}
   * @readonly
   */
  scene3DOnly: {
    get: function () {
      return this._frameState.scene3DOnly;
    },
  },

  /**
   * Gets whether or not the scene has order independent translucency enabled.
   * Note that this only reflects the original construction option, and there are
   * other factors that could prevent OIT from functioning on a given system configuration.
   * @memberof Scene.prototype
   * @type {boolean}
   * @readonly
   */
  orderIndependentTranslucency: {
    get: function () {
      return this._useOIT;
    },
  },

  /**
   * Gets the unique identifier for this scene.
   * @memberof Scene.prototype
   * @type {string}
   * @readonly
   */
  id: {
    get: function () {
      return this._id;
    },
  },

  /**
   * Gets or sets the current mode of the scene.
   * @memberof Scene.prototype
   * @type {SceneMode}
   * @default {@link SceneMode.SCENE3D}
   */
  mode: {
    get: function () {
      return this._mode;
    },
    set: function (value) {
      //>>includeStart('debug', pragmas.debug);
      if (this.scene3DOnly && value !== SceneMode.SCENE3D) {
        throw new DeveloperError(
          "Only SceneMode.SCENE3D is valid when scene3DOnly is true.",
        );
      }
      //>>includeEnd('debug');
      if (value === SceneMode.SCENE2D) {
        this.morphTo2D(0);
      } else if (value === SceneMode.SCENE3D) {
        this.morphTo3D(0);
      } else if (value === SceneMode.COLUMBUS_VIEW) {
        this.morphToColumbusView(0);
        //>>includeStart('debug', pragmas.debug);
      } else {
        throw new DeveloperError(
          "value must be a valid SceneMode enumeration.",
        );
        //>>includeEnd('debug');
      }
      this._mode = value;
    },
  },

  /**
   * Gets the number of frustums used in the last frame.
   * @memberof Scene.prototype
   * @type {FrustumCommands[]}
   *
   * @private
   */
  frustumCommandsList: {
    get: function () {
      return this._view.frustumCommandsList;
    },
  },

  /**
   * Gets the number of frustums used in the last frame.
   * @memberof Scene.prototype
   * @type {number}
   *
   * @private
   */
  numberOfFrustums: {
    get: function () {
      return this._view.frustumCommandsList.length;
    },
  },

  /**
   * When <code>true</code>, splits the scene into two viewports with steroscopic views for the left and right eyes.
   * Used for cardboard and WebVR.
   * @memberof Scene.prototype
   * @type {boolean}
   * @default false
   */
  useWebVR: {
    get: function () {
      return this._useWebVR;
    },
    set: function (value) {
      //>>includeStart('debug', pragmas.debug);
      if (this.camera.frustum instanceof OrthographicFrustum) {
        throw new DeveloperError(
          "VR is unsupported with an orthographic projection.",
        );
      }
      //>>includeEnd('debug');
      this._useWebVR = value;
      if (this._useWebVR) {
        this._frameState.creditDisplay.container.style.visibility = "hidden";
        this._cameraVR = new Camera(this);
        if (!defined(this._deviceOrientationCameraController)) {
          this._deviceOrientationCameraController =
            new DeviceOrientationCameraController(this);
        }

        this._aspectRatioVR = this.camera.frustum.aspectRatio;
      } else {
        this._frameState.creditDisplay.container.style.visibility = "visible";
        this._cameraVR = undefined;
        this._deviceOrientationCameraController =
          this._deviceOrientationCameraController &&
          !this._deviceOrientationCameraController.isDestroyed() &&
          this._deviceOrientationCameraController.destroy();

        this.camera.frustum.aspectRatio = this._aspectRatioVR;
        this.camera.frustum.xOffset = 0.0;
      }
    },
  },

  /**
   * Determines if the 2D map is rotatable or can be scrolled infinitely in the horizontal direction.
   * @memberof Scene.prototype
   * @type {MapMode2D}
   * @readonly
   */
  mapMode2D: {
    get: function () {
      return this._mapMode2D;
    },
  },

  /**
   * Gets or sets the position of the splitter within the viewport.  Valid values are between 0.0 and 1.0.
   * @memberof Scene.prototype
   *
   * @type {number}
   */
  splitPosition: {
    get: function () {
      return this._frameState.splitPosition;
    },
    set: function (value) {
      this._frameState.splitPosition = value;
    },
  },

  /**
   * The distance from the camera at which to disable the depth test of billboards, labels and points
   * to, for example, prevent clipping against terrain. When set to zero, the depth test should always
   * be applied. When less than zero, the depth test should never be applied. Setting the disableDepthTestDistance
   * property of a billboard, label or point will override this value.
   * @memberof Scene.prototype
   * @type {number}
   * @default 0.0
   */
  minimumDisableDepthTestDistance: {
    get: function () {
      return this._minimumDisableDepthTestDistance;
    },
    set: function (value) {
      //>>includeStart('debug', pragmas.debug);
      if (!defined(value) || value < 0.0) {
        throw new DeveloperError(
          "minimumDisableDepthTestDistance must be greater than or equal to 0.0.",
        );
      }
      //>>includeEnd('debug');
      this._minimumDisableDepthTestDistance = value;
    },
  },

  /**
   * Whether or not to use a logarithmic depth buffer. Enabling this option will allow for less frustums in the multi-frustum,
   * increasing performance. This property relies on fragmentDepth being supported.
   * @memberof Scene.prototype
   * @type {boolean}
   */
  logarithmicDepthBuffer: {
    get: function () {
      return this._logDepthBuffer;
    },
    set: function (value) {
      value = this._context.fragmentDepth && value;
      if (this._logDepthBuffer !== value) {
        this._logDepthBuffer = value;
        this._logDepthBufferDirty = true;
      }
    },
  },

  /**
   * The value used for gamma correction. This is only used when rendering with high dynamic range.
   * @memberof Scene.prototype
   * @type {number}
   * @default 2.2
   */
  gamma: {
    get: function () {
      return this._context.uniformState.gamma;
    },
    set: function (value) {
      this._context.uniformState.gamma = value;
    },
  },

  /**
   * Whether or not to use high dynamic range rendering.
   * @memberof Scene.prototype
   * @type {boolean}
   * @default false
   */
  highDynamicRange: {
    get: function () {
      return this._hdr;
    },
    set: function (value) {
      const context = this._context;
      const hdr =
        value &&
        context.depthTexture &&
        (context.colorBufferFloat || context.colorBufferHalfFloat);
      this._hdrDirty = hdr !== this._hdr;
      this._hdr = hdr;
    },
  },

  /**
   * Whether or not high dynamic range rendering is supported.
   * @memberof Scene.prototype
   * @type {boolean}
   * @readonly
   * @default true
   */
  highDynamicRangeSupported: {
    get: function () {
      const context = this._context;
      return (
        context.depthTexture &&
        (context.colorBufferFloat || context.colorBufferHalfFloat)
      );
    },
  },

  /**
   * Whether or not the camera is underneath the globe.
   * @memberof Scene.prototype
   * @type {boolean}
   * @readonly
   * @default false
   */
  cameraUnderground: {
    get: function () {
      return this._cameraUnderground;
    },
  },

  /**
   * The sample rate of multisample antialiasing (values greater than 1 enable MSAA).
   * @memberof Scene.prototype
   * @type {number}
   * @default 4
   */
  msaaSamples: {
    get: function () {
      return this._msaaSamples;
    },
    set: function (value) {
      value = Math.min(value, ContextLimits.maximumSamples);
      this._msaaSamples = value;
    },
  },

  /**
   * Returns <code>true</code> if the Scene's context supports MSAA.
   * @memberof Scene.prototype
   * @type {boolean}
   * @readonly
   */
  msaaSupported: {
    get: function () {
      return this._context.msaa;
    },
  },

  /**
   * Ratio between a pixel and a density-independent pixel. Provides a standard unit of
   * measure for real pixel measurements appropriate to a particular device.
   *
   * @memberof Scene.prototype
   * @type {number}
   * @default 1.0
   * @private
   */
  pixelRatio: {
    get: function () {
      return this._frameState.pixelRatio;
    },
    set: function (value) {
      this._frameState.pixelRatio = value;
    },
  },

  /**
   * @private
   */
  opaqueFrustumNearOffset: {
    get: function () {
      return 0.9999;
    },
  },

  /**
   * @private
   */
  globeHeight: {
    get: function () {
      return this._globeHeight;
    },
  },
});

/**
 * Determines if a compressed texture format is supported.
 * @param {string} format The texture format. May be the name of the format or the WebGL extension name, e.g. s3tc or WEBGL_compressed_texture_s3tc.
 * @return {boolean} Whether or not the format is supported.
 */
Scene.prototype.getCompressedTextureFormatSupported = function (format) {
  const context = this.context;
  return (
    ((format === "WEBGL_compressed_texture_s3tc" || format === "s3tc") &&
      context.s3tc) ||
    ((format === "WEBGL_compressed_texture_pvrtc" || format === "pvrtc") &&
      context.pvrtc) ||
    ((format === "WEBGL_compressed_texture_etc" || format === "etc") &&
      context.etc) ||
    ((format === "WEBGL_compressed_texture_etc1" || format === "etc1") &&
      context.etc1) ||
    ((format === "WEBGL_compressed_texture_astc" || format === "astc") &&
      context.astc) ||
    ((format === "EXT_texture_compression_bptc" || format === "bc7") &&
      context.bc7)
  );
};

function updateDerivedCommands(scene, command, shadowsDirty) {
  const frameState = scene._frameState;
  const context = scene._context;
  const oit = scene._view.oit;
  const { lightShadowMaps, lightShadowsEnabled } = frameState.shadowState;

  let derivedCommands = command.derivedCommands;

  if (defined(command.pickId)) {
    derivedCommands.picking = DerivedCommand.createPickDerivedCommand(
      scene,
      command,
      context,
      derivedCommands.picking,
    );
  }

  if (!command.pickOnly) {
    derivedCommands.depth = DerivedCommand.createDepthOnlyDerivedCommand(
      scene,
      command,
      context,
      derivedCommands.depth,
    );
  }

  derivedCommands.originalCommand = command;

  if (scene._hdr) {
    derivedCommands.hdr = DerivedCommand.createHdrCommand(
      command,
      context,
      derivedCommands.hdr,
    );
    command = derivedCommands.hdr.command;
    derivedCommands = command.derivedCommands;
  }

  if (lightShadowsEnabled && command.receiveShadows) {
    derivedCommands.shadows = ShadowMap.createReceiveDerivedCommand(
      lightShadowMaps,
      command,
      shadowsDirty,
      context,
      derivedCommands.shadows,
    );
  }

  if (command.pass === Pass.TRANSLUCENT && defined(oit) && oit.isSupported()) {
    if (lightShadowsEnabled && command.receiveShadows) {
      derivedCommands.oit = defined(derivedCommands.oit)
        ? derivedCommands.oit
        : {};
      derivedCommands.oit.shadows = oit.createDerivedCommands(
        derivedCommands.shadows.receiveCommand,
        context,
        derivedCommands.oit.shadows,
      );
    } else {
      derivedCommands.oit = oit.createDerivedCommands(
        command,
        context,
        derivedCommands.oit,
      );
    }
  }
}

/**
 * @private
 */
Scene.prototype.updateDerivedCommands = function (command) {
  const { derivedCommands } = command;
  if (!defined(derivedCommands)) {
    // Is not a DrawCommand
    return;
  }

  const { shadowState, useLogDepth } = this._frameState;
  const context = this._context;

  // Update derived commands when any shadow maps become dirty
  let shadowsDirty = false;
  const lastDirtyTime = shadowState.lastDirtyTime;
  if (command.lastDirtyTime !== lastDirtyTime) {
    command.lastDirtyTime = lastDirtyTime;
    command.dirty = true;
    shadowsDirty = true;
  }

  const useHdr = this._hdr;
  const hasLogDepthDerivedCommands = defined(derivedCommands.logDepth);
  const hasHdrCommands = defined(derivedCommands.hdr);
  const hasDerivedCommands = defined(derivedCommands.originalCommand);
  const needsLogDepthDerivedCommands =
    useLogDepth && !hasLogDepthDerivedCommands;
  const needsHdrCommands = useHdr && !hasHdrCommands;
  const needsDerivedCommands = (!useLogDepth || !useHdr) && !hasDerivedCommands;
  command.dirty =
    command.dirty ||
    needsLogDepthDerivedCommands ||
    needsHdrCommands ||
    needsDerivedCommands;

  if (!command.dirty) {
    return;
  }

<<<<<<< HEAD
  command.dirty = false;

  const { shadowsEnabled, shadowMaps } = shadowState;
  if (shadowsEnabled && command.castShadows) {
    derivedCommands.shadows = ShadowMap.createCastDerivedCommand(
      shadowMaps,
      command,
      shadowsDirty,
      context,
      derivedCommands.shadows
    );
  }

  if (hasLogDepthDerivedCommands || needsLogDepthDerivedCommands) {
    derivedCommands.logDepth = DerivedCommand.createLogDepthCommand(
      command,
      context,
      derivedCommands.logDepth
    );
    updateDerivedCommands(this, derivedCommands.logDepth.command, shadowsDirty);
  }
  if (hasDerivedCommands || needsDerivedCommands) {
    updateDerivedCommands(this, command, shadowsDirty);
=======
    const shadowMaps = frameState.shadowState.shadowMaps;
    const shadowsEnabled = frameState.shadowState.shadowsEnabled;
    if (shadowsEnabled && command.castShadows) {
      derivedCommands.shadows = ShadowMap.createCastDerivedCommand(
        shadowMaps,
        command,
        shadowsDirty,
        context,
        derivedCommands.shadows,
      );
    }

    if (hasLogDepthDerivedCommands || needsLogDepthDerivedCommands) {
      derivedCommands.logDepth = DerivedCommand.createLogDepthCommand(
        command,
        context,
        derivedCommands.logDepth,
      );
      updateDerivedCommands(
        this,
        derivedCommands.logDepth.command,
        shadowsDirty,
      );
    }
    if (hasDerivedCommands || needsDerivedCommands) {
      updateDerivedCommands(this, command, shadowsDirty);
    }
>>>>>>> 09a719b8
  }
};

const renderTilesetPassState = new Cesium3DTilePassState({
  pass: Cesium3DTilePass.RENDER,
});

const preloadTilesetPassState = new Cesium3DTilePassState({
  pass: Cesium3DTilePass.PRELOAD,
});

const preloadFlightTilesetPassState = new Cesium3DTilePassState({
  pass: Cesium3DTilePass.PRELOAD_FLIGHT,
});

const requestRenderModeDeferCheckPassState = new Cesium3DTilePassState({
  pass: Cesium3DTilePass.REQUEST_RENDER_MODE_DEFER_CHECK,
});

const scratchOccluderBoundingSphere = new BoundingSphere();
let scratchOccluder;
/**
 * Get the central body occluder for the scene.
 * Assumes only one central body occluder, the top-level globe.
 *
 * @param {Scene} scene
 * @returns {Occluder|undefined}
 *
 * @private
 */
function getOccluder(scene) {
  if (
    scene._mode !== SceneMode.SCENE3D ||
    !scene.globe?.show ||
    scene._cameraUnderground ||
    scene._globeTranslucencyState.translucent
  ) {
<<<<<<< HEAD
    return undefined;
=======
    const ellipsoid = scene.ellipsoid;
    const minimumTerrainHeight = scene.frameState.minimumTerrainHeight;
    scratchOccluderBoundingSphere.radius =
      ellipsoid.minimumRadius + minimumTerrainHeight;
    scratchOccluder = Occluder.fromBoundingSphere(
      scratchOccluderBoundingSphere,
      scene.camera.positionWC,
      scratchOccluder,
    );
    return scratchOccluder;
>>>>>>> 09a719b8
  }

  scratchOccluderBoundingSphere.radius =
    scene.ellipsoid.minimumRadius + scene.frameState.minimumTerrainHeight;
  scratchOccluder = Occluder.fromBoundingSphere(
    scratchOccluderBoundingSphere,
    scene.camera.positionWC,
    scratchOccluder
  );

  return scratchOccluder;
}

/**
 * @private
 * @param {FrameState.Passes} passes
 */
Scene.prototype.clearPasses = function (passes) {
  passes.render = false;
  passes.pick = false;
  passes.pickVoxel = false;
  passes.depth = false;
  passes.postProcess = false;
  passes.offscreen = false;
};

function updateFrameNumber(scene, frameNumber, time) {
  const frameState = scene._frameState;
  frameState.frameNumber = frameNumber;
  frameState.time = JulianDate.clone(time, frameState.time);
}

/**
 * @private
 */
Scene.prototype.updateFrameState = function () {
  const camera = this.camera;

  const frameState = this._frameState;
  frameState.commandList.length = 0;
  frameState.shadowMaps.length = 0;
  frameState.brdfLutGenerator = this._brdfLutGenerator;
  frameState.environmentMap = this.skyBox && this.skyBox._cubeMap;
  frameState.mode = this._mode;
  frameState.morphTime = this.morphTime;
  frameState.mapProjection = this.mapProjection;
  frameState.camera = camera;
  frameState.cullingVolume = camera.frustum.computeCullingVolume(
    camera.positionWC,
    camera.directionWC,
    camera.upWC,
  );
  frameState.occluder = getOccluder(this);
  frameState.minimumTerrainHeight = 0.0;
  frameState.minimumDisableDepthTestDistance =
    this._minimumDisableDepthTestDistance;
  frameState.invertClassification = this.invertClassification;
  frameState.useLogDepth =
    this._logDepthBuffer &&
    !(
      this.camera.frustum instanceof OrthographicFrustum ||
      this.camera.frustum instanceof OrthographicOffCenterFrustum
    );
  frameState.light = this.light;
  frameState.cameraUnderground = this._cameraUnderground;
  frameState.globeTranslucencyState = this._globeTranslucencyState;

  const { globe } = this;
  if (defined(globe) && globe._terrainExaggerationChanged) {
    // Honor a user-set value for the old deprecated globe.terrainExaggeration.
    // This can be removed when Globe.terrainExaggeration is removed.
    this.verticalExaggeration = globe._terrainExaggeration;
    this.verticalExaggerationRelativeHeight =
      globe._terrainExaggerationRelativeHeight;
    globe._terrainExaggerationChanged = false;
  }
  frameState.verticalExaggeration = this.verticalExaggeration;
  frameState.verticalExaggerationRelativeHeight =
    this.verticalExaggerationRelativeHeight;

  if (
    defined(this._specularEnvironmentCubeMap) &&
    this._specularEnvironmentCubeMap.ready
  ) {
    frameState.specularEnvironmentMaps =
      this._specularEnvironmentCubeMap.texture;
    frameState.specularEnvironmentMapsMaximumLOD =
      this._specularEnvironmentCubeMap.maximumMipmapLevel;
  } else {
    frameState.specularEnvironmentMaps = undefined;
    frameState.specularEnvironmentMapsMaximumLOD = undefined;
  }

  frameState.sphericalHarmonicCoefficients = this.sphericalHarmonicCoefficients;

  this._actualInvertClassificationColor = Color.clone(
    this.invertClassificationColor,
    this._actualInvertClassificationColor,
  );
  if (!InvertClassification.isTranslucencySupported(this._context)) {
    this._actualInvertClassificationColor.alpha = 1.0;
  }

  frameState.invertClassificationColor = this._actualInvertClassificationColor;

  if (defined(this.globe)) {
    frameState.maximumScreenSpaceError = this.globe.maximumScreenSpaceError;
  } else {
    frameState.maximumScreenSpaceError = 2;
  }

  this.clearPasses(frameState.passes);

  frameState.tilesetPassState = undefined;
};

/**
 * Check whether a draw command will render anything visible in the current Scene,
 * based on its bounding volume.
 *
 * @param {CullingVolume} cullingVolume The culling volume of the current Scene.
 * @param {DrawCommand} [command] The draw command
 * @param {Occluder} [occluder] An occluder that may be in front of the command's bounding volume.
 * @returns {boolean} <code>true</code> if the command's bounding volume is visible in the scene.
 *
 * @private
 */
Scene.prototype.isVisible = function (cullingVolume, command, occluder) {
  if (!defined(command)) {
    return false;
  }
  const { boundingVolume } = command;
  if (!defined(boundingVolume) || !command.cull) {
    return true;
  }
  if (cullingVolume.computeVisibility(boundingVolume) === Intersect.OUTSIDE) {
    return false;
  }
  return (
    !defined(occluder) ||
    !command.occlude ||
    !boundingVolume.isOccluded(occluder)
  );
};

let transformFrom2D = new Matrix4(
  0.0,
  0.0,
  1.0,
  0.0,
  1.0,
  0.0,
  0.0,
  0.0,
  0.0,
  1.0,
  0.0,
  0.0,
  0.0,
  0.0,
  0.0,
  1.0,
);
transformFrom2D = Matrix4.inverseTransformation(
  transformFrom2D,
  transformFrom2D,
);

/**
 * Debug code to draw bounding volume for command.  Not optimized!
 * Assumes bounding volume is a bounding sphere or box.
 *
 * @param {DrawCommand} command The draw command for which to render the bounding volume.
 * @param {Scene} scene The scene.
 * @param {PassState} passState The state for the current render pass.
 * @param {Framebuffer} debugFramebuffer The framebuffer where the bounding volume will be rendered.
 *
 * @private
 */
function debugShowBoundingVolume(command, scene, passState, debugFramebuffer) {
  const frameState = scene._frameState;
  const context = frameState.context;
  const boundingVolume = command.boundingVolume;

  if (defined(scene._debugVolume)) {
    scene._debugVolume.destroy();
  }

  let center = Cartesian3.clone(boundingVolume.center);
  if (frameState.mode !== SceneMode.SCENE3D) {
    center = Matrix4.multiplyByPoint(transformFrom2D, center, center);
    const projection = frameState.mapProjection;
    const centerCartographic = projection.unproject(center);
    center = projection.ellipsoid.cartographicToCartesian(centerCartographic);
  }

<<<<<<< HEAD
  let geometry;
  let modelMatrix;
  const { radius } = boundingVolume;
  if (defined(radius)) {
    geometry = EllipsoidGeometry.createGeometry(
      new EllipsoidGeometry({
        radii: new Cartesian3(radius, radius, radius),
        vertexFormat: PerInstanceColorAppearance.FLAT_VERTEX_FORMAT,
      })
=======
  if (defined(boundingVolume.radius)) {
    const radius = boundingVolume.radius;

    geometry = GeometryPipeline.toWireframe(
      EllipsoidGeometry.createGeometry(
        new EllipsoidGeometry({
          radii: new Cartesian3(radius, radius, radius),
          vertexFormat: PerInstanceColorAppearance.FLAT_VERTEX_FORMAT,
        }),
      ),
>>>>>>> 09a719b8
    );
    modelMatrix = Matrix4.fromTranslation(center);
  } else {
<<<<<<< HEAD
    geometry = BoxGeometry.createGeometry(
      BoxGeometry.fromDimensions({
        dimensions: new Cartesian3(2.0, 2.0, 2.0),
        vertexFormat: PerInstanceColorAppearance.FLAT_VERTEX_FORMAT,
      })
    );
    modelMatrix = Matrix4.fromRotationTranslation(
      boundingVolume.halfAxes,
      center,
      new Matrix4()
    );
=======
    const halfAxes = boundingVolume.halfAxes;

    geometry = GeometryPipeline.toWireframe(
      BoxGeometry.createGeometry(
        BoxGeometry.fromDimensions({
          dimensions: new Cartesian3(2.0, 2.0, 2.0),
          vertexFormat: PerInstanceColorAppearance.FLAT_VERTEX_FORMAT,
        }),
      ),
    );

    scene._debugVolume = new Primitive({
      geometryInstances: new GeometryInstance({
        geometry: geometry,
        modelMatrix: Matrix4.fromRotationTranslation(
          halfAxes,
          center,
          new Matrix4(),
        ),
        attributes: {
          color: new ColorGeometryInstanceAttribute(1.0, 0.0, 0.0, 1.0),
        },
      }),
      appearance: new PerInstanceColorAppearance({
        flat: true,
        translucent: false,
      }),
      asynchronous: false,
    });
>>>>>>> 09a719b8
  }
  scene._debugVolume = new Primitive({
    geometryInstances: new GeometryInstance({
      geometry: GeometryPipeline.toWireframe(geometry),
      modelMatrix: modelMatrix,
      attributes: {
        color: new ColorGeometryInstanceAttribute(1.0, 0.0, 0.0, 1.0),
      },
    }),
    appearance: new PerInstanceColorAppearance({
      flat: true,
      translucent: false,
    }),
    asynchronous: false,
  });

  const savedCommandList = frameState.commandList;
  const commandList = (frameState.commandList = []);
  scene._debugVolume.update(frameState);

  command = commandList[0];

  if (frameState.useLogDepth) {
    const logDepth = DerivedCommand.createLogDepthCommand(command, context);
    command = logDepth.command;
  }

  let framebuffer;
  if (defined(debugFramebuffer)) {
    framebuffer = passState.framebuffer;
    passState.framebuffer = debugFramebuffer;
  }

  command.execute(context, passState);

  if (defined(framebuffer)) {
    passState.framebuffer = framebuffer;
  }

  frameState.commandList = savedCommandList;
}

/**
 * Execute a single draw command, or one of its derived commands if appropriate for the current render state.
 *
 * @param {DrawCommand} command The command to execute.
 * @param {Scene} scene The scene.
 * @param {PassState} passState The state for the current render pass.
 * @param {Framebuffer} debugFramebuffer The framebuffer where debug QCs will be rendered.
 *
 * @private
 */
function executeCommand(command, scene, passState, debugFramebuffer) {
  const frameState = scene._frameState;
  const context = scene._context;

  if (defined(scene.debugCommandFilter) && !scene.debugCommandFilter(command)) {
    return;
  }

  if (command instanceof ClearCommand) {
    command.execute(context, passState);
    return;
  }

  if (command.debugShowBoundingVolume && defined(command.boundingVolume)) {
    debugShowBoundingVolume(command, scene, passState, debugFramebuffer);
  }

  if (frameState.useLogDepth && defined(command.derivedCommands.logDepth)) {
    command = command.derivedCommands.logDepth.command;
  }

  const passes = frameState.passes;
  if (
    !passes.pick &&
    !passes.pickVoxel &&
    !passes.depth &&
    scene._hdr &&
    defined(command.derivedCommands) &&
    defined(command.derivedCommands.hdr)
  ) {
    command = command.derivedCommands.hdr.command;
  }

  if (passes.pick || passes.depth) {
    if (
      passes.pick &&
      !passes.depth &&
      defined(command.derivedCommands.picking)
    ) {
      command = command.derivedCommands.picking.pickCommand;
      command.execute(context, passState);
      return;
    } else if (defined(command.derivedCommands.depth)) {
      command = command.derivedCommands.depth.depthOnlyCommand;
      command.execute(context, passState);
      return;
    }
  }

  if (scene.debugShowCommands || scene.debugShowFrustums) {
    scene._debugInspector.executeDebugShowFrustumsCommand(
      scene,
      command,
      passState,
    );
    return;
  }

  if (
    frameState.shadowState.lightShadowsEnabled &&
    command.receiveShadows &&
    defined(command.derivedCommands.shadows)
  ) {
    // If the command receives shadows, execute the derived shadows command.
    // Some commands, such as OIT derived commands, do not have derived shadow commands themselves
    // and instead shadowing is built-in. In this case execute the command regularly below.
    command.derivedCommands.shadows.receiveCommand.execute(context, passState);
  } else {
    command.execute(context, passState);
  }
}

/**
 * Execute a single ID draw command, used to render information for picking.
 *
 * @param {DrawCommand} command The command to execute.
 * @param {Scene} scene The scene.
 * @param {PassState} passState The state for the current render pass.
 *
 * @private
 */
function executeIdCommand(command, scene, passState) {
  const { derivedCommands } = command;
  if (!defined(derivedCommands)) {
    return;
  }

  const frameState = scene._frameState;
  const context = scene._context;

  if (frameState.useLogDepth && defined(derivedCommands.logDepth)) {
    command = derivedCommands.logDepth.command;
  }

  const { picking, depth } = command.derivedCommands;
  if (defined(picking)) {
    command = picking.pickCommand;
    command.execute(context, passState);
  } else if (defined(depth)) {
    command = depth.depthOnlyCommand;
    command.execute(context, passState);
  }
}

function backToFront(a, b, position) {
  return (
    b.boundingVolume.distanceSquaredTo(position) -
    a.boundingVolume.distanceSquaredTo(position)
  );
}

function frontToBack(a, b, position) {
  // When distances are equal equal favor sorting b before a. This gives render priority to commands later in the list.
  return (
    a.boundingVolume.distanceSquaredTo(position) -
    b.boundingVolume.distanceSquaredTo(position) +
    CesiumMath.EPSILON12
  );
}

function executeTranslucentCommandsBackToFront(
  scene,
  executeFunction,
  passState,
  commands,
  invertClassification,
) {
  mergeSort(commands, backToFront, scene.camera.positionWC);

  if (defined(invertClassification)) {
<<<<<<< HEAD
    executeFunction(invertClassification.unclassifiedCommand, scene, passState);
=======
    executeFunction(
      invertClassification.unclassifiedCommand,
      scene,
      context,
      passState,
    );
>>>>>>> 09a719b8
  }

  for (let i = 0; i < commands.length; ++i) {
    executeFunction(commands[i], scene, passState);
  }
}

function executeTranslucentCommandsFrontToBack(
  scene,
  executeFunction,
  passState,
  commands,
  invertClassification,
) {
  mergeSort(commands, frontToBack, scene.camera.positionWC);

  if (defined(invertClassification)) {
<<<<<<< HEAD
    executeFunction(invertClassification.unclassifiedCommand, scene, passState);
=======
    executeFunction(
      invertClassification.unclassifiedCommand,
      scene,
      context,
      passState,
    );
>>>>>>> 09a719b8
  }

  for (let i = 0; i < commands.length; ++i) {
    executeFunction(commands[i], scene, passState);
  }
}

/**
 * Execute commands to render voxels in the scene.
 *
 * @param {Scene} scene The scene.
 * @param {PassState} passState The state for the current render pass.
 * @param {FrustumCommands} frustumCommands The draw commands for the current frustum.
 *
 * @private
 */
function performVoxelsPass(scene, passState, frustumCommands) {
  scene.context.uniformState.updatePass(Pass.VOXELS);

  const commands = frustumCommands.commands[Pass.VOXELS];
  commands.length = frustumCommands.indices[Pass.VOXELS];

  mergeSort(commands, backToFront, scene.camera.positionWC);

  for (let i = 0; i < commands.length; ++i) {
    executeCommand(commands[i], scene, passState);
  }
}

const scratchPerspectiveFrustum = new PerspectiveFrustum();
const scratchPerspectiveOffCenterFrustum = new PerspectiveOffCenterFrustum();
const scratchOrthographicFrustum = new OrthographicFrustum();
const scratchOrthographicOffCenterFrustum = new OrthographicOffCenterFrustum();
/**
 * Create a working frustum from the original camera frustum.
 *
 * @param {Camera} camera The camera
 * @returns {PerspectiveFrustum|PerspectiveOffCenterFrustum|OrthographicFrustum|OrthographicOffCenterFrustum} The working frustum
 *
 * @private
 */
function createWorkingFrustum(camera) {
  const { frustum } = camera;
  if (defined(frustum.fov)) {
    return frustum.clone(scratchPerspectiveFrustum);
  }
<<<<<<< HEAD
  if (defined(frustum.infiniteProjectionMatrix)) {
    return frustum.clone(scratchPerspectiveOffCenterFrustum);
=======

  // Ideally, we would render the sky box and atmosphere last for
  // early-z, but we would have to draw it in each frustum
  frustum.near = camera.frustum.near;
  frustum.far = camera.frustum.far;
  uniformState.updateFrustum(frustum);
  uniformState.updatePass(Pass.ENVIRONMENT);

  const passes = frameState.passes;
  const picking = passes.pick || passes.pickVoxel;
  const environmentState = scene._environmentState;
  const view = scene._view;
  const renderTranslucentDepthForPick =
    environmentState.renderTranslucentDepthForPick;
  const useWebVR = environmentState.useWebVR;

  // Do not render environment primitives during a pick pass since they do not generate picking commands.
  if (!picking) {
    const skyBoxCommand = environmentState.skyBoxCommand;
    if (defined(skyBoxCommand)) {
      executeCommand(skyBoxCommand, scene, context, passState);
    }

    if (environmentState.isSkyAtmosphereVisible) {
      executeCommand(
        environmentState.skyAtmosphereCommand,
        scene,
        context,
        passState,
      );
    }

    if (environmentState.isSunVisible) {
      environmentState.sunDrawCommand.execute(context, passState);
      if (scene.sunBloom && !useWebVR) {
        let framebuffer;
        if (environmentState.useGlobeDepthFramebuffer) {
          framebuffer = view.globeDepth.framebuffer;
        } else if (environmentState.usePostProcess) {
          framebuffer = view.sceneFramebuffer.framebuffer;
        } else {
          framebuffer = environmentState.originalFramebuffer;
        }
        scene._sunPostProcess.execute(context);
        scene._sunPostProcess.copy(context, framebuffer);
        passState.framebuffer = framebuffer;
      }
    }

    // Moon can be seen through the atmosphere, since the sun is rendered after the atmosphere.
    if (environmentState.isMoonVisible) {
      environmentState.moonCommand.execute(context, passState);
    }
>>>>>>> 09a719b8
  }
  if (defined(frustum.width)) {
    return frustum.clone(scratchOrthographicFrustum);
  }
  return frustum.clone(scratchOrthographicOffCenterFrustum);
}

/**
 * Determine how translucent surfaces will be handled.
 *
 * When OIT is enabled, then this will delegate to OIT.executeCommands.
 * Otherwise, it will just be executeTranslucentCommandsBackToFront
 * for render passes, or executeTranslucentCommandsFrontToBack for
 * other passes.
 *
 * @param {Scene} scene The scene.
 * @returns {Function} A function to execute translucent commands.
 */
function obtainTranslucentCommandExecutionFunction(scene) {
  if (scene._environmentState.useOIT) {
    if (!defined(scene._executeOITFunction)) {
      const { view, context } = scene;
      scene._executeOITFunction = function (
        scene,
        executeFunction,
        passState,
        commands,
        invertClassification,
      ) {
        view.globeDepth.prepareColorTextures(context);
        view.oit.executeCommands(
          scene,
          executeFunction,
          passState,
          commands,
          invertClassification,
        );
      };
    }
    return scene._executeOITFunction;
  }
  if (scene.frameState.passes.render) {
    return executeTranslucentCommandsBackToFront;
  }
  return executeTranslucentCommandsFrontToBack;
}

/**
 * Execute draw commands to render translucent objects in the scene.
 *
 * @param {Scene} scene The scene.
 * @param {PassState} passState The state for the current render pass.
 * @param {FrustumCommands} frustumCommands The draw commands for the current frustum.
 *
 * @private
 */
function performTranslucentPass(scene, passState, frustumCommands) {
  const { frameState, context } = scene;
  const { pick, pickVoxel } = frameState.passes;
  const picking = pick || pickVoxel;

  let invertClassification;
  if (
    !picking &&
    scene._environmentState.useInvertClassification &&
    frameState.invertClassificationColor.alpha < 1.0
  ) {
    // Fullscreen pass to copy unclassified fragments when alpha < 1.0.
    // Not executed when undefined.
    invertClassification = scene._invertClassification;
  }

  const executeTranslucentCommands = obtainTranslucentCommandExecutionFunction(
    scene
  );

  context.uniformState.updatePass(Pass.TRANSLUCENT);
  const commands = frustumCommands.commands[Pass.TRANSLUCENT];
  commands.length = frustumCommands.indices[Pass.TRANSLUCENT];
  executeTranslucentCommands(
    scene,
    executeCommand,
    passState,
    commands,
    invertClassification
  );
}

/**
 * Execute commands for classification of translucent 3D Tiles.
 *
 * @param {Scene} scene The scene.
 * @param {PassState} passState The state for the current render pass.
 * @param {FrustumCommands} frustumCommands The draw commands for the current frustum.
 *
 * @private
 */
function performTranslucent3DTilesClassification(
  scene,
  passState,
  frustumCommands
) {
  const { translucentTileClassification, globeDepth } = scene._view;
  const has3DTilesClassificationCommands =
    frustumCommands.indices[Pass.CESIUM_3D_TILE_CLASSIFICATION] > 0;
  if (
    !has3DTilesClassificationCommands ||
    !translucentTileClassification.isSupported()
  ) {
    return;
  }

  const commands = frustumCommands.commands[Pass.TRANSLUCENT];
  translucentTileClassification.executeTranslucentCommands(
    scene,
    executeCommand,
    passState,
    commands,
    globeDepth.depthStencilTexture
  );
  translucentTileClassification.executeClassificationCommands(
    scene,
    executeCommand,
    passState,
    frustumCommands
  );
}

/**
 * Execute the draw commands for all the render passes.
 *
 * @param {Scene} scene
 * @param {PassState} passState
 *
 * @private
 */
function executeCommands(scene, passState) {
  const { camera, context, frameState } = scene;
  const { uniformState } = context;

  uniformState.updateCamera(camera);

  const frustum = createWorkingFrustum(camera);
  frustum.near = camera.frustum.near;
  frustum.far = camera.frustum.far;

  const passes = frameState.passes;
  const picking = passes.pick || passes.pickVoxel;

  // Ideally, we would render the sky box and atmosphere last for
  // early-z, but we would have to draw it in each frustum.
  // Do not render environment primitives during a pick pass since they do not generate picking commands.
  if (!picking) {
    renderEnvironment(scene, passState);
  }

  const {
    clearGlobeDepth,
    renderTranslucentDepthForPick,
    useDepthPlane,
    useGlobeDepthFramebuffer,
    useInvertClassification,
    usePostProcessSelected,
  } = scene._environmentState;

  const {
    globeDepth,
    globeTranslucencyFramebuffer,
    sceneFramebuffer,
    frustumCommandsList,
  } = scene._view;
  const numFrustums = frustumCommandsList.length;

  const globeTranslucencyState = scene._globeTranslucencyState;
  const clearDepth = scene._depthClearCommand;
  const clearStencil = scene._stencilClearCommand;
  const clearClassificationStencil = scene._classificationStencilClearCommand;
  const depthPlane = scene._depthPlane;

  const height2D = camera.position.z;

  function performPass(frustumCommands, passId) {
    uniformState.updatePass(passId);
    const commands = frustumCommands.commands[passId];
    const commandCount = frustumCommands.indices[passId];
    for (let j = 0; j < commandCount; ++j) {
      executeCommand(commands[j], scene, passState);
    }
    return commandCount;
  }

  function performIdPass(frustumCommands, passId) {
    uniformState.updatePass(passId);
    const commands = frustumCommands.commands[passId];
    const commandCount = frustumCommands.indices[passId];
    for (let j = 0; j < commandCount; ++j) {
      executeIdCommand(commands[j], scene, passState);
    }
  }

  // Execute commands in each frustum in back to front order
  for (let i = 0; i < numFrustums; ++i) {
    const index = numFrustums - i - 1;
    const frustumCommands = frustumCommandsList[index];

    if (scene.mode === SceneMode.SCENE2D) {
      // To avoid z-fighting in 2D, move the camera to just before the frustum
      // and scale the frustum depth to be in [1.0, nearToFarDistance2D].
      camera.position.z = height2D - frustumCommands.near + 1.0;
      frustum.far = Math.max(1.0, frustumCommands.far - frustumCommands.near);
      frustum.near = 1.0;
      uniformState.update(frameState);
      uniformState.updateFrustum(frustum);
    } else {
      // Avoid tearing artifacts between adjacent frustums in the opaque passes
      frustum.near =
        index !== 0
          ? frustumCommands.near * scene.opaqueFrustumNearOffset
          : frustumCommands.near;
      frustum.far = frustumCommands.far;
      uniformState.updateFrustum(frustum);
    }

    clearDepth.execute(context, passState);

    if (context.stencilBuffer) {
      clearStencil.execute(context, passState);
    }

    if (globeTranslucencyState.translucent) {
      uniformState.updatePass(Pass.GLOBE);
      globeTranslucencyState.executeGlobeCommands(
        frustumCommands,
        executeCommand,
        globeTranslucencyFramebuffer,
        scene,
        passState,
      );
    } else {
      performPass(frustumCommands, Pass.GLOBE);
    }

    if (useGlobeDepthFramebuffer) {
      globeDepth.executeCopyDepth(context, passState);
    }

    // Draw terrain classification
    if (!renderTranslucentDepthForPick) {
      if (globeTranslucencyState.translucent) {
        uniformState.updatePass(Pass.TERRAIN_CLASSIFICATION);
        globeTranslucencyState.executeGlobeClassificationCommands(
          frustumCommands,
          executeCommand,
          globeTranslucencyFramebuffer,
          scene,
          passState,
        );
      } else {
        performPass(frustumCommands, Pass.TERRAIN_CLASSIFICATION);
      }
    }

    if (clearGlobeDepth) {
      clearDepth.execute(context, passState);
      if (useDepthPlane) {
        depthPlane.execute(context, passState);
      }
    }

    let commandCount;
    if (!useInvertClassification || picking || renderTranslucentDepthForPick) {
      // Common/fastest path. Draw 3D Tiles and classification normally.

      // Draw 3D Tiles
      commandCount = performPass(frustumCommands, Pass.CESIUM_3D_TILE);

      if (commandCount > 0) {
        if (useGlobeDepthFramebuffer) {
          globeDepth.prepareColorTextures(context, clearGlobeDepth);
          globeDepth.executeUpdateDepth(
            context,
            passState,
<<<<<<< HEAD
            globeDepth.depthStencilTexture
=======
            clearGlobeDepth,
            globeDepth.depthStencilTexture,
>>>>>>> 09a719b8
          );
        }

        // Draw classifications. Modifies 3D Tiles color.
        if (!renderTranslucentDepthForPick) {
          commandCount = performPass(
            frustumCommands,
            Pass.CESIUM_3D_TILE_CLASSIFICATION
          );
        }
      }
    } else {
      // When the invert classification color is opaque:
      //    Main FBO (FBO1):                   Main_Color   + Main_DepthStencil
      //    Invert classification FBO (FBO2) : Invert_Color + Main_DepthStencil
      //
      //    1. Clear FBO2 color to vec4(0.0) for each frustum
      //    2. Draw 3D Tiles to FBO2
      //    3. Draw classification to FBO2
      //    4. Fullscreen pass to FBO1, draw Invert_Color when:
      //           * Main_DepthStencil has the stencil bit set > 0 (classified)
      //    5. Fullscreen pass to FBO1, draw Invert_Color * czm_invertClassificationColor when:
      //           * Main_DepthStencil has stencil bit set to 0 (unclassified) and
      //           * Invert_Color !== vec4(0.0)
      //
      // When the invert classification color is translucent:
      //    Main FBO (FBO1):                  Main_Color         + Main_DepthStencil
      //    Invert classification FBO (FBO2): Invert_Color       + Invert_DepthStencil
      //    IsClassified FBO (FBO3):          IsClassified_Color + Invert_DepthStencil
      //
      //    1. Clear FBO2 and FBO3 color to vec4(0.0), stencil to 0, and depth to 1.0
      //    2. Draw 3D Tiles to FBO2
      //    3. Draw classification to FBO2
      //    4. Fullscreen pass to FBO3, draw any color when
      //           * Invert_DepthStencil has the stencil bit set > 0 (classified)
      //    5. Fullscreen pass to FBO1, draw Invert_Color when:
      //           * Invert_Color !== vec4(0.0) and
      //           * IsClassified_Color !== vec4(0.0)
      //    6. Fullscreen pass to FBO1, draw Invert_Color * czm_invertClassificationColor when:
      //           * Invert_Color !== vec4(0.0) and
      //           * IsClassified_Color === vec4(0.0)
      //
      // NOTE: Step six when translucent invert color occurs after the TRANSLUCENT pass
      //
      scene._invertClassification.clear(context, passState);

      const opaqueClassificationFramebuffer = passState.framebuffer;
      passState.framebuffer = scene._invertClassification._fbo.framebuffer;

      // Draw normally
      commandCount = performPass(frustumCommands, Pass.CESIUM_3D_TILE);

      if (useGlobeDepthFramebuffer) {
        scene._invertClassification.prepareTextures(context);
        globeDepth.executeUpdateDepth(
          context,
          passState,
<<<<<<< HEAD
          scene._invertClassification._fbo.getDepthStencilTexture()
=======
          clearGlobeDepth,
          scene._invertClassification._fbo.getDepthStencilTexture(),
>>>>>>> 09a719b8
        );
      }

      // Set stencil
      commandCount = performPass(
        frustumCommands,
        Pass.CESIUM_3D_TILE_CLASSIFICATION_IGNORE_SHOW
      );

      passState.framebuffer = opaqueClassificationFramebuffer;

      // Fullscreen pass to copy classified fragments
      scene._invertClassification.executeClassified(context, passState);
      if (frameState.invertClassificationColor.alpha === 1.0) {
        // Fullscreen pass to copy unclassified fragments when alpha == 1.0
        scene._invertClassification.executeUnclassified(context, passState);
      }

      // Clear stencil set by the classification for the next classification pass
      if (commandCount > 0 && context.stencilBuffer) {
        clearClassificationStencil.execute(context, passState);
      }

      // Draw style over classification.
      commandCount = performPass(
        frustumCommands,
        Pass.CESIUM_3D_TILE_CLASSIFICATION
      );
    }

    if (commandCount > 0 && context.stencilBuffer) {
      clearStencil.execute(context, passState);
    }

    performVoxelsPass(scene, passState, frustumCommands);

    performPass(frustumCommands, Pass.OPAQUE);

    if (index !== 0 && scene.mode !== SceneMode.SCENE2D) {
      // Do not overlap frustums in the translucent pass to avoid blending artifacts
      frustum.near = frustumCommands.near;
      uniformState.updateFrustum(frustum);
    }

<<<<<<< HEAD
    performTranslucentPass(scene, passState, frustumCommands);

    performTranslucent3DTilesClassification(scene, passState, frustumCommands);
=======
    let invertClassification;
    if (
      !picking &&
      environmentState.useInvertClassification &&
      frameState.invertClassificationColor.alpha < 1.0
    ) {
      // Fullscreen pass to copy unclassified fragments when alpha < 1.0.
      // Not executed when undefined.
      invertClassification = scene._invertClassification;
    }

    uniformState.updatePass(Pass.TRANSLUCENT);
    commands = frustumCommands.commands[Pass.TRANSLUCENT];
    commands.length = frustumCommands.indices[Pass.TRANSLUCENT];
    executeTranslucentCommands(
      scene,
      executeCommand,
      passState,
      commands,
      invertClassification,
    );

    // Classification for translucent 3D Tiles
    const has3DTilesClassificationCommands =
      frustumCommands.indices[Pass.CESIUM_3D_TILE_CLASSIFICATION] > 0;
    if (
      has3DTilesClassificationCommands &&
      view.translucentTileClassification.isSupported()
    ) {
      view.translucentTileClassification.executeTranslucentCommands(
        scene,
        executeCommand,
        passState,
        commands,
        globeDepth.depthStencilTexture,
      );
      view.translucentTileClassification.executeClassificationCommands(
        scene,
        executeCommand,
        passState,
        frustumCommands,
      );
    }
>>>>>>> 09a719b8

    if (
      context.depthTexture &&
      scene.useDepthPicking &&
      (useGlobeDepthFramebuffer || renderTranslucentDepthForPick)
    ) {
      // PERFORMANCE_IDEA: Use MRT to avoid the extra copy.
      const pickDepth = scene._picking.getPickDepth(scene, index);
      pickDepth.update(context, globeDepth.depthStencilTexture);
      pickDepth.executeCopyDepth(context, passState);
    }

    if (picking || !usePostProcessSelected) {
      continue;
    }

    const originalFramebuffer = passState.framebuffer;
    passState.framebuffer = sceneFramebuffer.getIdFramebuffer();

    // reset frustum
    frustum.near =
      index !== 0
        ? frustumCommands.near * scene.opaqueFrustumNearOffset
        : frustumCommands.near;
    frustum.far = frustumCommands.far;
    uniformState.updateFrustum(frustum);

    if (globeTranslucencyState.translucent) {
      uniformState.updatePass(Pass.GLOBE);
      globeTranslucencyState.executeGlobeCommands(
        frustumCommands,
        executeIdCommand,
        globeTranslucencyFramebuffer,
        scene,
        passState,
      );
    } else {
      performIdPass(frustumCommands, Pass.GLOBE);
    }

    if (clearGlobeDepth) {
      clearDepth.framebuffer = passState.framebuffer;
      clearDepth.execute(context, passState);
      clearDepth.framebuffer = undefined;
    }

    if (clearGlobeDepth && useDepthPlane) {
      depthPlane.execute(context, passState);
    }

    performIdPass(frustumCommands, Pass.CESIUM_3D_TILE);
    performIdPass(frustumCommands, Pass.OPAQUE);
    performIdPass(frustumCommands, Pass.TRANSLUCENT);

    passState.framebuffer = originalFramebuffer;
  }
}

/**
 * Render the sky, atmosphere, sun, and moon
 *
 * @param {Scene} scene The scene.
 * @param {PassState} passState The render state for the pass.
 *
 * @private
 */
function renderEnvironment(scene, passState) {
  const { context, environmentState, view } = scene;

  context.uniformState.updatePass(Pass.ENVIRONMENT);

  if (defined(environmentState.skyBoxCommand)) {
    executeCommand(environmentState.skyBoxCommand, scene, passState);
  }

  if (environmentState.isSkyAtmosphereVisible) {
    executeCommand(environmentState.skyAtmosphereCommand, scene, passState);
  }

  if (environmentState.isSunVisible) {
    environmentState.sunDrawCommand.execute(context, passState);
    if (scene.sunBloom && !environmentState.useWebVR) {
      let framebuffer;
      if (environmentState.useGlobeDepthFramebuffer) {
        framebuffer = view.globeDepth.framebuffer;
      } else if (environmentState.usePostProcess) {
        framebuffer = view.sceneFramebuffer.framebuffer;
      } else {
        framebuffer = environmentState.originalFramebuffer;
      }
      scene._sunPostProcess.execute(context);
      scene._sunPostProcess.copy(context, framebuffer);
      passState.framebuffer = framebuffer;
    }
  }

  // Moon can be seen through the atmosphere, since the sun is rendered after the atmosphere.
  if (environmentState.isMoonVisible) {
    environmentState.moonCommand.execute(context, passState);
  }
}

/**
 * Execute compute commands from the scene's environment state and computeCommandList
 *
 * @param {Scene} scene
 *
 * @private
 */
function executeComputeCommands(scene) {
  scene.context.uniformState.updatePass(Pass.COMPUTE);

  const sunComputeCommand = scene._environmentState.sunComputeCommand;
  if (defined(sunComputeCommand)) {
    sunComputeCommand.execute(scene._computeEngine);
  }

  const commandList = scene._computeCommandList;
  for (let i = 0; i < commandList.length; ++i) {
    commandList[i].execute(scene._computeEngine);
  }
}

/**
 * Execute the draw commands for overlays
 *
 * @param {Scene} scene
 * @param {PassState} passState
 *
 * @private
 */
function executeOverlayCommands(scene, passState) {
  scene.context.uniformState.updatePass(Pass.OVERLAY);

  const context = scene.context;
  const commandList = scene._overlayCommandList;
  for (let i = 0; i < commandList.length; ++i) {
    commandList[i].execute(context, passState);
  }
}

/**
 * Add the scene's draw commands into the shadow map passes.
 *
 * @param {Scene} scene
 * @param {DrawCommand[]} commandList
 * @param {ShadowMap} shadowMap
 *
 * @private
 */
function insertShadowCastCommands(scene, commandList, shadowMap) {
  const { shadowMapCullingVolume, isPointLight, passes } = shadowMap;
  const numberOfPasses = passes.length;

  const shadowedPasses = [
    Pass.GLOBE,
    Pass.CESIUM_3D_TILE,
    Pass.OPAQUE,
    Pass.TRANSLUCENT,
  ];

  for (let i = 0; i < commandList.length; ++i) {
    const command = commandList[i];
    scene.updateDerivedCommands(command);

    if (
      !command.castShadows ||
      shadowedPasses.indexOf(command.pass) < 0 ||
      !scene.isVisible(shadowMapCullingVolume, command)
    ) {
      continue;
    }

    if (isPointLight) {
      for (let k = 0; k < numberOfPasses; ++k) {
        passes[k].commandList.push(command);
      }
    } else if (numberOfPasses === 1) {
      passes[0].commandList.push(command);
    } else {
      let wasVisible = false;
      // Loop over cascades from largest to smallest
      for (let j = numberOfPasses - 1; j >= 0; --j) {
        const cascadeVolume = passes[j].cullingVolume;
        if (scene.isVisible(cascadeVolume, command)) {
          passes[j].commandList.push(command);
          wasVisible = true;
        } else if (wasVisible) {
          // If it was visible in the previous cascade but now isn't
          // then there is no need to check any more cascades
          break;
        }
      }
    }
  }
}

/**
 * Execute the draw commands to cast shadows into the shadow maps.
 *
 * @param {Scene} scene
 *
 * @private
 */
function executeShadowMapCastCommands(scene) {
  const { shadowState, commandList } = scene.frameState;
  const { shadowsEnabled, shadowMaps } = shadowState;

  if (!shadowsEnabled) {
    return;
  }

  const { context } = scene;
  const { uniformState } = context;

  for (let i = 0; i < shadowMaps.length; ++i) {
    const shadowMap = shadowMaps[i];
    if (shadowMap.outOfView) {
      continue;
    }

    // Reset the command lists
    const { passes } = shadowMap;
    for (let j = 0; j < passes.length; ++j) {
      passes[j].commandList.length = 0;
    }

    // Insert the primitive/model commands into the shadow map command lists
    insertShadowCastCommands(scene, commandList, shadowMap);

    for (let j = 0; j < passes.length; ++j) {
      const pass = shadowMap.passes[j];
      const { camera, commandList } = pass;
      uniformState.updateCamera(camera);
      shadowMap.updatePass(context, j);
      for (let k = 0; k < commandList.length; ++k) {
        const command = commandList[k];
        // Set the correct pass before rendering into the shadow map because some shaders
        // conditionally render based on whether the pass is translucent or opaque.
        uniformState.updatePass(command.pass);
<<<<<<< HEAD
        const castCommand = command.derivedCommands.shadows.castCommands[i];
        executeCommand(castCommand, scene, pass.passState);
=======
        executeCommand(
          command.derivedCommands.shadows.castCommands[i],
          scene,
          context,
          pass.passState,
        );
>>>>>>> 09a719b8
      }
    }
  }
}

const scratchEyeTranslation = new Cartesian3();

/**
 * Update and clear framebuffers, and execute draw commands.
 *
 * @param {PassState} passState State specific to each render pass.
 * @param {Color} backgroundColor
 *
 * @private
 */
Scene.prototype.updateAndExecuteCommands = function (
  passState,
  backgroundColor,
) {
  updateAndClearFramebuffers(this, passState, backgroundColor);

  if (this._environmentState.useWebVR) {
    executeWebVRCommands(this, passState, backgroundColor);
  } else if (
    this._frameState.mode !== SceneMode.SCENE2D ||
    this._mapMode2D === MapMode2D.ROTATE
  ) {
    executeCommandsInViewport(true, this, passState);
  } else {
    execute2DViewportCommands(this, passState);
  }
};

/**
 * Execute the draw commands to render the scene into the stereo viewports of a WebVR application.
 *
 * @param {Scene} scene
 * @param {PassState} passState
 *
 * @private
 */
function executeWebVRCommands(scene, passState) {
  const view = scene._view;
  const camera = view.camera;
  const environmentState = scene._environmentState;
  const renderTranslucentDepthForPick =
    environmentState.renderTranslucentDepthForPick;

  updateAndRenderPrimitives(scene);

  view.createPotentiallyVisibleSet(scene);

  executeComputeCommands(scene);

  if (!renderTranslucentDepthForPick) {
    executeShadowMapCastCommands(scene);
  }

  // Based on Calculating Stereo pairs by Paul Bourke
  // http://paulbourke.net/stereographics/stereorender/
  const viewport = passState.viewport;
  viewport.x = 0;
  viewport.y = 0;
  viewport.width = viewport.width * 0.5;

  const savedCamera = Camera.clone(camera, scene._cameraVR);
  savedCamera.frustum = camera.frustum;

  const near = camera.frustum.near;
  const fo = near * defaultValue(scene.focalLength, 5.0);
  const eyeSeparation = defaultValue(scene.eyeSeparation, fo / 30.0);
  const eyeTranslation = Cartesian3.multiplyByScalar(
    savedCamera.right,
    eyeSeparation * 0.5,
    scratchEyeTranslation,
  );

  camera.frustum.aspectRatio = viewport.width / viewport.height;

  const offset = (0.5 * eyeSeparation * near) / fo;

  Cartesian3.add(savedCamera.position, eyeTranslation, camera.position);
  camera.frustum.xOffset = offset;

  executeCommands(scene, passState);

  viewport.x = viewport.width;

  Cartesian3.subtract(savedCamera.position, eyeTranslation, camera.position);
  camera.frustum.xOffset = -offset;

  executeCommands(scene, passState);

  Camera.clone(savedCamera, camera);
}

const scratch2DViewportCartographic = new Cartographic(
  Math.PI,
  CesiumMath.PI_OVER_TWO,
);
const scratch2DViewportMaxCoord = new Cartesian3();
const scratch2DViewportSavedPosition = new Cartesian3();
const scratch2DViewportTransform = new Matrix4();
const scratch2DViewportCameraTransform = new Matrix4();
const scratch2DViewportEyePoint = new Cartesian3();
const scratch2DViewportWindowCoords = new Cartesian3();
const scratch2DViewport = new BoundingRectangle();

/**
 * Execute the draw commands to render into a 2D viewport.
 *
 * @param {Scene} scene
 * @param {PassState} passState
 *
 * @private
 */
function execute2DViewportCommands(scene, passState) {
  const { frameState, camera } = scene;
  const { uniformState } = scene.context;

  const originalViewport = passState.viewport;
  const viewport = BoundingRectangle.clone(originalViewport, scratch2DViewport);
  passState.viewport = viewport;

  const maxCartographic = scratch2DViewportCartographic;
  const maxCoord = scratch2DViewportMaxCoord;

  const projection = scene.mapProjection;
  projection.project(maxCartographic, maxCoord);

  const position = Cartesian3.clone(
    camera.position,
    scratch2DViewportSavedPosition,
  );
  const transform = Matrix4.clone(
    camera.transform,
    scratch2DViewportCameraTransform,
  );
  const frustum = camera.frustum.clone();

  camera._setTransform(Matrix4.IDENTITY);

  const viewportTransformation = Matrix4.computeViewportTransformation(
    viewport,
    0.0,
    1.0,
    scratch2DViewportTransform,
  );
  const projectionMatrix = camera.frustum.projectionMatrix;

  const x = camera.positionWC.y;
  const eyePoint = Cartesian3.fromElements(
    CesiumMath.sign(x) * maxCoord.x - x,
    0.0,
    -camera.positionWC.x,
    scratch2DViewportEyePoint,
  );
  const windowCoordinates = Transforms.pointToGLWindowCoordinates(
    projectionMatrix,
    viewportTransformation,
    eyePoint,
    scratch2DViewportWindowCoords,
  );

  windowCoordinates.x = Math.floor(windowCoordinates.x);

  const viewportX = viewport.x;
  const viewportWidth = viewport.width;

  if (
    x === 0.0 ||
    windowCoordinates.x <= viewportX ||
    windowCoordinates.x >= viewportX + viewportWidth
  ) {
    executeCommandsInViewport(true, scene, passState);
  } else if (
    Math.abs(viewportX + viewportWidth * 0.5 - windowCoordinates.x) < 1.0
  ) {
    viewport.width = windowCoordinates.x - viewport.x;

    camera.position.x *= CesiumMath.sign(camera.position.x);

    camera.frustum.right = 0.0;

    frameState.cullingVolume = camera.frustum.computeCullingVolume(
      camera.positionWC,
      camera.directionWC,
      camera.upWC,
    );
    uniformState.update(frameState);

    executeCommandsInViewport(true, scene, passState);

    viewport.x = windowCoordinates.x;

    camera.position.x = -camera.position.x;

    camera.frustum.right = -camera.frustum.left;
    camera.frustum.left = 0.0;

    frameState.cullingVolume = camera.frustum.computeCullingVolume(
      camera.positionWC,
      camera.directionWC,
      camera.upWC,
    );
    uniformState.update(frameState);

    executeCommandsInViewport(false, scene, passState);
  } else if (windowCoordinates.x > viewportX + viewportWidth * 0.5) {
    viewport.width = windowCoordinates.x - viewportX;

    const right = camera.frustum.right;
    camera.frustum.right = maxCoord.x - x;

    frameState.cullingVolume = camera.frustum.computeCullingVolume(
      camera.positionWC,
      camera.directionWC,
      camera.upWC,
    );
    uniformState.update(frameState);

    executeCommandsInViewport(true, scene, passState);

    viewport.x = windowCoordinates.x;
    viewport.width = viewportX + viewportWidth - windowCoordinates.x;

    camera.position.x = -camera.position.x;

    camera.frustum.left = -camera.frustum.right;
    camera.frustum.right = right - camera.frustum.right * 2.0;

    frameState.cullingVolume = camera.frustum.computeCullingVolume(
      camera.positionWC,
      camera.directionWC,
      camera.upWC,
    );
    uniformState.update(frameState);

    executeCommandsInViewport(false, scene, passState);
  } else {
    viewport.x = windowCoordinates.x;
    viewport.width = viewportX + viewportWidth - windowCoordinates.x;

    const left = camera.frustum.left;
    camera.frustum.left = -maxCoord.x - x;

    frameState.cullingVolume = camera.frustum.computeCullingVolume(
      camera.positionWC,
      camera.directionWC,
      camera.upWC,
    );
    uniformState.update(frameState);

    executeCommandsInViewport(true, scene, passState);

    viewport.x = viewportX;
    viewport.width = windowCoordinates.x - viewportX;

    camera.position.x = -camera.position.x;

    camera.frustum.right = -camera.frustum.left;
    camera.frustum.left = left - camera.frustum.left * 2.0;

    frameState.cullingVolume = camera.frustum.computeCullingVolume(
      camera.positionWC,
      camera.directionWC,
      camera.upWC,
    );
    uniformState.update(frameState);

    executeCommandsInViewport(false, scene, passState);
  }

  camera._setTransform(transform);
  Cartesian3.clone(position, camera.position);
  camera.frustum = frustum.clone();
  passState.viewport = originalViewport;
}

<<<<<<< HEAD
/**
 * Execute the draw commands to render the scene into the viewport.
 * If this is the first viewport rendered, the framebuffers will be cleared to the background color.
 *
 * @param {boolean} firstViewport <code>true</code> if this is the first viewport rendered.
 * @param {Scene} scene
 * @param {PassState} passState
 *
 * @private
 */
function executeCommandsInViewport(firstViewport, scene, passState) {
=======
function executeCommandsInViewport(
  firstViewport,
  scene,
  passState,
  backgroundColor,
) {
  const environmentState = scene._environmentState;
>>>>>>> 09a719b8
  const view = scene._view;
  const { renderTranslucentDepthForPick } = scene._environmentState;

  if (!firstViewport) {
    scene.frameState.commandList.length = 0;
  }

  updateAndRenderPrimitives(scene);

  view.createPotentiallyVisibleSet(scene);

  if (firstViewport) {
    executeComputeCommands(scene);
    if (!renderTranslucentDepthForPick) {
      executeShadowMapCastCommands(scene);
    }
  }

  executeCommands(scene, passState);
}

const scratchCullingVolume = new CullingVolume();

/**
 * @private
 */
Scene.prototype.updateEnvironment = function () {
  const frameState = this._frameState;
  const view = this._view;

  // Update celestial and terrestrial environment effects.
  const environmentState = this._environmentState;
  const renderPass = frameState.passes.render;
  const offscreenPass = frameState.passes.offscreen;
  const atmosphere = this.atmosphere;
  const skyAtmosphere = this.skyAtmosphere;
  const globe = this.globe;
  const globeTranslucencyState = this._globeTranslucencyState;

  if (
    !renderPass ||
    (this._mode !== SceneMode.SCENE2D &&
      view.camera.frustum instanceof OrthographicFrustum) ||
    !globeTranslucencyState.environmentVisible
  ) {
    environmentState.skyAtmosphereCommand = undefined;
    environmentState.skyBoxCommand = undefined;
    environmentState.sunDrawCommand = undefined;
    environmentState.sunComputeCommand = undefined;
    environmentState.moonCommand = undefined;
  } else {
    if (defined(skyAtmosphere)) {
      if (defined(globe)) {
        skyAtmosphere.setDynamicLighting(
          DynamicAtmosphereLightingType.fromGlobeFlags(globe),
        );
        environmentState.isReadyForAtmosphere =
          environmentState.isReadyForAtmosphere ||
          !globe.show ||
          globe._surface._tilesToRender.length > 0;
      } else {
        const dynamicLighting = atmosphere.dynamicLighting;
        skyAtmosphere.setDynamicLighting(dynamicLighting);
        environmentState.isReadyForAtmosphere = true;
      }

      environmentState.skyAtmosphereCommand = skyAtmosphere.update(
        frameState,
        globe,
      );
      if (defined(environmentState.skyAtmosphereCommand)) {
        this.updateDerivedCommands(environmentState.skyAtmosphereCommand);
      }
    } else {
      environmentState.skyAtmosphereCommand = undefined;
    }

    environmentState.skyBoxCommand = defined(this.skyBox)
      ? this.skyBox.update(frameState, this._hdr)
      : undefined;
    const sunCommands = defined(this.sun)
      ? this.sun.update(frameState, view.passState, this._hdr)
      : undefined;
    environmentState.sunDrawCommand = defined(sunCommands)
      ? sunCommands.drawCommand
      : undefined;
    environmentState.sunComputeCommand = defined(sunCommands)
      ? sunCommands.computeCommand
      : undefined;
    environmentState.moonCommand = defined(this.moon)
      ? this.moon.update(frameState)
      : undefined;
  }

  const clearGlobeDepth = (environmentState.clearGlobeDepth =
    defined(globe) &&
    globe.show &&
    (!globe.depthTestAgainstTerrain || this.mode === SceneMode.SCENE2D));
  const useDepthPlane = (environmentState.useDepthPlane =
    clearGlobeDepth &&
    this.mode === SceneMode.SCENE3D &&
    globeTranslucencyState.useDepthPlane);
  if (useDepthPlane) {
    // Update the depth plane that is rendered in 3D when the primitives are
    // not depth tested against terrain so primitives on the backface
    // of the globe are not picked.
    this._depthPlane.update(frameState);
  }

  environmentState.renderTranslucentDepthForPick = false;
  environmentState.useWebVR =
    this._useWebVR && this.mode !== SceneMode.SCENE2D && !offscreenPass;

  const occluder =
    frameState.mode === SceneMode.SCENE3D &&
    !globeTranslucencyState.sunVisibleThroughGlobe
      ? frameState.occluder
      : undefined;
  let cullingVolume = frameState.cullingVolume;

  // get user culling volume minus the far plane.
  const planes = scratchCullingVolume.planes;
  for (let k = 0; k < 5; ++k) {
    planes[k] = cullingVolume.planes[k];
  }
  cullingVolume = scratchCullingVolume;

  // Determine visibility of celestial and terrestrial environment effects.
  environmentState.isSkyAtmosphereVisible =
    defined(environmentState.skyAtmosphereCommand) &&
    environmentState.isReadyForAtmosphere;
  environmentState.isSunVisible = this.isVisible(
    cullingVolume,
<<<<<<< HEAD
    environmentState.sunDrawCommand,
    occluder
=======
    occluder,
>>>>>>> 09a719b8
  );
  environmentState.isMoonVisible = this.isVisible(
    cullingVolume,
<<<<<<< HEAD
    environmentState.moonCommand,
    occluder
=======
    occluder,
>>>>>>> 09a719b8
  );

  const envMaps = this.specularEnvironmentMaps;
  let specularEnvironmentCubeMap = this._specularEnvironmentCubeMap;
  if (defined(envMaps) && specularEnvironmentCubeMap?.url !== envMaps) {
    specularEnvironmentCubeMap =
      specularEnvironmentCubeMap && specularEnvironmentCubeMap.destroy();
    this._specularEnvironmentCubeMap = new SpecularEnvironmentCubeMap(envMaps);
  } else if (!defined(envMaps) && defined(specularEnvironmentCubeMap)) {
    specularEnvironmentCubeMap.destroy();
    this._specularEnvironmentCubeMap = undefined;
  }

  if (defined(this._specularEnvironmentCubeMap)) {
    this._specularEnvironmentCubeMap.update(frameState);
  }
};

function updateDebugFrustumPlanes(scene) {
  const frameState = scene._frameState;
  if (scene.debugShowFrustumPlanes !== scene._debugShowFrustumPlanes) {
    if (scene.debugShowFrustumPlanes) {
      scene._debugFrustumPlanes = new DebugCameraPrimitive({
        camera: scene.camera,
        updateOnChange: false,
        frustumSplits: frameState.frustumSplits,
      });
    } else {
      scene._debugFrustumPlanes =
        scene._debugFrustumPlanes && scene._debugFrustumPlanes.destroy();
    }
    scene._debugShowFrustumPlanes = scene.debugShowFrustumPlanes;
  }

  if (defined(scene._debugFrustumPlanes)) {
    scene._debugFrustumPlanes.update(frameState);
  }
}

function updateShadowMaps(scene) {
  const frameState = scene._frameState;
  const { passes, shadowState, shadowMaps } = frameState;
  const length = shadowMaps.length;

  const shadowsEnabled =
    length > 0 &&
    !passes.pick &&
    !passes.pickVoxel &&
    scene.mode === SceneMode.SCENE3D;
  if (shadowsEnabled !== shadowState.shadowsEnabled) {
    // Update derived commands when shadowsEnabled changes
    ++shadowState.lastDirtyTime;
    shadowState.shadowsEnabled = shadowsEnabled;
  }

  shadowState.lightShadowsEnabled = false;

  if (!shadowsEnabled) {
    return;
  }

  // Check if the shadow maps are different than the shadow maps last frame.
  // If so, the derived commands need to be updated.
  for (let j = 0; j < length; ++j) {
    if (shadowMaps[j] !== shadowState.shadowMaps[j]) {
      ++shadowState.lastDirtyTime;
      break;
    }
  }

  shadowState.shadowMaps.length = 0;
  shadowState.lightShadowMaps.length = 0;

  for (let i = 0; i < length; ++i) {
    const shadowMap = shadowMaps[i];
    shadowMap.update(frameState);

    shadowState.shadowMaps.push(shadowMap);

    if (shadowMap.fromLightSource) {
      shadowState.lightShadowMaps.push(shadowMap);
      shadowState.lightShadowsEnabled = true;
    }

    if (shadowMap.dirty) {
      ++shadowState.lastDirtyTime;
      shadowMap.dirty = false;
    }
  }
}

function updateAndRenderPrimitives(scene) {
  const frameState = scene._frameState;

  scene._groundPrimitives.update(frameState);
  scene._primitives.update(frameState);

  updateDebugFrustumPlanes(scene);
  updateShadowMaps(scene);

  if (scene._globe) {
    scene._globe.render(frameState);
  }
}

function updateAndClearFramebuffers(scene, passState, clearColor) {
  const context = scene._context;
  const frameState = scene._frameState;
  const environmentState = scene._environmentState;
  const view = scene._view;

  const passes = frameState.passes;
  const picking = passes.pick || passes.pickVoxel;
  if (defined(view.globeDepth)) {
    view.globeDepth.picking = picking;
  }
  const useWebVR = environmentState.useWebVR;

  // Preserve the reference to the original framebuffer.
  environmentState.originalFramebuffer = passState.framebuffer;

  // Manage sun bloom post-processing effect.
  if (defined(scene.sun) && scene.sunBloom !== scene._sunBloom) {
    if (scene.sunBloom && !useWebVR) {
      scene._sunPostProcess = new SunPostProcess();
    } else if (defined(scene._sunPostProcess)) {
      scene._sunPostProcess = scene._sunPostProcess.destroy();
    }

    scene._sunBloom = scene.sunBloom;
  } else if (!defined(scene.sun) && defined(scene._sunPostProcess)) {
    scene._sunPostProcess = scene._sunPostProcess.destroy();
    scene._sunBloom = false;
  }

  // Clear the pass state framebuffer.
  const clear = scene._clearColorCommand;
  Color.clone(clearColor, clear.color);
  clear.execute(context, passState);

  // Update globe depth rendering based on the current context and clear the globe depth framebuffer.
  // Globe depth is copied for the pick pass to support picking batched geometries in GroundPrimitives.
  const useGlobeDepthFramebuffer = (environmentState.useGlobeDepthFramebuffer =
    defined(view.globeDepth));
  if (useGlobeDepthFramebuffer) {
    view.globeDepth.update(
      context,
      passState,
      view.viewport,
      scene.msaaSamples,
      scene._hdr,
      environmentState.clearGlobeDepth,
    );
    view.globeDepth.clear(context, passState, clearColor);
  }

  // If supported, configure OIT to use the globe depth framebuffer and clear the OIT framebuffer.
  const oit = view.oit;
  const useOIT = (environmentState.useOIT =
    !picking && defined(oit) && oit.isSupported());
  if (useOIT) {
    oit.update(
      context,
      passState,
      view.globeDepth.colorFramebufferManager,
      scene._hdr,
      scene.msaaSamples,
    );
    oit.clear(context, passState, clearColor);
    environmentState.useOIT = oit.isSupported();
  }

  const postProcess = scene.postProcessStages;
  let usePostProcess = (environmentState.usePostProcess =
    !picking &&
    (scene._hdr ||
      postProcess.length > 0 ||
      postProcess.ambientOcclusion.enabled ||
      postProcess.fxaa.enabled ||
      postProcess.bloom.enabled));
  environmentState.usePostProcessSelected = false;
  if (usePostProcess) {
    view.sceneFramebuffer.update(
      context,
      view.viewport,
      scene._hdr,
      scene.msaaSamples,
    );
    view.sceneFramebuffer.clear(context, passState, clearColor);

    postProcess.update(context, frameState.useLogDepth, scene._hdr);
    postProcess.clear(context);

    usePostProcess = environmentState.usePostProcess = postProcess.ready;
    environmentState.usePostProcessSelected =
      usePostProcess && postProcess.hasSelected;
  }

  if (environmentState.isSunVisible && scene.sunBloom && !useWebVR) {
    passState.framebuffer = scene._sunPostProcess.update(passState);
    scene._sunPostProcess.clear(context, passState, clearColor);
  } else if (useGlobeDepthFramebuffer) {
    passState.framebuffer = view.globeDepth.framebuffer;
  } else if (usePostProcess) {
    passState.framebuffer = view.sceneFramebuffer.framebuffer;
  }

  if (defined(passState.framebuffer)) {
    clear.execute(context, passState);
  }

  const useInvertClassification = (environmentState.useInvertClassification =
    !picking && defined(passState.framebuffer) && scene.invertClassification);
  if (useInvertClassification) {
    let depthFramebuffer;
    if (frameState.invertClassificationColor.alpha === 1.0) {
      if (useGlobeDepthFramebuffer) {
        depthFramebuffer = view.globeDepth.framebuffer;
      }
    }

    if (defined(depthFramebuffer) || context.depthTexture) {
      scene._invertClassification.previousFramebuffer = depthFramebuffer;
      scene._invertClassification.update(
        context,
        scene.msaaSamples,
        view.globeDepth.colorFramebufferManager,
      );
      scene._invertClassification.clear(context, passState);

      if (frameState.invertClassificationColor.alpha < 1.0 && useOIT) {
        const command = scene._invertClassification.unclassifiedCommand;
        const derivedCommands = command.derivedCommands;
        derivedCommands.oit = oit.createDerivedCommands(
          command,
          context,
          derivedCommands.oit,
        );
      }
    } else {
      environmentState.useInvertClassification = false;
    }
  }

  if (scene._globeTranslucencyState.translucent) {
    view.globeTranslucencyFramebuffer.updateAndClear(
      scene._hdr,
      view.viewport,
      context,
      passState,
    );
  }
}

/**
 * @private
 */
Scene.prototype.resolveFramebuffers = function (passState) {
  const context = this._context;
  const environmentState = this._environmentState;
  const view = this._view;
  const { globeDepth, translucentTileClassification } = view;
  if (defined(globeDepth)) {
    globeDepth.prepareColorTextures(context);
  }

  const {
    useOIT,
    useGlobeDepthFramebuffer,
    usePostProcess,
    originalFramebuffer,
  } = environmentState;

  const globeFramebuffer = useGlobeDepthFramebuffer
    ? globeDepth.colorFramebufferManager
    : undefined;
  const sceneFramebuffer = view.sceneFramebuffer._colorFramebuffer;
  const idFramebuffer = view.sceneFramebuffer.idFramebuffer;

  if (useOIT) {
    passState.framebuffer = usePostProcess
      ? sceneFramebuffer.framebuffer
      : originalFramebuffer;
    view.oit.execute(context, passState);
  }

  if (
    translucentTileClassification.hasTranslucentDepth &&
    translucentTileClassification.isSupported()
  ) {
    translucentTileClassification.execute(this, passState);
  }

  if (usePostProcess) {
    view.sceneFramebuffer.prepareColorTextures(context);
    let inputFramebuffer = sceneFramebuffer;
    if (useGlobeDepthFramebuffer && !useOIT) {
      inputFramebuffer = globeFramebuffer;
    }

    const postProcess = this.postProcessStages;
    const colorTexture = inputFramebuffer.getColorTexture(0);
    const idTexture = idFramebuffer.getColorTexture(0);
    const depthTexture = defaultValue(
      globeFramebuffer,
      sceneFramebuffer,
    ).getDepthStencilTexture();
    postProcess.execute(context, colorTexture, depthTexture, idTexture);
    postProcess.copy(context, originalFramebuffer);
  }

  if (!useOIT && !usePostProcess && useGlobeDepthFramebuffer) {
    passState.framebuffer = originalFramebuffer;
    globeDepth.executeCopyColor(context, passState);
  }
};

function callAfterRenderFunctions(scene) {
  // Functions are queued up during primitive update and executed here in case
  // the function modifies scene state that should remain constant over the frame.
  const functions = scene._frameState.afterRender;
  for (let i = 0; i < functions.length; ++i) {
    const shouldRequestRender = functions[i]();
    if (shouldRequestRender) {
      scene.requestRender();
    }
  }

  functions.length = 0;
}

function getGlobeHeight(scene) {
  if (scene.mode === SceneMode.MORPHING) {
    return;
  }
  const cartographic = scene.camera.positionCartographic;
  return scene.getHeight(cartographic);
}

/**
 * Gets the height of the loaded surface at the cartographic position.
 * @param {Cartographic} cartographic The cartographic position.
 * @param {HeightReference} [heightReference=CLAMP_TO_GROUND] Based on the height reference value, determines whether to ignore heights from 3D Tiles or terrain.
 * @private
 */
Scene.prototype.getHeight = function (cartographic, heightReference) {
  if (!defined(cartographic)) {
    return undefined;
  }

  const ignore3dTiles =
    heightReference === HeightReference.CLAMP_TO_TERRAIN ||
    heightReference === HeightReference.RELATIVE_TO_TERRAIN;

  const ignoreTerrain =
    heightReference === HeightReference.CLAMP_TO_3D_TILE ||
    heightReference === HeightReference.RELATIVE_TO_3D_TILE;

  if (!defined(cartographic)) {
    return;
  }

  let maxHeight = Number.NEGATIVE_INFINITY;

  if (!ignore3dTiles) {
    const length = this.primitives.length;
    for (let i = 0; i < length; ++i) {
      const primitive = this.primitives.get(i);
      if (
        !primitive.isCesium3DTileset ||
        !primitive.show ||
        !primitive.enableCollision
      ) {
        continue;
      }

      const result = primitive.getHeight(cartographic, this);
      if (defined(result) && result > maxHeight) {
        maxHeight = result;
      }
    }
  }

  const globe = this._globe;
  if (!ignoreTerrain && defined(globe) && globe.show) {
    const result = globe.getHeight(cartographic);
    if (result > maxHeight) {
      maxHeight = result;
    }
  }

  if (maxHeight > Number.NEGATIVE_INFINITY) {
    return maxHeight;
  }

  return undefined;
};

const updateHeightScratchCartographic = new Cartographic();
/**
 * Calls the callback when a new tile is rendered that contains the given cartographic. The only parameter
 * is the cartesian position on the tile.
 *
 * @private
 *
 * @param {Cartographic} cartographic The cartographic position.
 * @param {Function} callback The function to be called when a new tile is loaded containing the updated cartographic.
 * @param {HeightReference} [heightReference=CLAMP_TO_GROUND] Based on the height reference value, determines whether to ignore heights from 3D Tiles or terrain.
 * @returns {Function} The function to remove this callback from the quadtree.
 */
Scene.prototype.updateHeight = function (
  cartographic,
  callback,
  heightReference,
) {
  //>>includeStart('debug', pragmas.debug);
  Check.typeOf.func("callback", callback);
  //>>includeEnd('debug');

  const callbackWrapper = () => {
    Cartographic.clone(cartographic, updateHeightScratchCartographic);

    const height = this.getHeight(cartographic, heightReference);
    if (defined(height)) {
      updateHeightScratchCartographic.height = height;
      callback(updateHeightScratchCartographic);
    }
  };

  const ignore3dTiles =
    heightReference === HeightReference.CLAMP_TO_TERRAIN ||
    heightReference === HeightReference.RELATIVE_TO_TERRAIN;

  const ignoreTerrain =
    heightReference === HeightReference.CLAMP_TO_3D_TILE ||
    heightReference === HeightReference.RELATIVE_TO_3D_TILE;

  let terrainRemoveCallback;
  if (!ignoreTerrain && defined(this.globe)) {
    terrainRemoveCallback = this.globe._surface.updateHeight(
      cartographic,
      callbackWrapper,
    );
  }

  let tilesetRemoveCallbacks = {};
  const ellipsoid = this._ellipsoid;
  const createPrimitiveEventListener = (primitive) => {
    if (
      ignore3dTiles ||
      primitive.isDestroyed() ||
      !primitive.isCesium3DTileset
    ) {
      return;
    }

    const tilesetRemoveCallback = primitive.updateHeight(
      cartographic,
      callbackWrapper,
      ellipsoid,
    );
    tilesetRemoveCallbacks[primitive.id] = tilesetRemoveCallback;
  };

  if (!ignore3dTiles) {
    const length = this.primitives.length;
    for (let i = 0; i < length; ++i) {
      const primitive = this.primitives.get(i);
      createPrimitiveEventListener(primitive);
    }
  }

  const removeAddedListener = this.primitives.primitiveAdded.addEventListener(
    createPrimitiveEventListener,
  );
  const removeRemovedListener =
    this.primitives.primitiveRemoved.addEventListener((primitive) => {
      if (primitive.isDestroyed() || !primitive.isCesium3DTileset) {
        return;
      }
      if (defined(tilesetRemoveCallbacks[primitive.id])) {
        tilesetRemoveCallbacks[primitive.id]();
      }
      delete tilesetRemoveCallbacks[primitive.id];
    });

  const removeCallback = () => {
    terrainRemoveCallback = terrainRemoveCallback && terrainRemoveCallback();
    Object.values(tilesetRemoveCallbacks).forEach((tilesetRemoveCallback) =>
      tilesetRemoveCallback(),
    );
    tilesetRemoveCallbacks = {};
    removeAddedListener();
    removeRemovedListener();
  };

  return removeCallback;
};

function isCameraUnderground(scene) {
  const camera = scene.camera;
  const mode = scene._mode;
  const cameraController = scene._screenSpaceCameraController;
  const cartographic = camera.positionCartographic;

  if (!defined(cartographic)) {
    return false;
  }

  if (!cameraController.onMap() && cartographic.height < 0.0) {
    // The camera can go off the map while in Columbus View.
    // Make a best guess as to whether it's underground by checking if its height is less than zero.
    return true;
  }

  if (mode === SceneMode.SCENE2D || mode === SceneMode.MORPHING) {
    return false;
  }

  const globeHeight = scene._globeHeight;
  return defined(globeHeight) && cartographic.height < globeHeight;
}

/**
 * @private
 */
Scene.prototype.initializeFrame = function () {
  // Destroy released shaders and textures once every 120 frames to avoid thrashing the cache
  if (this._shaderFrameCount++ === 120) {
    this._shaderFrameCount = 0;
    this._context.shaderCache.destroyReleasedShaderPrograms();
    this._context.textureCache.destroyReleasedTextures();
  }

  this._tweens.update();

  if (this._globeHeightDirty) {
    if (defined(this._removeUpdateHeightCallback)) {
      this._removeUpdateHeightCallback();
      this._removeUpdateHeightCallback = undefined;
    }

    this._globeHeight = getGlobeHeight(this);
    this._globeHeightDirty = false;

    const cartographic = this.camera.positionCartographic;
    this._removeUpdateHeightCallback = this.updateHeight(
      cartographic,
      (updatedCartographic) => {
        if (this.isDestroyed()) {
          return;
        }

        this._globeHeight = updatedCartographic.height;
      },
    );
  }
  this._cameraUnderground = isCameraUnderground(this);
  this._globeTranslucencyState.update(this);

  this._screenSpaceCameraController.update();
  if (defined(this._deviceOrientationCameraController)) {
    this._deviceOrientationCameraController.update();
  }

  this.camera.update(this._mode);
  this.camera._updateCameraChanged();
};

function updateDebugShowFramesPerSecond(scene, renderedThisFrame) {
  if (scene.debugShowFramesPerSecond) {
    if (!defined(scene._performanceDisplay)) {
      const performanceContainer = document.createElement("div");
      performanceContainer.className =
        "cesium-performanceDisplay-defaultContainer";
      const container = scene._canvas.parentNode;
      container.appendChild(performanceContainer);
      const performanceDisplay = new PerformanceDisplay({
        container: performanceContainer,
      });
      scene._performanceDisplay = performanceDisplay;
      scene._performanceContainer = performanceContainer;
    }

    scene._performanceDisplay.throttled = scene.requestRenderMode;
    scene._performanceDisplay.update(renderedThisFrame);
  } else if (defined(scene._performanceDisplay)) {
    scene._performanceDisplay =
      scene._performanceDisplay && scene._performanceDisplay.destroy();
    scene._performanceContainer.parentNode.removeChild(
      scene._performanceContainer,
    );
  }
}

function prePassesUpdate(scene) {
  scene._jobScheduler.resetBudgets();

  const frameState = scene._frameState;
  scene.primitives.prePassesUpdate(frameState);

  if (defined(scene.globe)) {
    scene.globe.update(frameState);
  }

  scene._picking.update();
  frameState.creditDisplay.update();
}

function postPassesUpdate(scene) {
  scene.primitives.postPassesUpdate(scene._frameState);
  RequestScheduler.update();
}

const scratchBackgroundColor = new Color();

/**
 * Render the scene
 *
 * @param {Scene} scene
 * @private
 */
function render(scene) {
  const frameState = scene._frameState;

  const context = scene.context;
  const { uniformState } = context;

  const view = scene._defaultView;
  scene._view = view;

  scene.updateFrameState();
  frameState.passes.render = true;
  frameState.passes.postProcess = scene.postProcessStages.hasSelected;
  frameState.tilesetPassState = renderTilesetPassState;

  let backgroundColor = defaultValue(scene.backgroundColor, Color.BLACK);
  if (scene._hdr) {
    backgroundColor = Color.clone(backgroundColor, scratchBackgroundColor);
    backgroundColor.red = Math.pow(backgroundColor.red, scene.gamma);
    backgroundColor.green = Math.pow(backgroundColor.green, scene.gamma);
    backgroundColor.blue = Math.pow(backgroundColor.blue, scene.gamma);
  }
  frameState.backgroundColor = backgroundColor;

  frameState.atmosphere = scene.atmosphere;
  scene.fog.update(frameState);

  uniformState.update(frameState);

  const shadowMap = scene.shadowMap;
  if (defined(shadowMap) && shadowMap.enabled) {
    if (!defined(scene.light) || scene.light instanceof SunLight) {
      // Negate the sun direction so that it is from the Sun, not to the Sun
      Cartesian3.negate(
        uniformState.sunDirectionWC,
        scene._shadowMapCamera.direction
      );
    } else {
      Cartesian3.clone(scene.light.direction, scene._shadowMapCamera.direction);
    }
    frameState.shadowMaps.push(shadowMap);
  }

  scene._computeCommandList.length = 0;
  scene._overlayCommandList.length = 0;

  const viewport = view.viewport;
  viewport.x = 0;
  viewport.y = 0;
  viewport.width = context.drawingBufferWidth;
  viewport.height = context.drawingBufferHeight;

  const passState = view.passState;
  passState.framebuffer = undefined;
  passState.blendingEnabled = undefined;
  passState.scissorTest = undefined;
  passState.viewport = BoundingRectangle.clone(viewport, passState.viewport);

  if (defined(scene.globe)) {
    scene.globe.beginFrame(frameState);
  }

  scene.updateEnvironment();
  scene.updateAndExecuteCommands(passState, backgroundColor);
  scene.resolveFramebuffers(passState);

  passState.framebuffer = undefined;
  executeOverlayCommands(scene, passState);

  if (defined(scene.globe)) {
    scene.globe.endFrame(frameState);

    if (!scene.globe.tilesLoaded) {
      scene._renderRequested = true;
    }
  }

  context.endFrame();
}

function tryAndCatchError(scene, functionToExecute) {
  try {
    functionToExecute(scene);
  } catch (error) {
    scene._renderError.raiseEvent(scene, error);

    if (scene.rethrowRenderErrors) {
      throw error;
    }
  }
}

function updateMostDetailedRayPicks(scene) {
  return scene._picking.updateMostDetailedRayPicks(scene);
}

/**
 * Update and render the scene. It is usually not necessary to call this function
 * directly because {@link CesiumWidget} will do it automatically.
 * @param {JulianDate} [time] The simulation time at which to render.
 */
Scene.prototype.render = function (time) {
  /**
   *
   * Pre passes update. Execute any pass invariant code that should run before the passes here.
   *
   */
  this._preUpdate.raiseEvent(this, time);

  const frameState = this._frameState;
  frameState.newFrame = false;

  if (!defined(time)) {
    time = JulianDate.now();
  }

  const cameraChanged = this._view.checkForCameraUpdates(this);
  if (cameraChanged) {
    this._globeHeightDirty = true;
  }

  // Determine if should render a new frame in request render mode
  let shouldRender =
    !this.requestRenderMode ||
    this._renderRequested ||
    cameraChanged ||
    this._logDepthBufferDirty ||
    this._hdrDirty ||
    this.mode === SceneMode.MORPHING;
  if (
    !shouldRender &&
    defined(this.maximumRenderTimeChange) &&
    defined(this._lastRenderTime)
  ) {
    const difference = Math.abs(
      JulianDate.secondsDifference(this._lastRenderTime, time),
    );
    shouldRender = shouldRender || difference > this.maximumRenderTimeChange;
  }

  if (shouldRender) {
    this._lastRenderTime = JulianDate.clone(time, this._lastRenderTime);
    this._renderRequested = false;
    this._logDepthBufferDirty = false;
    this._hdrDirty = false;

    const frameNumber = CesiumMath.incrementWrap(
      frameState.frameNumber,
      15000000.0,
      1.0,
    );
    updateFrameNumber(this, frameNumber, time);
    frameState.newFrame = true;
  }

  tryAndCatchError(this, prePassesUpdate);

  /**
   * Passes update. Add any passes here
   */
  if (this.primitives.show) {
    tryAndCatchError(this, updateMostDetailedRayPicks);
    tryAndCatchError(this, updatePreloadPass);
    tryAndCatchError(this, updatePreloadFlightPass);
    if (!shouldRender) {
      tryAndCatchError(this, updateRequestRenderModeDeferCheckPass);
    }
  }

  this._postUpdate.raiseEvent(this, time);

  if (shouldRender) {
    this._preRender.raiseEvent(this, time);
    frameState.creditDisplay.beginFrame();
    tryAndCatchError(this, render);
  }

  /**
   * Post passes update. Execute any pass invariant code that should run after the passes here.
   */
  updateDebugShowFramesPerSecond(this, shouldRender);
  tryAndCatchError(this, postPassesUpdate);

  // Often used to trigger events (so don't want in trycatch) that the user
  // might be subscribed to. Things like the tile load events, promises, etc.
  // We don't want those events to resolve during the render loop because the events might add new primitives
  callAfterRenderFunctions(this);

  if (shouldRender) {
    this._postRender.raiseEvent(this, time);
    frameState.creditDisplay.endFrame();
  }
};

/**
 * Update and render the scene. Always forces a new render frame regardless of whether a render was
 * previously requested.
 * @param {JulianDate} [time] The simulation time at which to render.
 *
 * @private
 */
Scene.prototype.forceRender = function (time) {
  this._renderRequested = true;
  this.render(time);
};

/**
 * Requests a new rendered frame when {@link Scene#requestRenderMode} is set to <code>true</code>.
 * The render rate will not exceed the {@link CesiumWidget#targetFrameRate}.
 *
 * @see Scene#requestRenderMode
 */
Scene.prototype.requestRender = function () {
  this._renderRequested = true;
};

/**
 * @private
 */
Scene.prototype.clampLineWidth = function (width) {
  return Math.max(
    ContextLimits.minimumAliasedLineWidth,
    Math.min(width, ContextLimits.maximumAliasedLineWidth),
  );
};

/**
 * Returns an object with a `primitive` property that contains the first (top) primitive in the scene
 * at a particular window coordinate or undefined if nothing is at the location. Other properties may
 * potentially be set depending on the type of primitive and may be used to further identify the picked object.
 * <p>
 * When a feature of a 3D Tiles tileset is picked, <code>pick</code> returns a {@link Cesium3DTileFeature} object.
 * </p>
 *
 * @example
 * // On mouse over, color the feature yellow.
 * handler.setInputAction(function(movement) {
 *     const feature = scene.pick(movement.endPosition);
 *     if (feature instanceof Cesium.Cesium3DTileFeature) {
 *         feature.color = Cesium.Color.YELLOW;
 *     }
 * }, Cesium.ScreenSpaceEventType.MOUSE_MOVE);
 *
 * @param {Cartesian2} windowPosition Window coordinates to perform picking on.
 * @param {number} [width=3] Width of the pick rectangle.
 * @param {number} [height=3] Height of the pick rectangle.
 * @returns {object} Object containing the picked primitive.
 */
Scene.prototype.pick = function (windowPosition, width, height) {
  return this._picking.pick(this, windowPosition, width, height);
};

/**
 * Returns a {@link VoxelCell} for the voxel sample rendered at a particular window coordinate,
 * or undefined if no voxel is rendered at that position.
 *
 * @example
 * On left click, report the value of the "color" property at that voxel sample.
 * handler.setInputAction(function(movement) {
 *   const voxelCell = scene.pickVoxel(movement.position);
 *   if (defined(voxelCell)) {
 *     console.log(voxelCell.getProperty("color"));
 *   }
 * }, Cesium.ScreenSpaceEventType.LEFT_CLICK);
 *
 * @param {Cartesian2} windowPosition Window coordinates to perform picking on.
 * @param {number} [width=3] Width of the pick rectangle.
 * @param {number} [height=3] Height of the pick rectangle.
 * @returns {VoxelCell|undefined} Information about the voxel cell rendered at the picked position.
 *
 * @experimental This feature is not final and is subject to change without Cesium's standard deprecation policy.
 */
Scene.prototype.pickVoxel = function (windowPosition, width, height) {
  const pickedObject = this.pick(windowPosition, width, height);
  if (!defined(pickedObject)) {
    return;
  }
  const voxelPrimitive = pickedObject.primitive;
  if (!(voxelPrimitive instanceof VoxelPrimitive)) {
    return;
  }
  const voxelCoordinate = this._picking.pickVoxelCoordinate(
    this,
    windowPosition,
    width,
    height,
  );
  // Look up the keyframeNode containing this picked cell
  const tileIndex = 255 * voxelCoordinate[0] + voxelCoordinate[1];
  const keyframeNode = voxelPrimitive._traversal.findKeyframeNode(tileIndex);
  if (!defined(keyframeNode)) {
    // The tile rendered at the pick position has since been discarded by
    // a traversal update
    return;
  }
  // Look up the metadata for the picked cell
  const sampleIndex = 255 * voxelCoordinate[2] + voxelCoordinate[3];
  return VoxelCell.fromKeyframeNode(
    voxelPrimitive,
    tileIndex,
    sampleIndex,
    keyframeNode,
  );
};

/**
 * Returns the cartesian position reconstructed from the depth buffer and window position.
 * The returned position is in world coordinates. Used internally by camera functions to
 * prevent conversion to projected 2D coordinates and then back.
 * <p>
 * Set {@link Scene#pickTranslucentDepth} to <code>true</code> to include the depth of
 * translucent primitives; otherwise, this essentially picks through translucent primitives.
 * </p>
 *
 * @private
 *
 * @param {Cartesian2} windowPosition Window coordinates to perform picking on.
 * @param {Cartesian3} [result] The object on which to restore the result.
 * @returns {Cartesian3} The cartesian position in world coordinates.
 *
 * @exception {DeveloperError} Picking from the depth buffer is not supported. Check pickPositionSupported.
 */
Scene.prototype.pickPositionWorldCoordinates = function (
  windowPosition,
  result,
) {
  return this._picking.pickPositionWorldCoordinates(
    this,
    windowPosition,
    result,
  );
};

/**
 * Returns the cartesian position reconstructed from the depth buffer and window position.
 * <p>
 * The position reconstructed from the depth buffer in 2D may be slightly different from those
 * reconstructed in 3D and Columbus view. This is caused by the difference in the distribution
 * of depth values of perspective and orthographic projection.
 * </p>
 * <p>
 * Set {@link Scene#pickTranslucentDepth} to <code>true</code> to include the depth of
 * translucent primitives; otherwise, this essentially picks through translucent primitives.
 * </p>
 *
 * @param {Cartesian2} windowPosition Window coordinates to perform picking on.
 * @param {Cartesian3} [result] The object on which to restore the result.
 * @returns {Cartesian3} The cartesian position.
 *
 * @exception {DeveloperError} Picking from the depth buffer is not supported. Check pickPositionSupported.
 */
Scene.prototype.pickPosition = function (windowPosition, result) {
  return this._picking.pickPosition(this, windowPosition, result);
};

/**
 * Returns a list of objects, each containing a `primitive` property, for all primitives at
 * a particular window coordinate position. Other properties may also be set depending on the
 * type of primitive and may be used to further identify the picked object. The primitives in
 * the list are ordered by their visual order in the scene (front to back).
 *
 * @param {Cartesian2} windowPosition Window coordinates to perform picking on.
 * @param {number} [limit] If supplied, stop drilling after collecting this many picks.
 * @param {number} [width=3] Width of the pick rectangle.
 * @param {number} [height=3] Height of the pick rectangle.
 * @returns {any[]} Array of objects, each containing 1 picked primitives.
 *
 * @exception {DeveloperError} windowPosition is undefined.
 *
 * @example
 * const pickedObjects = scene.drillPick(new Cesium.Cartesian2(100.0, 200.0));
 *
 * @see Scene#pick
 */
Scene.prototype.drillPick = function (windowPosition, limit, width, height) {
  return this._picking.drillPick(this, windowPosition, limit, width, height);
};

function updatePreloadPass(scene) {
  const frameState = scene._frameState;
  preloadTilesetPassState.camera = frameState.camera;
  preloadTilesetPassState.cullingVolume = frameState.cullingVolume;

  const primitives = scene.primitives;
  primitives.updateForPass(frameState, preloadTilesetPassState);
}

function updatePreloadFlightPass(scene) {
  const frameState = scene._frameState;
  const camera = frameState.camera;
  if (!camera.canPreloadFlight()) {
    return;
  }

  preloadFlightTilesetPassState.camera = scene.preloadFlightCamera;
  preloadFlightTilesetPassState.cullingVolume =
    scene.preloadFlightCullingVolume;

  const primitives = scene.primitives;
  primitives.updateForPass(frameState, preloadFlightTilesetPassState);
}

function updateRequestRenderModeDeferCheckPass(scene) {
  // Check if any ignored requests are ready to go (to wake rendering up again)
  scene.primitives.updateForPass(
    scene._frameState,
    requestRenderModeDeferCheckPassState,
  );
}

/**
 * Returns an object containing the first object intersected by the ray and the position of intersection,
 * or <code>undefined</code> if there were no intersections. The intersected object has a <code>primitive</code>
 * property that contains the intersected primitive. Other properties may be set depending on the type of primitive
 * and may be used to further identify the picked object. The ray must be given in world coordinates.
 * <p>
 * This function only picks globe tiles and 3D Tiles that are rendered in the current view. Picks all other
 * primitives regardless of their visibility.
 * </p>
 *
 * @private
 *
 * @param {Ray} ray The ray.
 * @param {Object[]} [objectsToExclude] A list of primitives, entities, or 3D Tiles features to exclude from the ray intersection.
 * @param {number} [width=0.1] Width of the intersection volume in meters.
 * @returns {object} An object containing the object and position of the first intersection.
 *
 * @exception {DeveloperError} Ray intersections are only supported in 3D mode.
 */
Scene.prototype.pickFromRay = function (ray, objectsToExclude, width) {
  return this._picking.pickFromRay(this, ray, objectsToExclude, width);
};

/**
 * Returns a list of objects, each containing the object intersected by the ray and the position of intersection.
 * The intersected object has a <code>primitive</code> property that contains the intersected primitive. Other
 * properties may also be set depending on the type of primitive and may be used to further identify the picked object.
 * The primitives in the list are ordered by first intersection to last intersection. The ray must be given in
 * world coordinates.
 * <p>
 * This function only picks globe tiles and 3D Tiles that are rendered in the current view. Picks all other
 * primitives regardless of their visibility.
 * </p>
 *
 * @private
 *
 * @param {Ray} ray The ray.
 * @param {number} [limit=Number.MAX_VALUE] If supplied, stop finding intersections after this many intersections.
 * @param {Object[]} [objectsToExclude] A list of primitives, entities, or 3D Tiles features to exclude from the ray intersection.
 * @param {number} [width=0.1] Width of the intersection volume in meters.
 * @returns {Object[]} List of objects containing the object and position of each intersection.
 *
 * @exception {DeveloperError} Ray intersections are only supported in 3D mode.
 */
Scene.prototype.drillPickFromRay = function (
  ray,
  limit,
  objectsToExclude,
  width,
) {
  return this._picking.drillPickFromRay(
    this,
    ray,
    limit,
    objectsToExclude,
    width,
  );
};

/**
 * Initiates an asynchronous {@link Scene#pickFromRay} request using the maximum level of detail for 3D Tilesets
 * regardless of visibility.
 *
 * @private
 *
 * @param {Ray} ray The ray.
 * @param {Object[]} [objectsToExclude] A list of primitives, entities, or 3D Tiles features to exclude from the ray intersection.
 * @param {number} [width=0.1] Width of the intersection volume in meters.
 * @returns {Promise<object>} A promise that resolves to an object containing the object and position of the first intersection.
 *
 * @exception {DeveloperError} Ray intersections are only supported in 3D mode.
 */
Scene.prototype.pickFromRayMostDetailed = function (
  ray,
  objectsToExclude,
  width,
) {
  return this._picking.pickFromRayMostDetailed(
    this,
    ray,
    objectsToExclude,
    width,
  );
};

/**
 * Initiates an asynchronous {@link Scene#drillPickFromRay} request using the maximum level of detail for 3D Tilesets
 * regardless of visibility.
 *
 * @private
 *
 * @param {Ray} ray The ray.
 * @param {number} [limit=Number.MAX_VALUE] If supplied, stop finding intersections after this many intersections.
 * @param {Object[]} [objectsToExclude] A list of primitives, entities, or 3D Tiles features to exclude from the ray intersection.
 * @param {number} [width=0.1] Width of the intersection volume in meters.
 * @returns {Promise<Object[]>} A promise that resolves to a list of objects containing the object and position of each intersection.
 *
 * @exception {DeveloperError} Ray intersections are only supported in 3D mode.
 */
Scene.prototype.drillPickFromRayMostDetailed = function (
  ray,
  limit,
  objectsToExclude,
  width,
) {
  return this._picking.drillPickFromRayMostDetailed(
    this,
    ray,
    limit,
    objectsToExclude,
    width,
  );
};

/**
 * Returns the height of scene geometry at the given cartographic position or <code>undefined</code> if there was no
 * scene geometry to sample height from. The height of the input position is ignored. May be used to clamp objects to
 * the globe, 3D Tiles, or primitives in the scene.
 * <p>
 * This function only samples height from globe tiles and 3D Tiles that are rendered in the current view. Samples height
 * from all other primitives regardless of their visibility.
 * </p>
 *
 * @param {Cartographic} position The cartographic position to sample height from.
 * @param {Object[]} [objectsToExclude] A list of primitives, entities, or 3D Tiles features to not sample height from.
 * @param {number} [width=0.1] Width of the intersection volume in meters.
 * @returns {number} The height. This may be <code>undefined</code> if there was no scene geometry to sample height from.
 *
 * @example
 * const position = new Cesium.Cartographic(-1.31968, 0.698874);
 * const height = viewer.scene.sampleHeight(position);
 * console.log(height);
 *
 * @see Scene#clampToHeight
 * @see Scene#clampToHeightMostDetailed
 * @see Scene#sampleHeightMostDetailed
 *
 * @exception {DeveloperError} sampleHeight is only supported in 3D mode.
 * @exception {DeveloperError} sampleHeight requires depth texture support. Check sampleHeightSupported.
 */
Scene.prototype.sampleHeight = function (position, objectsToExclude, width) {
  return this._picking.sampleHeight(this, position, objectsToExclude, width);
};

/**
 * Clamps the given cartesian position to the scene geometry along the geodetic surface normal. Returns the
 * clamped position or <code>undefined</code> if there was no scene geometry to clamp to. May be used to clamp
 * objects to the globe, 3D Tiles, or primitives in the scene.
 * <p>
 * This function only clamps to globe tiles and 3D Tiles that are rendered in the current view. Clamps to
 * all other primitives regardless of their visibility.
 * </p>
 *
 * @param {Cartesian3} cartesian The cartesian position.
 * @param {Object[]} [objectsToExclude] A list of primitives, entities, or 3D Tiles features to not clamp to.
 * @param {number} [width=0.1] Width of the intersection volume in meters.
 * @param {Cartesian3} [result] An optional object to return the clamped position.
 * @returns {Cartesian3} The modified result parameter or a new Cartesian3 instance if one was not provided. This may be <code>undefined</code> if there was no scene geometry to clamp to.
 *
 * @example
 * // Clamp an entity to the underlying scene geometry
 * const position = entity.position.getValue(Cesium.JulianDate.now());
 * entity.position = viewer.scene.clampToHeight(position);
 *
 * @see Scene#sampleHeight
 * @see Scene#sampleHeightMostDetailed
 * @see Scene#clampToHeightMostDetailed
 *
 * @exception {DeveloperError} clampToHeight is only supported in 3D mode.
 * @exception {DeveloperError} clampToHeight requires depth texture support. Check clampToHeightSupported.
 */
Scene.prototype.clampToHeight = function (
  cartesian,
  objectsToExclude,
  width,
  result,
) {
  return this._picking.clampToHeight(
    this,
    cartesian,
    objectsToExclude,
    width,
    result,
  );
};

/**
 * Initiates an asynchronous {@link Scene#sampleHeight} query for an array of {@link Cartographic} positions
 * using the maximum level of detail for 3D Tilesets in the scene. The height of the input positions is ignored.
 * Returns a promise that is resolved when the query completes. Each point height is modified in place.
 * If a height cannot be determined because no geometry can be sampled at that location, or another error occurs,
 * the height is set to undefined.
 *
 * @param {Cartographic[]} positions The cartographic positions to update with sampled heights.
 * @param {Object[]} [objectsToExclude] A list of primitives, entities, or 3D Tiles features to not sample height from.
 * @param {number} [width=0.1] Width of the intersection volume in meters.
 * @returns {Promise<Cartographic[]>} A promise that resolves to the provided list of positions when the query has completed.
 *
 * @example
 * const positions = [
 *     new Cesium.Cartographic(-1.31968, 0.69887),
 *     new Cesium.Cartographic(-1.10489, 0.83923)
 * ];
 * const promise = viewer.scene.sampleHeightMostDetailed(positions);
 * promise.then(function(updatedPosition) {
 *     // positions[0].height and positions[1].height have been updated.
 *     // updatedPositions is just a reference to positions.
 * }
 *
 * @see Scene#sampleHeight
 *
 * @exception {DeveloperError} sampleHeightMostDetailed is only supported in 3D mode.
 * @exception {DeveloperError} sampleHeightMostDetailed requires depth texture support. Check sampleHeightSupported.
 */
Scene.prototype.sampleHeightMostDetailed = function (
  positions,
  objectsToExclude,
  width,
) {
  return this._picking.sampleHeightMostDetailed(
    this,
    positions,
    objectsToExclude,
    width,
  );
};

/**
 * Initiates an asynchronous {@link Scene#clampToHeight} query for an array of {@link Cartesian3} positions
 * using the maximum level of detail for 3D Tilesets in the scene. Returns a promise that is resolved when
 * the query completes. Each position is modified in place. If a position cannot be clamped because no geometry
 * can be sampled at that location, or another error occurs, the element in the array is set to undefined.
 *
 * @param {Cartesian3[]} cartesians The cartesian positions to update with clamped positions.
 * @param {Object[]} [objectsToExclude] A list of primitives, entities, or 3D Tiles features to not clamp to.
 * @param {number} [width=0.1] Width of the intersection volume in meters.
 * @returns {Promise<Cartesian3[]>} A promise that resolves to the provided list of positions when the query has completed.
 *
 * @example
 * const cartesians = [
 *     entities[0].position.getValue(Cesium.JulianDate.now()),
 *     entities[1].position.getValue(Cesium.JulianDate.now())
 * ];
 * const promise = viewer.scene.clampToHeightMostDetailed(cartesians);
 * promise.then(function(updatedCartesians) {
 *     entities[0].position = updatedCartesians[0];
 *     entities[1].position = updatedCartesians[1];
 * }
 *
 * @see Scene#clampToHeight
 *
 * @exception {DeveloperError} clampToHeightMostDetailed is only supported in 3D mode.
 * @exception {DeveloperError} clampToHeightMostDetailed requires depth texture support. Check clampToHeightSupported.
 */
Scene.prototype.clampToHeightMostDetailed = function (
  cartesians,
  objectsToExclude,
  width,
) {
  return this._picking.clampToHeightMostDetailed(
    this,
    cartesians,
    objectsToExclude,
    width,
  );
};

/**
 * Transforms a position in cartesian coordinates to canvas coordinates.  This is commonly used to place an
 * HTML element at the same screen position as an object in the scene.
 *
 * @param {Cartesian3} position The position in cartesian coordinates.
 * @param {Cartesian2} [result] An optional object to return the input position transformed to canvas coordinates.
 * @returns {Cartesian2} The modified result parameter or a new Cartesian2 instance if one was not provided.  This may be <code>undefined</code> if the input position is near the center of the ellipsoid.
 *
 * @example
 * // Output the canvas position of longitude/latitude (0, 0) every time the mouse moves.
 * const scene = widget.scene;
 * const position = Cesium.Cartesian3.fromDegrees(0.0, 0.0);
 * const handler = new Cesium.ScreenSpaceEventHandler(scene.canvas);
 * handler.setInputAction(function(movement) {
 *     console.log(scene.cartesianToCanvasCoordinates(position));
 * }, Cesium.ScreenSpaceEventType.MOUSE_MOVE);
 */
Scene.prototype.cartesianToCanvasCoordinates = function (position, result) {
  return SceneTransforms.worldToWindowCoordinates(this, position, result);
};

/**
 * Instantly completes an active transition.
 */
Scene.prototype.completeMorph = function () {
  this._transitioner.completeMorph();
};

/**
 * Asynchronously transitions the scene to 2D.
 * @param {number} [duration=2.0] The amount of time, in seconds, for transition animations to complete.
 */
Scene.prototype.morphTo2D = function (duration) {
  duration = defaultValue(duration, 2.0);
  this._transitioner.morphTo2D(duration, this._ellipsoid);
};

/**
 * Asynchronously transitions the scene to Columbus View.
 * @param {number} [duration=2.0] The amount of time, in seconds, for transition animations to complete.
 */
Scene.prototype.morphToColumbusView = function (duration) {
  duration = defaultValue(duration, 2.0);
  this._transitioner.morphToColumbusView(duration, this._ellipsoid);
};

/**
 * Asynchronously transitions the scene to 3D.
 * @param {number} [duration=2.0] The amount of time, in seconds, for transition animations to complete.
 */
Scene.prototype.morphTo3D = function (duration) {
  duration = defaultValue(duration, 2.0);
  this._transitioner.morphTo3D(duration, this._ellipsoid);
};

function setTerrain(scene, terrain) {
  // Cancel any in-progress terrain update
  scene._removeTerrainProviderReadyListener =
    scene._removeTerrainProviderReadyListener &&
    scene._removeTerrainProviderReadyListener();

  // If the terrain is already loaded, set it immediately
  if (terrain.ready) {
    if (defined(scene.globe)) {
      scene.globe.terrainProvider = terrain.provider;
    }
    return;
  }
  // Otherwise, set a placeholder
  scene.globe.terrainProvider = undefined;
  scene._removeTerrainProviderReadyListener =
    terrain.readyEvent.addEventListener((provider) => {
      if (defined(scene) && defined(scene.globe)) {
        scene.globe.terrainProvider = provider;
      }

      scene._removeTerrainProviderReadyListener();
    });
}

/**
 * Update the terrain providing surface geometry for the globe.
 *
 * @param {Terrain} terrain The terrain provider async helper
 * @returns {Terrain} terrain The terrain provider async helper
 *
 * @example
 * // Use Cesium World Terrain
 * scene.setTerrain(Cesium.Terrain.fromWorldTerrain());
 *
 * @example
 * // Use a custom terrain provider
 * const terrain = new Cesium.Terrain(Cesium.CesiumTerrainProvider.fromUrl("https://myTestTerrain.com"));
 * scene.setTerrain(terrain);
 *
 * terrain.errorEvent.addEventListener(error => {
 *   alert(`Encountered an error while creating terrain! ${error}`);
 * });
 */
Scene.prototype.setTerrain = function (terrain) {
  //>>includeStart('debug', pragmas.debug);
  Check.typeOf.object("terrain", terrain);
  //>>includeEnd('debug');

  setTerrain(this, terrain);

  return terrain;
};

/**
 * Returns true if this object was destroyed; otherwise, false.
 * <br /><br />
 * If this object was destroyed, it should not be used; calling any function other than
 * <code>isDestroyed</code> will result in a {@link DeveloperError} exception.
 *
 * @returns {boolean} <code>true</code> if this object was destroyed; otherwise, <code>false</code>.
 *
 * @see Scene#destroy
 */
Scene.prototype.isDestroyed = function () {
  return false;
};

/**
 * Destroys the WebGL resources held by this object.  Destroying an object allows for deterministic
 * release of WebGL resources, instead of relying on the garbage collector to destroy this object.
 * <br /><br />
 * Once an object is destroyed, it should not be used; calling any function other than
 * <code>isDestroyed</code> will result in a {@link DeveloperError} exception.  Therefore,
 * assign the return value (<code>undefined</code>) to the object as done in the example.
 *
 * @exception {DeveloperError} This object was destroyed, i.e., destroy() was called.
 *
 *
 * @example
 * scene = scene && scene.destroy();
 *
 * @see Scene#isDestroyed
 */
Scene.prototype.destroy = function () {
  this._tweens.removeAll();
  this._computeEngine = this._computeEngine && this._computeEngine.destroy();
  this._screenSpaceCameraController =
    this._screenSpaceCameraController &&
    this._screenSpaceCameraController.destroy();
  this._deviceOrientationCameraController =
    this._deviceOrientationCameraController &&
    !this._deviceOrientationCameraController.isDestroyed() &&
    this._deviceOrientationCameraController.destroy();
  this._primitives = this._primitives && this._primitives.destroy();
  this._groundPrimitives =
    this._groundPrimitives && this._groundPrimitives.destroy();
  this._globe = this._globe && this._globe.destroy();
  this._removeTerrainProviderReadyListener =
    this._removeTerrainProviderReadyListener &&
    this._removeTerrainProviderReadyListener();
  this.skyBox = this.skyBox && this.skyBox.destroy();
  this.skyAtmosphere = this.skyAtmosphere && this.skyAtmosphere.destroy();
  this._debugSphere = this._debugSphere && this._debugSphere.destroy();
  this.sun = this.sun && this.sun.destroy();
  this._sunPostProcess = this._sunPostProcess && this._sunPostProcess.destroy();
  this._depthPlane = this._depthPlane && this._depthPlane.destroy();
  this._transitioner = this._transitioner && this._transitioner.destroy();
  this._debugFrustumPlanes =
    this._debugFrustumPlanes && this._debugFrustumPlanes.destroy();
  this._brdfLutGenerator =
    this._brdfLutGenerator && this._brdfLutGenerator.destroy();
  this._picking = this._picking && this._picking.destroy();

  this._defaultView = this._defaultView && this._defaultView.destroy();
  this._view = undefined;

  if (this._removeCreditContainer) {
    this._canvas.parentNode.removeChild(this._creditContainer);
  }

  this.postProcessStages =
    this.postProcessStages && this.postProcessStages.destroy();

  this._context = this._context && this._context.destroy();
  this._frameState.creditDisplay =
    this._frameState.creditDisplay && this._frameState.creditDisplay.destroy();

  if (defined(this._performanceDisplay)) {
    this._performanceDisplay =
      this._performanceDisplay && this._performanceDisplay.destroy();
    this._performanceContainer.parentNode.removeChild(
      this._performanceContainer,
    );
  }

  this._removeRequestListenerCallback();
  this._removeTaskProcessorListenerCallback();
  for (let i = 0; i < this._removeGlobeCallbacks.length; ++i) {
    this._removeGlobeCallbacks[i]();
  }
  this._removeGlobeCallbacks.length = 0;

  if (defined(this._removeUpdateHeightCallback)) {
    this._removeUpdateHeightCallback();
    this._removeUpdateHeightCallback = undefined;
  }

  return destroyObject(this);
};
export default Scene;<|MERGE_RESOLUTION|>--- conflicted
+++ resolved
@@ -1829,7 +1829,6 @@
     return;
   }
 
-<<<<<<< HEAD
   command.dirty = false;
 
   const { shadowsEnabled, shadowMaps } = shadowState;
@@ -1839,7 +1838,7 @@
       command,
       shadowsDirty,
       context,
-      derivedCommands.shadows
+      derivedCommands.shadows,
     );
   }
 
@@ -1847,41 +1846,12 @@
     derivedCommands.logDepth = DerivedCommand.createLogDepthCommand(
       command,
       context,
-      derivedCommands.logDepth
+      derivedCommands.logDepth,
     );
     updateDerivedCommands(this, derivedCommands.logDepth.command, shadowsDirty);
   }
   if (hasDerivedCommands || needsDerivedCommands) {
     updateDerivedCommands(this, command, shadowsDirty);
-=======
-    const shadowMaps = frameState.shadowState.shadowMaps;
-    const shadowsEnabled = frameState.shadowState.shadowsEnabled;
-    if (shadowsEnabled && command.castShadows) {
-      derivedCommands.shadows = ShadowMap.createCastDerivedCommand(
-        shadowMaps,
-        command,
-        shadowsDirty,
-        context,
-        derivedCommands.shadows,
-      );
-    }
-
-    if (hasLogDepthDerivedCommands || needsLogDepthDerivedCommands) {
-      derivedCommands.logDepth = DerivedCommand.createLogDepthCommand(
-        command,
-        context,
-        derivedCommands.logDepth,
-      );
-      updateDerivedCommands(
-        this,
-        derivedCommands.logDepth.command,
-        shadowsDirty,
-      );
-    }
-    if (hasDerivedCommands || needsDerivedCommands) {
-      updateDerivedCommands(this, command, shadowsDirty);
-    }
->>>>>>> 09a719b8
   }
 };
 
@@ -1919,20 +1889,7 @@
     scene._cameraUnderground ||
     scene._globeTranslucencyState.translucent
   ) {
-<<<<<<< HEAD
     return undefined;
-=======
-    const ellipsoid = scene.ellipsoid;
-    const minimumTerrainHeight = scene.frameState.minimumTerrainHeight;
-    scratchOccluderBoundingSphere.radius =
-      ellipsoid.minimumRadius + minimumTerrainHeight;
-    scratchOccluder = Occluder.fromBoundingSphere(
-      scratchOccluderBoundingSphere,
-      scene.camera.positionWC,
-      scratchOccluder,
-    );
-    return scratchOccluder;
->>>>>>> 09a719b8
   }
 
   scratchOccluderBoundingSphere.radius =
@@ -1940,7 +1897,7 @@
   scratchOccluder = Occluder.fromBoundingSphere(
     scratchOccluderBoundingSphere,
     scene.camera.positionWC,
-    scratchOccluder
+    scratchOccluder,
   );
 
   return scratchOccluder;
@@ -2129,7 +2086,6 @@
     center = projection.ellipsoid.cartographicToCartesian(centerCartographic);
   }
 
-<<<<<<< HEAD
   let geometry;
   let modelMatrix;
   const { radius } = boundingVolume;
@@ -2138,65 +2094,21 @@
       new EllipsoidGeometry({
         radii: new Cartesian3(radius, radius, radius),
         vertexFormat: PerInstanceColorAppearance.FLAT_VERTEX_FORMAT,
-      })
-=======
-  if (defined(boundingVolume.radius)) {
-    const radius = boundingVolume.radius;
-
-    geometry = GeometryPipeline.toWireframe(
-      EllipsoidGeometry.createGeometry(
-        new EllipsoidGeometry({
-          radii: new Cartesian3(radius, radius, radius),
-          vertexFormat: PerInstanceColorAppearance.FLAT_VERTEX_FORMAT,
-        }),
-      ),
->>>>>>> 09a719b8
+      }),
     );
     modelMatrix = Matrix4.fromTranslation(center);
   } else {
-<<<<<<< HEAD
     geometry = BoxGeometry.createGeometry(
       BoxGeometry.fromDimensions({
         dimensions: new Cartesian3(2.0, 2.0, 2.0),
         vertexFormat: PerInstanceColorAppearance.FLAT_VERTEX_FORMAT,
-      })
+      }),
     );
     modelMatrix = Matrix4.fromRotationTranslation(
       boundingVolume.halfAxes,
       center,
-      new Matrix4()
+      new Matrix4(),
     );
-=======
-    const halfAxes = boundingVolume.halfAxes;
-
-    geometry = GeometryPipeline.toWireframe(
-      BoxGeometry.createGeometry(
-        BoxGeometry.fromDimensions({
-          dimensions: new Cartesian3(2.0, 2.0, 2.0),
-          vertexFormat: PerInstanceColorAppearance.FLAT_VERTEX_FORMAT,
-        }),
-      ),
-    );
-
-    scene._debugVolume = new Primitive({
-      geometryInstances: new GeometryInstance({
-        geometry: geometry,
-        modelMatrix: Matrix4.fromRotationTranslation(
-          halfAxes,
-          center,
-          new Matrix4(),
-        ),
-        attributes: {
-          color: new ColorGeometryInstanceAttribute(1.0, 0.0, 0.0, 1.0),
-        },
-      }),
-      appearance: new PerInstanceColorAppearance({
-        flat: true,
-        translucent: false,
-      }),
-      asynchronous: false,
-    });
->>>>>>> 09a719b8
   }
   scene._debugVolume = new Primitive({
     geometryInstances: new GeometryInstance({
@@ -2379,16 +2291,7 @@
   mergeSort(commands, backToFront, scene.camera.positionWC);
 
   if (defined(invertClassification)) {
-<<<<<<< HEAD
     executeFunction(invertClassification.unclassifiedCommand, scene, passState);
-=======
-    executeFunction(
-      invertClassification.unclassifiedCommand,
-      scene,
-      context,
-      passState,
-    );
->>>>>>> 09a719b8
   }
 
   for (let i = 0; i < commands.length; ++i) {
@@ -2406,16 +2309,7 @@
   mergeSort(commands, frontToBack, scene.camera.positionWC);
 
   if (defined(invertClassification)) {
-<<<<<<< HEAD
     executeFunction(invertClassification.unclassifiedCommand, scene, passState);
-=======
-    executeFunction(
-      invertClassification.unclassifiedCommand,
-      scene,
-      context,
-      passState,
-    );
->>>>>>> 09a719b8
   }
 
   for (let i = 0; i < commands.length; ++i) {
@@ -2462,64 +2356,8 @@
   if (defined(frustum.fov)) {
     return frustum.clone(scratchPerspectiveFrustum);
   }
-<<<<<<< HEAD
   if (defined(frustum.infiniteProjectionMatrix)) {
     return frustum.clone(scratchPerspectiveOffCenterFrustum);
-=======
-
-  // Ideally, we would render the sky box and atmosphere last for
-  // early-z, but we would have to draw it in each frustum
-  frustum.near = camera.frustum.near;
-  frustum.far = camera.frustum.far;
-  uniformState.updateFrustum(frustum);
-  uniformState.updatePass(Pass.ENVIRONMENT);
-
-  const passes = frameState.passes;
-  const picking = passes.pick || passes.pickVoxel;
-  const environmentState = scene._environmentState;
-  const view = scene._view;
-  const renderTranslucentDepthForPick =
-    environmentState.renderTranslucentDepthForPick;
-  const useWebVR = environmentState.useWebVR;
-
-  // Do not render environment primitives during a pick pass since they do not generate picking commands.
-  if (!picking) {
-    const skyBoxCommand = environmentState.skyBoxCommand;
-    if (defined(skyBoxCommand)) {
-      executeCommand(skyBoxCommand, scene, context, passState);
-    }
-
-    if (environmentState.isSkyAtmosphereVisible) {
-      executeCommand(
-        environmentState.skyAtmosphereCommand,
-        scene,
-        context,
-        passState,
-      );
-    }
-
-    if (environmentState.isSunVisible) {
-      environmentState.sunDrawCommand.execute(context, passState);
-      if (scene.sunBloom && !useWebVR) {
-        let framebuffer;
-        if (environmentState.useGlobeDepthFramebuffer) {
-          framebuffer = view.globeDepth.framebuffer;
-        } else if (environmentState.usePostProcess) {
-          framebuffer = view.sceneFramebuffer.framebuffer;
-        } else {
-          framebuffer = environmentState.originalFramebuffer;
-        }
-        scene._sunPostProcess.execute(context);
-        scene._sunPostProcess.copy(context, framebuffer);
-        passState.framebuffer = framebuffer;
-      }
-    }
-
-    // Moon can be seen through the atmosphere, since the sun is rendered after the atmosphere.
-    if (environmentState.isMoonVisible) {
-      environmentState.moonCommand.execute(context, passState);
-    }
->>>>>>> 09a719b8
   }
   if (defined(frustum.width)) {
     return frustum.clone(scratchOrthographicFrustum);
@@ -2592,9 +2430,8 @@
     invertClassification = scene._invertClassification;
   }
 
-  const executeTranslucentCommands = obtainTranslucentCommandExecutionFunction(
-    scene
-  );
+  const executeTranslucentCommands =
+    obtainTranslucentCommandExecutionFunction(scene);
 
   context.uniformState.updatePass(Pass.TRANSLUCENT);
   const commands = frustumCommands.commands[Pass.TRANSLUCENT];
@@ -2604,7 +2441,7 @@
     executeCommand,
     passState,
     commands,
-    invertClassification
+    invertClassification,
   );
 }
 
@@ -2620,7 +2457,7 @@
 function performTranslucent3DTilesClassification(
   scene,
   passState,
-  frustumCommands
+  frustumCommands,
 ) {
   const { translucentTileClassification, globeDepth } = scene._view;
   const has3DTilesClassificationCommands =
@@ -2638,13 +2475,13 @@
     executeCommand,
     passState,
     commands,
-    globeDepth.depthStencilTexture
+    globeDepth.depthStencilTexture,
   );
   translucentTileClassification.executeClassificationCommands(
     scene,
     executeCommand,
     passState,
-    frustumCommands
+    frustumCommands,
   );
 }
 
@@ -2802,12 +2639,7 @@
           globeDepth.executeUpdateDepth(
             context,
             passState,
-<<<<<<< HEAD
-            globeDepth.depthStencilTexture
-=======
-            clearGlobeDepth,
             globeDepth.depthStencilTexture,
->>>>>>> 09a719b8
           );
         }
 
@@ -2815,7 +2647,7 @@
         if (!renderTranslucentDepthForPick) {
           commandCount = performPass(
             frustumCommands,
-            Pass.CESIUM_3D_TILE_CLASSIFICATION
+            Pass.CESIUM_3D_TILE_CLASSIFICATION,
           );
         }
       }
@@ -2865,19 +2697,14 @@
         globeDepth.executeUpdateDepth(
           context,
           passState,
-<<<<<<< HEAD
-          scene._invertClassification._fbo.getDepthStencilTexture()
-=======
-          clearGlobeDepth,
           scene._invertClassification._fbo.getDepthStencilTexture(),
->>>>>>> 09a719b8
         );
       }
 
       // Set stencil
       commandCount = performPass(
         frustumCommands,
-        Pass.CESIUM_3D_TILE_CLASSIFICATION_IGNORE_SHOW
+        Pass.CESIUM_3D_TILE_CLASSIFICATION_IGNORE_SHOW,
       );
 
       passState.framebuffer = opaqueClassificationFramebuffer;
@@ -2897,7 +2724,7 @@
       // Draw style over classification.
       commandCount = performPass(
         frustumCommands,
-        Pass.CESIUM_3D_TILE_CLASSIFICATION
+        Pass.CESIUM_3D_TILE_CLASSIFICATION,
       );
     }
 
@@ -2915,55 +2742,9 @@
       uniformState.updateFrustum(frustum);
     }
 
-<<<<<<< HEAD
     performTranslucentPass(scene, passState, frustumCommands);
 
     performTranslucent3DTilesClassification(scene, passState, frustumCommands);
-=======
-    let invertClassification;
-    if (
-      !picking &&
-      environmentState.useInvertClassification &&
-      frameState.invertClassificationColor.alpha < 1.0
-    ) {
-      // Fullscreen pass to copy unclassified fragments when alpha < 1.0.
-      // Not executed when undefined.
-      invertClassification = scene._invertClassification;
-    }
-
-    uniformState.updatePass(Pass.TRANSLUCENT);
-    commands = frustumCommands.commands[Pass.TRANSLUCENT];
-    commands.length = frustumCommands.indices[Pass.TRANSLUCENT];
-    executeTranslucentCommands(
-      scene,
-      executeCommand,
-      passState,
-      commands,
-      invertClassification,
-    );
-
-    // Classification for translucent 3D Tiles
-    const has3DTilesClassificationCommands =
-      frustumCommands.indices[Pass.CESIUM_3D_TILE_CLASSIFICATION] > 0;
-    if (
-      has3DTilesClassificationCommands &&
-      view.translucentTileClassification.isSupported()
-    ) {
-      view.translucentTileClassification.executeTranslucentCommands(
-        scene,
-        executeCommand,
-        passState,
-        commands,
-        globeDepth.depthStencilTexture,
-      );
-      view.translucentTileClassification.executeClassificationCommands(
-        scene,
-        executeCommand,
-        passState,
-        frustumCommands,
-      );
-    }
->>>>>>> 09a719b8
 
     if (
       context.depthTexture &&
@@ -3204,17 +2985,8 @@
         // Set the correct pass before rendering into the shadow map because some shaders
         // conditionally render based on whether the pass is translucent or opaque.
         uniformState.updatePass(command.pass);
-<<<<<<< HEAD
         const castCommand = command.derivedCommands.shadows.castCommands[i];
         executeCommand(castCommand, scene, pass.passState);
-=======
-        executeCommand(
-          command.derivedCommands.shadows.castCommands[i],
-          scene,
-          context,
-          pass.passState,
-        );
->>>>>>> 09a719b8
       }
     }
   }
@@ -3494,7 +3266,6 @@
   passState.viewport = originalViewport;
 }
 
-<<<<<<< HEAD
 /**
  * Execute the draw commands to render the scene into the viewport.
  * If this is the first viewport rendered, the framebuffers will be cleared to the background color.
@@ -3506,15 +3277,6 @@
  * @private
  */
 function executeCommandsInViewport(firstViewport, scene, passState) {
-=======
-function executeCommandsInViewport(
-  firstViewport,
-  scene,
-  passState,
-  backgroundColor,
-) {
-  const environmentState = scene._environmentState;
->>>>>>> 09a719b8
   const view = scene._view;
   const { renderTranslucentDepthForPick } = scene._environmentState;
 
@@ -3648,21 +3410,13 @@
     environmentState.isReadyForAtmosphere;
   environmentState.isSunVisible = this.isVisible(
     cullingVolume,
-<<<<<<< HEAD
     environmentState.sunDrawCommand,
-    occluder
-=======
     occluder,
->>>>>>> 09a719b8
   );
   environmentState.isMoonVisible = this.isVisible(
     cullingVolume,
-<<<<<<< HEAD
     environmentState.moonCommand,
-    occluder
-=======
     occluder,
->>>>>>> 09a719b8
   );
 
   const envMaps = this.specularEnvironmentMaps;
@@ -4319,7 +4073,7 @@
       // Negate the sun direction so that it is from the Sun, not to the Sun
       Cartesian3.negate(
         uniformState.sunDirectionWC,
-        scene._shadowMapCamera.direction
+        scene._shadowMapCamera.direction,
       );
     } else {
       Cartesian3.clone(scene.light.direction, scene._shadowMapCamera.direction);
