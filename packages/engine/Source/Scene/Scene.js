import BoundingRectangle from "../Core/BoundingRectangle.js";
import BoundingSphere from "../Core/BoundingSphere.js";
import BoxGeometry from "../Core/BoxGeometry.js";
import Cartesian3 from "../Core/Cartesian3.js";
import Cartographic from "../Core/Cartographic.js";
import Check from "../Core/Check.js";
import clone from "../Core/clone.js";
import Color from "../Core/Color.js";
import ColorGeometryInstanceAttribute from "../Core/ColorGeometryInstanceAttribute.js";
import createGuid from "../Core/createGuid.js";
import CullingVolume from "../Core/CullingVolume.js";
import defaultValue from "../Core/defaultValue.js";
import defined from "../Core/defined.js";
import destroyObject from "../Core/destroyObject.js";
import DeveloperError from "../Core/DeveloperError.js";
import Ellipsoid from "../Core/Ellipsoid.js";
import EllipsoidGeometry from "../Core/EllipsoidGeometry.js";
import Event from "../Core/Event.js";
import GeographicProjection from "../Core/GeographicProjection.js";
import GeometryInstance from "../Core/GeometryInstance.js";
import GeometryPipeline from "../Core/GeometryPipeline.js";
import HeightReference from "./HeightReference.js";
import Intersect from "../Core/Intersect.js";
import JulianDate from "../Core/JulianDate.js";
import CesiumMath from "../Core/Math.js";
import Matrix4 from "../Core/Matrix4.js";
import mergeSort from "../Core/mergeSort.js";
import Occluder from "../Core/Occluder.js";
import OrthographicFrustum from "../Core/OrthographicFrustum.js";
import OrthographicOffCenterFrustum from "../Core/OrthographicOffCenterFrustum.js";
import PerspectiveFrustum from "../Core/PerspectiveFrustum.js";
import PerspectiveOffCenterFrustum from "../Core/PerspectiveOffCenterFrustum.js";
import Rectangle from "../Core/Rectangle.js";
import RequestScheduler from "../Core/RequestScheduler.js";
import TaskProcessor from "../Core/TaskProcessor.js";
import Transforms from "../Core/Transforms.js";
import ClearCommand from "../Renderer/ClearCommand.js";
import ComputeEngine from "../Renderer/ComputeEngine.js";
import Context from "../Renderer/Context.js";
import ContextLimits from "../Renderer/ContextLimits.js";
import Pass from "../Renderer/Pass.js";
import RenderState from "../Renderer/RenderState.js";
import Atmosphere from "./Atmosphere.js";
import BrdfLutGenerator from "./BrdfLutGenerator.js";
import Camera from "./Camera.js";
import Cesium3DTilePass from "./Cesium3DTilePass.js";
import Cesium3DTilePassState from "./Cesium3DTilePassState.js";
import CreditDisplay from "./CreditDisplay.js";
import DebugCameraPrimitive from "./DebugCameraPrimitive.js";
import DepthPlane from "./DepthPlane.js";
import DerivedCommand from "./DerivedCommand.js";
import DeviceOrientationCameraController from "./DeviceOrientationCameraController.js";
import DynamicAtmosphereLightingType from "./DynamicAtmosphereLightingType.js";
import Fog from "./Fog.js";
import FrameState from "./FrameState.js";
import GlobeTranslucencyState from "./GlobeTranslucencyState.js";
import InvertClassification from "./InvertClassification.js";
import JobScheduler from "./JobScheduler.js";
import MapMode2D from "./MapMode2D.js";
import PerformanceDisplay from "./PerformanceDisplay.js";
import PerInstanceColorAppearance from "./PerInstanceColorAppearance.js";
import Picking from "./Picking.js";
import PostProcessStageCollection from "./PostProcessStageCollection.js";
import Primitive from "./Primitive.js";
import PrimitiveCollection from "./PrimitiveCollection.js";
import SceneMode from "./SceneMode.js";
import SceneTransforms from "./SceneTransforms.js";
import SceneTransitioner from "./SceneTransitioner.js";
import ScreenSpaceCameraController from "./ScreenSpaceCameraController.js";
import ShadowMap from "./ShadowMap.js";
import SpecularEnvironmentCubeMap from "./SpecularEnvironmentCubeMap.js";
import StencilConstants from "./StencilConstants.js";
import SunLight from "./SunLight.js";
import SunPostProcess from "./SunPostProcess.js";
import TweenCollection from "./TweenCollection.js";
import View from "./View.js";
import DebugInspector from "./DebugInspector.js";
import VoxelCell from "./VoxelCell.js";
import VoxelPrimitive from "./VoxelPrimitive.js";

const requestRenderAfterFrame = function (scene) {
  return function () {
    scene.frameState.afterRender.push(function () {
      scene.requestRender();
    });
  };
};

/**
 * The container for all 3D graphical objects and state in a Cesium virtual scene.  Generally,
 * a scene is not created directly; instead, it is implicitly created by {@link CesiumWidget}.
 *
 * @alias Scene
 * @constructor
 *
 * @param {object} options Object with the following properties:
 * @param {HTMLCanvasElement} options.canvas The HTML canvas element to create the scene for.
 * @param {ContextOptions} [options.contextOptions] Context and WebGL creation properties.
 * @param {Element} [options.creditContainer] The HTML element in which the credits will be displayed.
 * @param {Element} [options.creditViewport] The HTML element in which to display the credit popup.  If not specified, the viewport will be a added as a sibling of the canvas.
 * @param {Ellipsoid} [options.ellipsoid=Ellipsoid.default] The default ellipsoid. If not specified, the default ellipsoid is used.
 * @param {MapProjection} [options.mapProjection=new GeographicProjection(options.ellipsoid)] The map projection to use in 2D and Columbus View modes.
 * @param {boolean} [options.orderIndependentTranslucency=true] If true and the configuration supports it, use order independent translucency.
 * @param {boolean} [options.scene3DOnly=false] If true, optimizes memory use and performance for 3D mode but disables the ability to use 2D or Columbus View.
 * @param {boolean} [options.shadows=false] Determines if shadows are cast by light sources.
 * @param {MapMode2D} [options.mapMode2D=MapMode2D.INFINITE_SCROLL] Determines if the 2D map is rotatable or can be scrolled infinitely in the horizontal direction.
 * @param {boolean} [options.requestRenderMode=false] If true, rendering a frame will only occur when needed as determined by changes within the scene. Enabling improves performance of the application, but requires using {@link Scene#requestRender} to render a new frame explicitly in this mode. This will be necessary in many cases after making changes to the scene in other parts of the API. See {@link https://cesium.com/blog/2018/01/24/cesium-scene-rendering-performance/|Improving Performance with Explicit Rendering}.
 * @param {number} [options.maximumRenderTimeChange=0.0] If requestRenderMode is true, this value defines the maximum change in simulation time allowed before a render is requested. See {@link https://cesium.com/blog/2018/01/24/cesium-scene-rendering-performance/|Improving Performance with Explicit Rendering}.
 * @param {number} [options.depthPlaneEllipsoidOffset=0.0] Adjust the DepthPlane to address rendering artefacts below ellipsoid zero elevation.
 * @param {number} [options.msaaSamples=1] If provided, this value controls the rate of multisample antialiasing. Typical multisampling rates are 2, 4, and sometimes 8 samples per pixel. Higher sampling rates of MSAA may impact performance in exchange for improved visual quality. This value only applies to WebGL2 contexts that support multisample render targets.
 *
 * @see CesiumWidget
 * @see {@link http://www.khronos.org/registry/webgl/specs/latest/#5.2|WebGLContextAttributes}
 *
 * @exception {DeveloperError} options and options.canvas are required.
 *
 * @example
 * // Create scene without anisotropic texture filtering
 * const scene = new Cesium.Scene({
 *   canvas : canvas,
 *   contextOptions : {
 *     allowTextureFilterAnisotropic : false
 *   }
 * });
 */
function Scene(options) {
  options = defaultValue(options, defaultValue.EMPTY_OBJECT);
  const canvas = options.canvas;
  let creditContainer = options.creditContainer;
  let creditViewport = options.creditViewport;

  const contextOptions = clone(options.contextOptions);

  //>>includeStart('debug', pragmas.debug);
  if (!defined(canvas)) {
    throw new DeveloperError("options and options.canvas are required.");
  }
  //>>includeEnd('debug');
  const hasCreditContainer = defined(creditContainer);
  const context = new Context(canvas, contextOptions);
  if (!hasCreditContainer) {
    creditContainer = document.createElement("div");
    creditContainer.style.position = "absolute";
    creditContainer.style.bottom = "0";
    creditContainer.style["text-shadow"] = "0 0 2px #000000";
    creditContainer.style.color = "#ffffff";
    creditContainer.style["font-size"] = "10px";
    creditContainer.style["padding-right"] = "5px";
    canvas.parentNode.appendChild(creditContainer);
  }
  if (!defined(creditViewport)) {
    creditViewport = canvas.parentNode;
  }

  this._id = createGuid();
  this._jobScheduler = new JobScheduler();
  this._frameState = new FrameState(
    context,
    new CreditDisplay(creditContainer, "•", creditViewport),
    this._jobScheduler
  );
  this._frameState.scene3DOnly = defaultValue(options.scene3DOnly, false);
  this._removeCreditContainer = !hasCreditContainer;
  this._creditContainer = creditContainer;

  this._canvas = canvas;
  this._context = context;
  this._computeEngine = new ComputeEngine(context);

  this._ellipsoid = defaultValue(options.ellipsoid, Ellipsoid.default);
  this._globe = undefined;
  this._globeTranslucencyState = new GlobeTranslucencyState();
  this._primitives = new PrimitiveCollection();
  this._groundPrimitives = new PrimitiveCollection();

  this._globeHeight = undefined;
  this._globeHeightDirty = true;
  this._cameraUnderground = false;
  this._removeUpdateHeightCallback = undefined;

  this._logDepthBuffer = Scene.defaultLogDepthBuffer && context.fragmentDepth;
  this._logDepthBufferDirty = true;

  this._tweens = new TweenCollection();

  this._shaderFrameCount = 0;

  this._sunPostProcess = undefined;

  this._computeCommandList = [];
  this._overlayCommandList = [];

  this._useOIT = defaultValue(options.orderIndependentTranslucency, true);
  this._executeOITFunction = undefined;

  this._depthPlane = new DepthPlane(options.depthPlaneEllipsoidOffset);

  this._clearColorCommand = new ClearCommand({
    color: new Color(),
    stencil: 0,
    owner: this,
  });
  this._depthClearCommand = new ClearCommand({
    depth: 1.0,
    owner: this,
  });
  this._stencilClearCommand = new ClearCommand({
    stencil: 0,
  });
  this._classificationStencilClearCommand = new ClearCommand({
    stencil: 0,
    renderState: RenderState.fromCache({
      stencilMask: StencilConstants.CLASSIFICATION_MASK,
    }),
  });

  this._depthOnlyRenderStateCache = {};

  this._transitioner = new SceneTransitioner(this);

  this._preUpdate = new Event();
  this._postUpdate = new Event();

  this._renderError = new Event();
  this._preRender = new Event();
  this._postRender = new Event();

  this._minimumDisableDepthTestDistance = 0.0;
  this._debugInspector = new DebugInspector();

  this._msaaSamples = defaultValue(options.msaaSamples, 1);

  /**
   * Exceptions occurring in <code>render</code> are always caught in order to raise the
   * <code>renderError</code> event.  If this property is true, the error is rethrown
   * after the event is raised.  If this property is false, the <code>render</code> function
   * returns normally after raising the event.
   *
   * @type {boolean}
   * @default false
   */
  this.rethrowRenderErrors = false;

  /**
   * Determines whether or not to instantly complete the
   * scene transition animation on user input.
   *
   * @type {boolean}
   * @default true
   */
  this.completeMorphOnUserInput = true;

  /**
   * The event fired at the beginning of a scene transition.
   * @type {Event}
   * @default Event()
   */
  this.morphStart = new Event();

  /**
   * The event fired at the completion of a scene transition.
   * @type {Event}
   * @default Event()
   */
  this.morphComplete = new Event();

  /**
   * The {@link SkyBox} used to draw the stars.
   *
   * @type {SkyBox}
   * @default undefined
   *
   * @see Scene#backgroundColor
   */
  this.skyBox = undefined;

  /**
   * The sky atmosphere drawn around the globe.
   *
   * @type {SkyAtmosphere}
   * @default undefined
   */
  this.skyAtmosphere = undefined;

  /**
   * The {@link Sun}.
   *
   * @type {Sun}
   * @default undefined
   */
  this.sun = undefined;

  /**
   * Uses a bloom filter on the sun when enabled.
   *
   * @type {boolean}
   * @default true
   */
  this.sunBloom = true;
  this._sunBloom = undefined;

  /**
   * The {@link Moon}
   *
   * @type Moon
   * @default undefined
   */
  this.moon = undefined;

  /**
   * The background color, which is only visible if there is no sky box, i.e., {@link Scene#skyBox} is undefined.
   *
   * @type {Color}
   * @default {@link Color.BLACK}
   *
   * @see Scene#skyBox
   */
  this.backgroundColor = Color.clone(Color.BLACK);

  this._mode = SceneMode.SCENE3D;

  this._mapProjection = defined(options.mapProjection)
    ? options.mapProjection
    : new GeographicProjection(this._ellipsoid);

  /**
   * The current morph transition time between 2D/Columbus View and 3D,
   * with 0.0 being 2D or Columbus View and 1.0 being 3D.
   *
   * @type {number}
   * @default 1.0
   */
  this.morphTime = 1.0;

  /**
   * The far-to-near ratio of the multi-frustum when using a normal depth buffer.
   * <p>
   * This value is used to create the near and far values for each frustum of the multi-frustum. It is only used
   * when {@link Scene#logarithmicDepthBuffer} is <code>false</code>. When <code>logarithmicDepthBuffer</code> is
   * <code>true</code>, use {@link Scene#logarithmicDepthFarToNearRatio}.
   * </p>
   *
   * @type {number}
   * @default 1000.0
   */
  this.farToNearRatio = 1000.0;

  /**
   * The far-to-near ratio of the multi-frustum when using a logarithmic depth buffer.
   * <p>
   * This value is used to create the near and far values for each frustum of the multi-frustum. It is only used
   * when {@link Scene#logarithmicDepthBuffer} is <code>true</code>. When <code>logarithmicDepthBuffer</code> is
   * <code>false</code>, use {@link Scene#farToNearRatio}.
   * </p>
   *
   * @type {number}
   * @default 1e9
   */
  this.logarithmicDepthFarToNearRatio = 1e9;

  /**
   * Determines the uniform depth size in meters of each frustum of the multifrustum in 2D. If a primitive or model close
   * to the surface shows z-fighting, decreasing this will eliminate the artifact, but decrease performance. On the
   * other hand, increasing this will increase performance but may cause z-fighting among primitives close to the surface.
   *
   * @type {number}
   * @default 1.75e6
   */
  this.nearToFarDistance2D = 1.75e6;

  /**
   * The vertical exaggeration of the scene.
   * When set to 1.0, no exaggeration is applied.
   *
   * @type {number}
   * @default 1.0
   */
  this.verticalExaggeration = 1.0;

  /**
   * The reference height for vertical exaggeration of the scene.
   * When set to 0.0, the exaggeration is applied relative to the ellipsoid surface.
   *
   * @type {number}
   * @default 0.0
   */
  this.verticalExaggerationRelativeHeight = 0.0;

  /**
   * This property is for debugging only; it is not for production use.
   * <p>
   * A function that determines what commands are executed.  As shown in the examples below,
   * the function receives the command's <code>owner</code> as an argument, and returns a boolean indicating if the
   * command should be executed.
   * </p>
   * <p>
   * The default is <code>undefined</code>, indicating that all commands are executed.
   * </p>
   *
   * @type Function
   *
   * @default undefined
   *
   * @example
   * // Do not execute any commands.
   * scene.debugCommandFilter = function(command) {
   *     return false;
   * };
   *
   * // Execute only the billboard's commands.  That is, only draw the billboard.
   * const billboards = new Cesium.BillboardCollection();
   * scene.debugCommandFilter = function(command) {
   *     return command.owner === billboards;
   * };
   */
  this.debugCommandFilter = undefined;

  /**
   * This property is for debugging only; it is not for production use.
   * <p>
   * When <code>true</code>, commands are randomly shaded.  This is useful
   * for performance analysis to see what parts of a scene or model are
   * command-dense and could benefit from batching.
   * </p>
   *
   * @type {boolean}
   *
   * @default false
   */
  this.debugShowCommands = false;

  /**
   * This property is for debugging only; it is not for production use.
   * <p>
   * When <code>true</code>, commands are shaded based on the frustums they
   * overlap.  Commands in the closest frustum are tinted red, commands in
   * the next closest are green, and commands in the farthest frustum are
   * blue.  If a command overlaps more than one frustum, the color components
   * are combined, e.g., a command overlapping the first two frustums is tinted
   * yellow.
   * </p>
   *
   * @type {boolean}
   *
   * @default false
   */
  this.debugShowFrustums = false;

  /**
   * This property is for debugging only; it is not for production use.
   * <p>
   * Displays frames per second and time between frames.
   * </p>
   *
   * @type {boolean}
   *
   * @default false
   */
  this.debugShowFramesPerSecond = false;

  /**
   * This property is for debugging only; it is not for production use.
   * <p>
   * Indicates which frustum will have depth information displayed.
   * </p>
   *
   * @type {number}
   *
   * @default 1
   */
  this.debugShowDepthFrustum = 1;

  /**
   * This property is for debugging only; it is not for production use.
   * <p>
   * When <code>true</code>, draws outlines to show the boundaries of the camera frustums
   * </p>
   *
   * @type {boolean}
   *
   * @default false
   */
  this.debugShowFrustumPlanes = false;
  this._debugShowFrustumPlanes = false;
  this._debugFrustumPlanes = undefined;

  /**
   * When <code>true</code>, enables picking using the depth buffer.
   *
   * @type {boolean}
   * @default true
   */
  this.useDepthPicking = true;

  /**
   * When <code>true</code>, enables picking translucent geometry using the depth buffer. Note that {@link Scene#useDepthPicking} must also be true for enabling this to work.
   *
   * <p>
   * There is a decrease in performance when enabled. There are extra draw calls to write depth for
   * translucent geometry.
   * </p>
   *
   * @example
   * // picking the position of a translucent primitive
   * viewer.screenSpaceEventHandler.setInputAction(function onLeftClick(movement) {
   *      const pickedFeature = viewer.scene.pick(movement.position);
   *      if (!Cesium.defined(pickedFeature)) {
   *          // nothing picked
   *          return;
   *      }
   *      const worldPosition = viewer.scene.pickPosition(movement.position);
   * }, Cesium.ScreenSpaceEventType.LEFT_CLICK);
   *
   * @type {boolean}
   * @default false
   */
  this.pickTranslucentDepth = false;

  /**
   * The time in milliseconds to wait before checking if the camera has not moved and fire the cameraMoveEnd event.
   * @type {number}
   * @default 500.0
   * @private
   */
  this.cameraEventWaitTime = 500.0;

  /**
   * Settings for atmosphere lighting effects affecting 3D Tiles and model rendering. This is not to be confused with
   * {@link Scene#skyAtmosphere} which is responsible for rendering the sky.
   *
   * @type {Atmosphere}
   */
  this.atmosphere = new Atmosphere();

  /**
   * Blends the atmosphere to geometry far from the camera for horizon views. Allows for additional
   * performance improvements by rendering less geometry and dispatching less terrain requests.
   *
   * Disbaled by default if an ellipsoid other than WGS84 is used.
   * @type {Fog}
   */
  this.fog = new Fog();
  this.fog.enabled = Ellipsoid.WGS84.equals(this._ellipsoid);

  if (!Ellipsoid.WGS84.equals(this._ellipsoid)) {
    Camera.DEFAULT_VIEW_RECTANGLE = Rectangle.fromDegrees(
      -45.0,
      -45.0,
      45.0,
      45.0
    );
  }

  this._shadowMapCamera = new Camera(this);

  /**
   * The shadow map for the scene's light source. When enabled, models, primitives, and the globe may cast and receive shadows.
   * @type {ShadowMap}
   */
  this.shadowMap = new ShadowMap({
    context: context,
    lightCamera: this._shadowMapCamera,
    enabled: defaultValue(options.shadows, false),
  });

  /**
   * When <code>false</code>, 3D Tiles will render normally. When <code>true</code>, classified 3D Tile geometry will render normally and
   * unclassified 3D Tile geometry will render with the color multiplied by {@link Scene#invertClassificationColor}.
   * @type {boolean}
   * @default false
   */
  this.invertClassification = false;

  /**
   * The highlight color of unclassified 3D Tile geometry when {@link Scene#invertClassification} is <code>true</code>.
   * <p>When the color's alpha is less than 1.0, the unclassified portions of the 3D Tiles will not blend correctly with the classified positions of the 3D Tiles.</p>
   * <p>Also, when the color's alpha is less than 1.0, the WEBGL_depth_texture and EXT_frag_depth WebGL extensions must be supported.</p>
   * @type {Color}
   * @default Color.WHITE
   */
  this.invertClassificationColor = Color.clone(Color.WHITE);

  this._actualInvertClassificationColor = Color.clone(
    this._invertClassificationColor
  );
  this._invertClassification = new InvertClassification();

  /**
   * The focal length for use when with cardboard or WebVR.
   * @type {number}
   */
  this.focalLength = undefined;

  /**
   * The eye separation distance in meters for use with cardboard or WebVR.
   * @type {number}
   */
  this.eyeSeparation = undefined;

  /**
   * Post processing effects applied to the final render.
   * @type {PostProcessStageCollection}
   */
  this.postProcessStages = new PostProcessStageCollection();

  this._brdfLutGenerator = new BrdfLutGenerator();

  this._performanceDisplay = undefined;
  this._debugVolume = undefined;

  this._screenSpaceCameraController = new ScreenSpaceCameraController(this);
  this._cameraUnderground = false;
  this._mapMode2D = defaultValue(options.mapMode2D, MapMode2D.INFINITE_SCROLL);

  // Keeps track of the state of a frame. FrameState is the state across
  // the primitives of the scene. This state is for internally keeping track
  // of celestial and environment effects that need to be updated/rendered in
  // a certain order as well as updating/tracking framebuffer usage.
  this._environmentState = {
    skyBoxCommand: undefined,
    skyAtmosphereCommand: undefined,
    sunDrawCommand: undefined,
    sunComputeCommand: undefined,
    moonCommand: undefined,

    isSunVisible: false,
    isMoonVisible: false,
    isReadyForAtmosphere: false,
    isSkyAtmosphereVisible: false,

    clearGlobeDepth: false,
    useDepthPlane: false,
    renderTranslucentDepthForPick: false,

    originalFramebuffer: undefined,
    useGlobeDepthFramebuffer: false,
    useOIT: false,
    useInvertClassification: false,
    usePostProcess: false,
    usePostProcessSelected: false,
    useWebVR: false,
  };

  this._useWebVR = false;
  this._cameraVR = undefined;
  this._aspectRatioVR = undefined;

  /**
   * When <code>true</code>, rendering a frame will only occur when needed as determined by changes within the scene.
   * Enabling improves performance of the application, but requires using {@link Scene#requestRender}
   * to render a new frame explicitly in this mode. This will be necessary in many cases after making changes
   * to the scene in other parts of the API.
   *
   * @see {@link https://cesium.com/blog/2018/01/24/cesium-scene-rendering-performance/|Improving Performance with Explicit Rendering}
   * @see Scene#maximumRenderTimeChange
   * @see Scene#requestRender
   *
   * @type {boolean}
   * @default false
   */
  this.requestRenderMode = defaultValue(options.requestRenderMode, false);
  this._renderRequested = true;

  /**
   * If {@link Scene#requestRenderMode} is <code>true</code>, this value defines the maximum change in
   * simulation time allowed before a render is requested. Lower values increase the number of frames rendered
   * and higher values decrease the number of frames rendered. If <code>undefined</code>, changes to
   * the simulation time will never request a render.
   * This value impacts the rate of rendering for changes in the scene like lighting, entity property updates,
   * and animations.
   *
   * @see {@link https://cesium.com/blog/2018/01/24/cesium-scene-rendering-performance/|Improving Performance with Explicit Rendering}
   * @see Scene#requestRenderMode
   *
   * @type {number}
   * @default 0.0
   */
  this.maximumRenderTimeChange = defaultValue(
    options.maximumRenderTimeChange,
    0.0
  );
  this._lastRenderTime = undefined;
  this._frameRateMonitor = undefined;

  this._removeRequestListenerCallback = RequestScheduler.requestCompletedEvent.addEventListener(
    requestRenderAfterFrame(this)
  );
  this._removeTaskProcessorListenerCallback = TaskProcessor.taskCompletedEvent.addEventListener(
    requestRenderAfterFrame(this)
  );
  this._removeGlobeCallbacks = [];
  this._removeTerrainProviderReadyListener = undefined;

  const viewport = new BoundingRectangle(
    0,
    0,
    context.drawingBufferWidth,
    context.drawingBufferHeight
  );
  const camera = new Camera(this);

  if (this._logDepthBuffer) {
    camera.frustum.near = 0.1;
    camera.frustum.far = 10000000000.0;
  }

  /**
   * The camera view for the scene camera flight destination. Used for preloading flight destination tiles.
   * @type {Camera}
   * @private
   */
  this.preloadFlightCamera = new Camera(this);

  /**
   * The culling volume for the scene camera flight destination. Used for preloading flight destination tiles.
   * @type {CullingVolume}
   * @private
   */
  this.preloadFlightCullingVolume = undefined;

  this._picking = new Picking(this);
  this._defaultView = new View(this, camera, viewport);
  this._view = this._defaultView;

  this._hdr = undefined;
  this._hdrDirty = undefined;
  this.highDynamicRange = false;
  this.gamma = 2.2;

  /**
   * The spherical harmonic coefficients for image-based lighting of PBR models.
   * @type {Cartesian3[]}
   */
  this.sphericalHarmonicCoefficients = undefined;

  /**
   * The url to the KTX2 file containing the specular environment map and convoluted mipmaps for image-based lighting of PBR models.
   * @type {string}
   */
  this.specularEnvironmentMaps = undefined;
  this._specularEnvironmentCubeMap = undefined;

  /**
   * The light source for shading. Defaults to a directional light from the Sun.
   * @type {Light}
   */
  this.light = new SunLight();

  // Give frameState, camera, and screen space camera controller initial state before rendering
  updateFrameNumber(this, 0.0, JulianDate.now());
  this.updateFrameState();
  this.initializeFrame();
}

/**
 * Use this to set the default value for {@link Scene#logarithmicDepthBuffer} in newly constructed Scenes
 * This property relies on fragmentDepth being supported.
 */
Scene.defaultLogDepthBuffer = true;

function updateGlobeListeners(scene, globe) {
  for (let i = 0; i < scene._removeGlobeCallbacks.length; ++i) {
    scene._removeGlobeCallbacks[i]();
  }
  scene._removeGlobeCallbacks.length = 0;

  const removeGlobeCallbacks = [];
  if (defined(globe)) {
    removeGlobeCallbacks.push(
      globe.imageryLayersUpdatedEvent.addEventListener(
        requestRenderAfterFrame(scene)
      )
    );
    removeGlobeCallbacks.push(
      globe.terrainProviderChanged.addEventListener(
        requestRenderAfterFrame(scene)
      )
    );
  }
  scene._removeGlobeCallbacks = removeGlobeCallbacks;
}

Object.defineProperties(Scene.prototype, {
  /**
   * Gets the canvas element to which this scene is bound.
   * @memberof Scene.prototype
   *
   * @type {HTMLCanvasElement}
   * @readonly
   */
  canvas: {
    get: function () {
      return this._canvas;
    },
  },

  /**
   * The drawingBufferHeight of the underlying GL context.
   * @memberof Scene.prototype
   *
   * @type {number}
   * @readonly
   *
   * @see {@link https://www.khronos.org/registry/webgl/specs/1.0/#DOM-WebGLRenderingContext-drawingBufferHeight|drawingBufferHeight}
   */
  drawingBufferHeight: {
    get: function () {
      return this._context.drawingBufferHeight;
    },
  },

  /**
   * The drawingBufferWidth of the underlying GL context.
   * @memberof Scene.prototype
   *
   * @type {number}
   * @readonly
   *
   * @see {@link https://www.khronos.org/registry/webgl/specs/1.0/#DOM-WebGLRenderingContext-drawingBufferWidth|drawingBufferWidth}
   */
  drawingBufferWidth: {
    get: function () {
      return this._context.drawingBufferWidth;
    },
  },

  /**
   * The maximum aliased line width, in pixels, supported by this WebGL implementation.  It will be at least one.
   * @memberof Scene.prototype
   *
   * @type {number}
   * @readonly
   *
   * @see {@link https://www.khronos.org/opengles/sdk/docs/man/xhtml/glGet.xml|glGet} with <code>ALIASED_LINE_WIDTH_RANGE</code>.
   */
  maximumAliasedLineWidth: {
    get: function () {
      return ContextLimits.maximumAliasedLineWidth;
    },
  },

  /**
   * The maximum length in pixels of one edge of a cube map, supported by this WebGL implementation.  It will be at least 16.
   * @memberof Scene.prototype
   *
   * @type {number}
   * @readonly
   *
   * @see {@link https://www.khronos.org/opengles/sdk/docs/man/xhtml/glGet.xml|glGet} with <code>GL_MAX_CUBE_MAP_TEXTURE_SIZE</code>.
   */
  maximumCubeMapSize: {
    get: function () {
      return ContextLimits.maximumCubeMapSize;
    },
  },

  /**
   * Returns <code>true</code> if the {@link Scene#pickPosition} function is supported.
   * @memberof Scene.prototype
   *
   * @type {boolean}
   * @readonly
   *
   * @see Scene#pickPosition
   */
  pickPositionSupported: {
    get: function () {
      return this._context.depthTexture;
    },
  },

  /**
   * Returns <code>true</code> if the {@link Scene#sampleHeight} and {@link Scene#sampleHeightMostDetailed} functions are supported.
   * @memberof Scene.prototype
   *
   * @type {boolean}
   * @readonly
   *
   * @see Scene#sampleHeight
   * @see Scene#sampleHeightMostDetailed
   */
  sampleHeightSupported: {
    get: function () {
      return this._context.depthTexture;
    },
  },

  /**
   * Returns <code>true</code> if the {@link Scene#clampToHeight} and {@link Scene#clampToHeightMostDetailed} functions are supported.
   * @memberof Scene.prototype
   *
   * @type {boolean}
   * @readonly
   *
   * @see Scene#clampToHeight
   * @see Scene#clampToHeightMostDetailed
   */
  clampToHeightSupported: {
    get: function () {
      return this._context.depthTexture;
    },
  },

  /**
   * Returns <code>true</code> if the {@link Scene#invertClassification} is supported.
   * @memberof Scene.prototype
   *
   * @type {boolean}
   * @readonly
   *
   * @see Scene#invertClassification
   */
  invertClassificationSupported: {
    get: function () {
      return this._context.depthTexture;
    },
  },

  /**
   * Returns <code>true</code> if specular environment maps are supported.
   * @memberof Scene.prototype
   *
   * @type {boolean}
   * @readonly
   *
   * @see Scene#specularEnvironmentMaps
   */
  specularEnvironmentMapsSupported: {
    get: function () {
      return SpecularEnvironmentCubeMap.isSupported(this._context);
    },
  },

  /**
   * The ellipsoid.  If not specified, the default ellipsoid is used.
   * @memberof Scene.prototype
   *
   * @type {Ellipsoid}
   * @readonly
   */
  ellipsoid: {
    get: function () {
      return this._ellipsoid;
    },
  },

  /**
   * Gets or sets the depth-test ellipsoid.
   * @memberof Scene.prototype
   *
   * @type {Globe}
   */
  globe: {
    get: function () {
      return this._globe;
    },

    set: function (globe) {
      this._globe = this._globe && this._globe.destroy();
      this._globe = globe;

      updateGlobeListeners(this, globe);
    },
  },

  /**
   * Gets the collection of primitives.
   * @memberof Scene.prototype
   *
   * @type {PrimitiveCollection}
   * @readonly
   */
  primitives: {
    get: function () {
      return this._primitives;
    },
  },

  /**
   * Gets the collection of ground primitives.
   * @memberof Scene.prototype
   *
   * @type {PrimitiveCollection}
   * @readonly
   */
  groundPrimitives: {
    get: function () {
      return this._groundPrimitives;
    },
  },

  /**
   * Gets or sets the camera.
   * @memberof Scene.prototype
   *
   * @type {Camera}
   * @readonly
   */
  camera: {
    get: function () {
      return this._view.camera;
    },
    set: function (camera) {
      // For internal use only. Documentation is still @readonly.
      this._view.camera = camera;
    },
  },

  /**
   * Gets or sets the view.
   * @memberof Scene.prototype
   *
   * @type {View}
   * @readonly
   *
   * @private
   */
  view: {
    get: function () {
      return this._view;
    },
    set: function (view) {
      // For internal use only. Documentation is still @readonly.
      this._view = view;
    },
  },

  /**
   * Gets the default view.
   * @memberof Scene.prototype
   *
   * @type {View}
   * @readonly
   *
   * @private
   */
  defaultView: {
    get: function () {
      return this._defaultView;
    },
  },

  /**
   * Gets picking functions and state
   * @memberof Scene.prototype
   *
   * @type {Picking}
   * @readonly
   *
   * @private
   */
  picking: {
    get: function () {
      return this._picking;
    },
  },

  /**
   * Gets the controller for camera input handling.
   * @memberof Scene.prototype
   *
   * @type {ScreenSpaceCameraController}
   * @readonly
   */
  screenSpaceCameraController: {
    get: function () {
      return this._screenSpaceCameraController;
    },
  },

  /**
   * Get the map projection to use in 2D and Columbus View modes.
   * @memberof Scene.prototype
   *
   * @type {MapProjection}
   * @readonly
   *
   * @default new GeographicProjection()
   */
  mapProjection: {
    get: function () {
      return this._mapProjection;
    },
  },

  /**
   * Gets the job scheduler
   * @memberof Scene.prototype
   * @type {JobScheduler}
   * @readonly
   *
   * @private
   */
  jobScheduler: {
    get: function () {
      return this._jobScheduler;
    },
  },

  /**
   * Gets state information about the current scene. If called outside of a primitive's <code>update</code>
   * function, the previous frame's state is returned.
   * @memberof Scene.prototype
   *
   * @type {FrameState}
   * @readonly
   *
   * @private
   */
  frameState: {
    get: function () {
      return this._frameState;
    },
  },

  /**
   * Gets the environment state.
   * @memberof Scene.prototype
   *
   * @type {EnvironmentState}
   * @readonly
   *
   * @private
   */
  environmentState: {
    get: function () {
      return this._environmentState;
    },
  },

  /**
   * Gets the collection of tweens taking place in the scene.
   * @memberof Scene.prototype
   *
   * @type {TweenCollection}
   * @readonly
   *
   * @private
   */
  tweens: {
    get: function () {
      return this._tweens;
    },
  },

  /**
   * Gets the collection of image layers that will be rendered on the globe.
   * @memberof Scene.prototype
   *
   * @type {ImageryLayerCollection}
   * @readonly
   */
  imageryLayers: {
    get: function () {
      if (!defined(this.globe)) {
        return undefined;
      }

      return this.globe.imageryLayers;
    },
  },

  /**
   * The terrain provider providing surface geometry for the globe.
   * @memberof Scene.prototype
   *
   * @type {TerrainProvider}
   */
  terrainProvider: {
    get: function () {
      if (!defined(this.globe)) {
        return undefined;
      }

      return this.globe.terrainProvider;
    },
    set: function (terrainProvider) {
      // Cancel any in-progress terrain update
      this._removeTerrainProviderReadyListener =
        this._removeTerrainProviderReadyListener &&
        this._removeTerrainProviderReadyListener();

      if (defined(this.globe)) {
        this.globe.terrainProvider = terrainProvider;
      }
    },
  },

  /**
   * Gets an event that's raised when the terrain provider is changed
   * @memberof Scene.prototype
   *
   * @type {Event}
   * @readonly
   */
  terrainProviderChanged: {
    get: function () {
      if (!defined(this.globe)) {
        return undefined;
      }

      return this.globe.terrainProviderChanged;
    },
  },

  /**
   * Gets the event that will be raised before the scene is updated or rendered.  Subscribers to the event
   * receive the Scene instance as the first parameter and the current time as the second parameter.
   * @memberof Scene.prototype
   *
   * @see {@link https://cesium.com/blog/2018/01/24/cesium-scene-rendering-performance/|Improving Performance with Explicit Rendering}
   * @see Scene#postUpdate
   * @see Scene#preRender
   * @see Scene#postRender
   *
   * @type {Event}
   * @readonly
   */
  preUpdate: {
    get: function () {
      return this._preUpdate;
    },
  },

  /**
   * Gets the event that will be raised immediately after the scene is updated and before the scene is rendered.
   * Subscribers to the event receive the Scene instance as the first parameter and the current time as the second
   * parameter.
   * @memberof Scene.prototype
   *
   * @see {@link https://cesium.com/blog/2018/01/24/cesium-scene-rendering-performance/|Improving Performance with Explicit Rendering}
   * @see Scene#preUpdate
   * @see Scene#preRender
   * @see Scene#postRender
   *
   * @type {Event}
   * @readonly
   */
  postUpdate: {
    get: function () {
      return this._postUpdate;
    },
  },

  /**
   * Gets the event that will be raised when an error is thrown inside the <code>render</code> function.
   * The Scene instance and the thrown error are the only two parameters passed to the event handler.
   * By default, errors are not rethrown after this event is raised, but that can be changed by setting
   * the <code>rethrowRenderErrors</code> property.
   * @memberof Scene.prototype
   *
   * @type {Event}
   * @readonly
   */
  renderError: {
    get: function () {
      return this._renderError;
    },
  },

  /**
   * Gets the event that will be raised after the scene is updated and immediately before the scene is rendered.
   * Subscribers to the event receive the Scene instance as the first parameter and the current time as the second
   * parameter.
   * @memberof Scene.prototype
   *
   * @see {@link https://cesium.com/blog/2018/01/24/cesium-scene-rendering-performance/|Improving Performance with Explicit Rendering}
   * @see Scene#preUpdate
   * @see Scene#postUpdate
   * @see Scene#postRender
   *
   * @type {Event}
   * @readonly
   */
  preRender: {
    get: function () {
      return this._preRender;
    },
  },

  /**
   * Gets the event that will be raised immediately after the scene is rendered.  Subscribers to the event
   * receive the Scene instance as the first parameter and the current time as the second parameter.
   * @memberof Scene.prototype
   *
   * @see {@link https://cesium.com/blog/2018/01/24/cesium-scene-rendering-performance/|Improving Performance with Explicit Rendering}
   * @see Scene#preUpdate
   * @see Scene#postUpdate
   * @see Scene#postRender
   *
   * @type {Event}
   * @readonly
   */
  postRender: {
    get: function () {
      return this._postRender;
    },
  },

  /**
   * Gets the simulation time when the scene was last rendered. Returns undefined if the scene has not yet been
   * rendered.
   * @memberof Scene.prototype
   *
   * @type {JulianDate}
   * @readonly
   */
  lastRenderTime: {
    get: function () {
      return this._lastRenderTime;
    },
  },

  /**
   * @memberof Scene.prototype
   * @private
   * @readonly
   */
  context: {
    get: function () {
      return this._context;
    },
  },

  /**
   * This property is for debugging only; it is not for production use.
   * <p>
   * When {@link Scene.debugShowFrustums} is <code>true</code>, this contains
   * properties with statistics about the number of command execute per frustum.
   * <code>totalCommands</code> is the total number of commands executed, ignoring
   * overlap. <code>commandsInFrustums</code> is an array with the number of times
   * commands are executed redundantly, e.g., how many commands overlap two or
   * three frustums.
   * </p>
   *
   * @memberof Scene.prototype
   *
   * @type {object}
   * @readonly
   *
   * @default undefined
   */
  debugFrustumStatistics: {
    get: function () {
      return this._view.debugFrustumStatistics;
    },
  },

  /**
   * Gets whether or not the scene is optimized for 3D only viewing.
   * @memberof Scene.prototype
   * @type {boolean}
   * @readonly
   */
  scene3DOnly: {
    get: function () {
      return this._frameState.scene3DOnly;
    },
  },

  /**
   * Gets whether or not the scene has order independent translucency enabled.
   * Note that this only reflects the original construction option, and there are
   * other factors that could prevent OIT from functioning on a given system configuration.
   * @memberof Scene.prototype
   * @type {boolean}
   * @readonly
   */
  orderIndependentTranslucency: {
    get: function () {
      return this._useOIT;
    },
  },

  /**
   * Gets the unique identifier for this scene.
   * @memberof Scene.prototype
   * @type {string}
   * @readonly
   */
  id: {
    get: function () {
      return this._id;
    },
  },

  /**
   * Gets or sets the current mode of the scene.
   * @memberof Scene.prototype
   * @type {SceneMode}
   * @default {@link SceneMode.SCENE3D}
   */
  mode: {
    get: function () {
      return this._mode;
    },
    set: function (value) {
      //>>includeStart('debug', pragmas.debug);
      if (this.scene3DOnly && value !== SceneMode.SCENE3D) {
        throw new DeveloperError(
          "Only SceneMode.SCENE3D is valid when scene3DOnly is true."
        );
      }
      //>>includeEnd('debug');
      if (value === SceneMode.SCENE2D) {
        this.morphTo2D(0);
      } else if (value === SceneMode.SCENE3D) {
        this.morphTo3D(0);
      } else if (value === SceneMode.COLUMBUS_VIEW) {
        this.morphToColumbusView(0);
        //>>includeStart('debug', pragmas.debug);
      } else {
        throw new DeveloperError(
          "value must be a valid SceneMode enumeration."
        );
        //>>includeEnd('debug');
      }
      this._mode = value;
    },
  },

  /**
   * Gets the number of frustums used in the last frame.
   * @memberof Scene.prototype
   * @type {FrustumCommands[]}
   *
   * @private
   */
  frustumCommandsList: {
    get: function () {
      return this._view.frustumCommandsList;
    },
  },

  /**
   * Gets the number of frustums used in the last frame.
   * @memberof Scene.prototype
   * @type {number}
   *
   * @private
   */
  numberOfFrustums: {
    get: function () {
      return this._view.frustumCommandsList.length;
    },
  },

  /**
   * When <code>true</code>, splits the scene into two viewports with steroscopic views for the left and right eyes.
   * Used for cardboard and WebVR.
   * @memberof Scene.prototype
   * @type {boolean}
   * @default false
   */
  useWebVR: {
    get: function () {
      return this._useWebVR;
    },
    set: function (value) {
      //>>includeStart('debug', pragmas.debug);
      if (this.camera.frustum instanceof OrthographicFrustum) {
        throw new DeveloperError(
          "VR is unsupported with an orthographic projection."
        );
      }
      //>>includeEnd('debug');
      this._useWebVR = value;
      if (this._useWebVR) {
        this._frameState.creditDisplay.container.style.visibility = "hidden";
        this._cameraVR = new Camera(this);
        if (!defined(this._deviceOrientationCameraController)) {
          this._deviceOrientationCameraController = new DeviceOrientationCameraController(
            this
          );
        }

        this._aspectRatioVR = this.camera.frustum.aspectRatio;
      } else {
        this._frameState.creditDisplay.container.style.visibility = "visible";
        this._cameraVR = undefined;
        this._deviceOrientationCameraController =
          this._deviceOrientationCameraController &&
          !this._deviceOrientationCameraController.isDestroyed() &&
          this._deviceOrientationCameraController.destroy();

        this.camera.frustum.aspectRatio = this._aspectRatioVR;
        this.camera.frustum.xOffset = 0.0;
      }
    },
  },

  /**
   * Determines if the 2D map is rotatable or can be scrolled infinitely in the horizontal direction.
   * @memberof Scene.prototype
   * @type {MapMode2D}
   * @readonly
   */
  mapMode2D: {
    get: function () {
      return this._mapMode2D;
    },
  },

  /**
   * Gets or sets the position of the splitter within the viewport.  Valid values are between 0.0 and 1.0.
   * @memberof Scene.prototype
   *
   * @type {number}
   */
  splitPosition: {
    get: function () {
      return this._frameState.splitPosition;
    },
    set: function (value) {
      this._frameState.splitPosition = value;
    },
  },

  /**
   * The distance from the camera at which to disable the depth test of billboards, labels and points
   * to, for example, prevent clipping against terrain. When set to zero, the depth test should always
   * be applied. When less than zero, the depth test should never be applied. Setting the disableDepthTestDistance
   * property of a billboard, label or point will override this value.
   * @memberof Scene.prototype
   * @type {number}
   * @default 0.0
   */
  minimumDisableDepthTestDistance: {
    get: function () {
      return this._minimumDisableDepthTestDistance;
    },
    set: function (value) {
      //>>includeStart('debug', pragmas.debug);
      if (!defined(value) || value < 0.0) {
        throw new DeveloperError(
          "minimumDisableDepthTestDistance must be greater than or equal to 0.0."
        );
      }
      //>>includeEnd('debug');
      this._minimumDisableDepthTestDistance = value;
    },
  },

  /**
   * Whether or not to use a logarithmic depth buffer. Enabling this option will allow for less frustums in the multi-frustum,
   * increasing performance. This property relies on fragmentDepth being supported.
   * @memberof Scene.prototype
   * @type {boolean}
   */
  logarithmicDepthBuffer: {
    get: function () {
      return this._logDepthBuffer;
    },
    set: function (value) {
      value = this._context.fragmentDepth && value;
      if (this._logDepthBuffer !== value) {
        this._logDepthBuffer = value;
        this._logDepthBufferDirty = true;
      }
    },
  },

  /**
   * The value used for gamma correction. This is only used when rendering with high dynamic range.
   * @memberof Scene.prototype
   * @type {number}
   * @default 2.2
   */
  gamma: {
    get: function () {
      return this._context.uniformState.gamma;
    },
    set: function (value) {
      this._context.uniformState.gamma = value;
    },
  },

  /**
   * Whether or not to use high dynamic range rendering.
   * @memberof Scene.prototype
   * @type {boolean}
   * @default false
   */
  highDynamicRange: {
    get: function () {
      return this._hdr;
    },
    set: function (value) {
      const context = this._context;
      const hdr =
        value &&
        context.depthTexture &&
        (context.colorBufferFloat || context.colorBufferHalfFloat);
      this._hdrDirty = hdr !== this._hdr;
      this._hdr = hdr;
    },
  },

  /**
   * Whether or not high dynamic range rendering is supported.
   * @memberof Scene.prototype
   * @type {boolean}
   * @readonly
   * @default true
   */
  highDynamicRangeSupported: {
    get: function () {
      const context = this._context;
      return (
        context.depthTexture &&
        (context.colorBufferFloat || context.colorBufferHalfFloat)
      );
    },
  },

  /**
   * Whether or not the camera is underneath the globe.
   * @memberof Scene.prototype
   * @type {boolean}
   * @readonly
   * @default false
   */
  cameraUnderground: {
    get: function () {
      return this._cameraUnderground;
    },
  },

  /**
   * The sample rate of multisample antialiasing (values greater than 1 enable MSAA).
   * @memberof Scene.prototype
   * @type {number}
   * @default 1
   */
  msaaSamples: {
    get: function () {
      return this._msaaSamples;
    },
    set: function (value) {
      value = Math.min(value, ContextLimits.maximumSamples);
      this._msaaSamples = value;
    },
  },

  /**
   * Returns <code>true</code> if the Scene's context supports MSAA.
   * @memberof Scene.prototype
   * @type {boolean}
   * @readonly
   */
  msaaSupported: {
    get: function () {
      return this._context.msaa;
    },
  },

  /**
   * Ratio between a pixel and a density-independent pixel. Provides a standard unit of
   * measure for real pixel measurements appropriate to a particular device.
   *
   * @memberof Scene.prototype
   * @type {number}
   * @default 1.0
   * @private
   */
  pixelRatio: {
    get: function () {
      return this._frameState.pixelRatio;
    },
    set: function (value) {
      this._frameState.pixelRatio = value;
    },
  },

  /**
   * @private
   */
  opaqueFrustumNearOffset: {
    get: function () {
      return 0.9999;
    },
  },

  /**
   * @private
   */
  globeHeight: {
    get: function () {
      return this._globeHeight;
    },
  },
});

/**
 * Determines if a compressed texture format is supported.
 * @param {string} format The texture format. May be the name of the format or the WebGL extension name, e.g. s3tc or WEBGL_compressed_texture_s3tc.
 * @return {boolean} Whether or not the format is supported.
 */
Scene.prototype.getCompressedTextureFormatSupported = function (format) {
  const context = this.context;
  return (
    ((format === "WEBGL_compressed_texture_s3tc" || format === "s3tc") &&
      context.s3tc) ||
    ((format === "WEBGL_compressed_texture_pvrtc" || format === "pvrtc") &&
      context.pvrtc) ||
    ((format === "WEBGL_compressed_texture_etc" || format === "etc") &&
      context.etc) ||
    ((format === "WEBGL_compressed_texture_etc1" || format === "etc1") &&
      context.etc1) ||
    ((format === "WEBGL_compressed_texture_astc" || format === "astc") &&
      context.astc) ||
    ((format === "EXT_texture_compression_bptc" || format === "bc7") &&
      context.bc7)
  );
};

function updateDerivedCommands(scene, command, shadowsDirty) {
  const frameState = scene._frameState;
  const context = scene._context;
  const oit = scene._view.oit;
  const lightShadowMaps = frameState.shadowState.lightShadowMaps;
  const lightShadowsEnabled = frameState.shadowState.lightShadowsEnabled;

  let derivedCommands = command.derivedCommands;

  if (defined(command.pickId)) {
    derivedCommands.picking = DerivedCommand.createPickDerivedCommand(
      scene,
      command,
      context,
      derivedCommands.picking
    );
  }

  if (!command.pickOnly) {
    derivedCommands.depth = DerivedCommand.createDepthOnlyDerivedCommand(
      scene,
      command,
      context,
      derivedCommands.depth
    );
  }

  derivedCommands.originalCommand = command;

  if (scene._hdr) {
    derivedCommands.hdr = DerivedCommand.createHdrCommand(
      command,
      context,
      derivedCommands.hdr
    );
    command = derivedCommands.hdr.command;
    derivedCommands = command.derivedCommands;
  }

  if (lightShadowsEnabled && command.receiveShadows) {
    derivedCommands.shadows = ShadowMap.createReceiveDerivedCommand(
      lightShadowMaps,
      command,
      shadowsDirty,
      context,
      derivedCommands.shadows
    );
  }

  if (command.pass === Pass.TRANSLUCENT && defined(oit) && oit.isSupported()) {
    if (lightShadowsEnabled && command.receiveShadows) {
      derivedCommands.oit = defined(derivedCommands.oit)
        ? derivedCommands.oit
        : {};
      derivedCommands.oit.shadows = oit.createDerivedCommands(
        derivedCommands.shadows.receiveCommand,
        context,
        derivedCommands.oit.shadows
      );
    } else {
      derivedCommands.oit = oit.createDerivedCommands(
        command,
        context,
        derivedCommands.oit
      );
    }
  }
}

/**
 * @private
 */
Scene.prototype.updateDerivedCommands = function (command) {
  if (!defined(command.derivedCommands)) {
    // Is not a DrawCommand
    return;
  }

  const frameState = this._frameState;
  const context = this._context;

  // Update derived commands when any shadow maps become dirty
  let shadowsDirty = false;
  const lastDirtyTime = frameState.shadowState.lastDirtyTime;
  if (command.lastDirtyTime !== lastDirtyTime) {
    command.lastDirtyTime = lastDirtyTime;
    command.dirty = true;
    shadowsDirty = true;
  }

  const useLogDepth = frameState.useLogDepth;
  const useHdr = this._hdr;
  const derivedCommands = command.derivedCommands;
  const hasLogDepthDerivedCommands = defined(derivedCommands.logDepth);
  const hasHdrCommands = defined(derivedCommands.hdr);
  const hasDerivedCommands = defined(derivedCommands.originalCommand);
  const needsLogDepthDerivedCommands =
    useLogDepth && !hasLogDepthDerivedCommands;
  const needsHdrCommands = useHdr && !hasHdrCommands;
  const needsDerivedCommands = (!useLogDepth || !useHdr) && !hasDerivedCommands;
  command.dirty =
    command.dirty ||
    needsLogDepthDerivedCommands ||
    needsHdrCommands ||
    needsDerivedCommands;

  if (command.dirty) {
    command.dirty = false;

    const shadowMaps = frameState.shadowState.shadowMaps;
    const shadowsEnabled = frameState.shadowState.shadowsEnabled;
    if (shadowsEnabled && command.castShadows) {
      derivedCommands.shadows = ShadowMap.createCastDerivedCommand(
        shadowMaps,
        command,
        shadowsDirty,
        context,
        derivedCommands.shadows
      );
    }

    if (hasLogDepthDerivedCommands || needsLogDepthDerivedCommands) {
      derivedCommands.logDepth = DerivedCommand.createLogDepthCommand(
        command,
        context,
        derivedCommands.logDepth
      );
      updateDerivedCommands(
        this,
        derivedCommands.logDepth.command,
        shadowsDirty
      );
    }
    if (hasDerivedCommands || needsDerivedCommands) {
      updateDerivedCommands(this, command, shadowsDirty);
    }
  }
};

const renderTilesetPassState = new Cesium3DTilePassState({
  pass: Cesium3DTilePass.RENDER,
});

const preloadTilesetPassState = new Cesium3DTilePassState({
  pass: Cesium3DTilePass.PRELOAD,
});

const preloadFlightTilesetPassState = new Cesium3DTilePassState({
  pass: Cesium3DTilePass.PRELOAD_FLIGHT,
});

const requestRenderModeDeferCheckPassState = new Cesium3DTilePassState({
  pass: Cesium3DTilePass.REQUEST_RENDER_MODE_DEFER_CHECK,
});

const scratchOccluderBoundingSphere = new BoundingSphere();
let scratchOccluder;

function getOccluder(scene) {
  // TODO: The occluder is the top-level globe. When we add
  //       support for multiple central bodies, this should be the closest one.
  const globe = scene.globe;
  if (
    scene._mode === SceneMode.SCENE3D &&
    defined(globe) &&
    globe.show &&
    !scene._cameraUnderground &&
    !scene._globeTranslucencyState.translucent
  ) {
    const ellipsoid = scene.ellipsoid;
    const minimumTerrainHeight = scene.frameState.minimumTerrainHeight;
    scratchOccluderBoundingSphere.radius =
      ellipsoid.minimumRadius + minimumTerrainHeight;
    scratchOccluder = Occluder.fromBoundingSphere(
      scratchOccluderBoundingSphere,
      scene.camera.positionWC,
      scratchOccluder
    );
    return scratchOccluder;
  }

  return undefined;
}

/**
 * @private
 * @param {FrameState.Passes} passes
 */
Scene.prototype.clearPasses = function (passes) {
  passes.render = false;
  passes.pick = false;
  passes.pickVoxel = false;
  passes.depth = false;
  passes.postProcess = false;
  passes.offscreen = false;
};

function updateFrameNumber(scene, frameNumber, time) {
  const frameState = scene._frameState;
  frameState.frameNumber = frameNumber;
  frameState.time = JulianDate.clone(time, frameState.time);
}

/**
 * @private
 */
Scene.prototype.updateFrameState = function () {
  const camera = this.camera;

  const frameState = this._frameState;
  frameState.commandList.length = 0;
  frameState.shadowMaps.length = 0;
  frameState.brdfLutGenerator = this._brdfLutGenerator;
  frameState.environmentMap = this.skyBox && this.skyBox._cubeMap;
  frameState.mode = this._mode;
  frameState.morphTime = this.morphTime;
  frameState.mapProjection = this.mapProjection;
  frameState.camera = camera;
  frameState.cullingVolume = camera.frustum.computeCullingVolume(
    camera.positionWC,
    camera.directionWC,
    camera.upWC
  );
  frameState.occluder = getOccluder(this);
  frameState.minimumTerrainHeight = 0.0;
  frameState.minimumDisableDepthTestDistance = this._minimumDisableDepthTestDistance;
  frameState.invertClassification = this.invertClassification;
  frameState.useLogDepth =
    this._logDepthBuffer &&
    !(
      this.camera.frustum instanceof OrthographicFrustum ||
      this.camera.frustum instanceof OrthographicOffCenterFrustum
    );
  frameState.light = this.light;
  frameState.cameraUnderground = this._cameraUnderground;
  frameState.globeTranslucencyState = this._globeTranslucencyState;

  const { globe } = this;
  if (defined(globe) && globe._terrainExaggerationChanged) {
    // Honor a user-set value for the old deprecated globe.terrainExaggeration.
    // This can be removed when Globe.terrainExaggeration is removed.
    this.verticalExaggeration = globe._terrainExaggeration;
    this.verticalExaggerationRelativeHeight =
      globe._terrainExaggerationRelativeHeight;
    globe._terrainExaggerationChanged = false;
  }
  frameState.verticalExaggeration = this.verticalExaggeration;
  frameState.verticalExaggerationRelativeHeight = this.verticalExaggerationRelativeHeight;

  if (
    defined(this._specularEnvironmentCubeMap) &&
    this._specularEnvironmentCubeMap.ready
  ) {
    frameState.specularEnvironmentMaps = this._specularEnvironmentCubeMap.texture;
    frameState.specularEnvironmentMapsMaximumLOD = this._specularEnvironmentCubeMap.maximumMipmapLevel;
  } else {
    frameState.specularEnvironmentMaps = undefined;
    frameState.specularEnvironmentMapsMaximumLOD = undefined;
  }

  frameState.sphericalHarmonicCoefficients = this.sphericalHarmonicCoefficients;

  this._actualInvertClassificationColor = Color.clone(
    this.invertClassificationColor,
    this._actualInvertClassificationColor
  );
  if (!InvertClassification.isTranslucencySupported(this._context)) {
    this._actualInvertClassificationColor.alpha = 1.0;
  }

  frameState.invertClassificationColor = this._actualInvertClassificationColor;

  if (defined(this.globe)) {
    frameState.maximumScreenSpaceError = this.globe.maximumScreenSpaceError;
  } else {
    frameState.maximumScreenSpaceError = 2;
  }

  this.clearPasses(frameState.passes);

  frameState.tilesetPassState = undefined;
};

/**
 * @private
 */
Scene.prototype.isVisible = function (command, cullingVolume, occluder) {
  return (
    defined(command) &&
    (!defined(command.boundingVolume) ||
      !command.cull ||
      (cullingVolume.computeVisibility(command.boundingVolume) !==
        Intersect.OUTSIDE &&
        (!defined(occluder) ||
          !command.occlude ||
          !command.boundingVolume.isOccluded(occluder))))
  );
};

let transformFrom2D = new Matrix4(
  0.0,
  0.0,
  1.0,
  0.0,
  1.0,
  0.0,
  0.0,
  0.0,
  0.0,
  1.0,
  0.0,
  0.0,
  0.0,
  0.0,
  0.0,
  1.0
);
transformFrom2D = Matrix4.inverseTransformation(
  transformFrom2D,
  transformFrom2D
);

function debugShowBoundingVolume(command, scene, passState, debugFramebuffer) {
  // Debug code to draw bounding volume for command.  Not optimized!
  // Assumes bounding volume is a bounding sphere or box
  const frameState = scene._frameState;
  const context = frameState.context;
  const boundingVolume = command.boundingVolume;

  if (defined(scene._debugVolume)) {
    scene._debugVolume.destroy();
  }

  let geometry;

  let center = Cartesian3.clone(boundingVolume.center);
  if (frameState.mode !== SceneMode.SCENE3D) {
    center = Matrix4.multiplyByPoint(transformFrom2D, center, center);
    const projection = frameState.mapProjection;
    const centerCartographic = projection.unproject(center);
    center = projection.ellipsoid.cartographicToCartesian(centerCartographic);
  }

  if (defined(boundingVolume.radius)) {
    const radius = boundingVolume.radius;

    geometry = GeometryPipeline.toWireframe(
      EllipsoidGeometry.createGeometry(
        new EllipsoidGeometry({
          radii: new Cartesian3(radius, radius, radius),
          vertexFormat: PerInstanceColorAppearance.FLAT_VERTEX_FORMAT,
        })
      )
    );

    scene._debugVolume = new Primitive({
      geometryInstances: new GeometryInstance({
        geometry: geometry,
        modelMatrix: Matrix4.fromTranslation(center),
        attributes: {
          color: new ColorGeometryInstanceAttribute(1.0, 0.0, 0.0, 1.0),
        },
      }),
      appearance: new PerInstanceColorAppearance({
        flat: true,
        translucent: false,
      }),
      asynchronous: false,
    });
  } else {
    const halfAxes = boundingVolume.halfAxes;

    geometry = GeometryPipeline.toWireframe(
      BoxGeometry.createGeometry(
        BoxGeometry.fromDimensions({
          dimensions: new Cartesian3(2.0, 2.0, 2.0),
          vertexFormat: PerInstanceColorAppearance.FLAT_VERTEX_FORMAT,
        })
      )
    );

    scene._debugVolume = new Primitive({
      geometryInstances: new GeometryInstance({
        geometry: geometry,
        modelMatrix: Matrix4.fromRotationTranslation(
          halfAxes,
          center,
          new Matrix4()
        ),
        attributes: {
          color: new ColorGeometryInstanceAttribute(1.0, 0.0, 0.0, 1.0),
        },
      }),
      appearance: new PerInstanceColorAppearance({
        flat: true,
        translucent: false,
      }),
      asynchronous: false,
    });
  }

  const savedCommandList = frameState.commandList;
  const commandList = (frameState.commandList = []);
  scene._debugVolume.update(frameState);

  command = commandList[0];

  if (frameState.useLogDepth) {
    const logDepth = DerivedCommand.createLogDepthCommand(command, context);
    command = logDepth.command;
  }

  let framebuffer;
  if (defined(debugFramebuffer)) {
    framebuffer = passState.framebuffer;
    passState.framebuffer = debugFramebuffer;
  }

  command.execute(context, passState);

  if (defined(framebuffer)) {
    passState.framebuffer = framebuffer;
  }

  frameState.commandList = savedCommandList;
}

function executeCommand(command, scene, context, passState, debugFramebuffer) {
  const frameState = scene._frameState;

  if (defined(scene.debugCommandFilter) && !scene.debugCommandFilter(command)) {
    return;
  }

  if (command instanceof ClearCommand) {
    command.execute(context, passState);
    return;
  }

  if (command.debugShowBoundingVolume && defined(command.boundingVolume)) {
    debugShowBoundingVolume(command, scene, passState, debugFramebuffer);
  }

  if (frameState.useLogDepth && defined(command.derivedCommands.logDepth)) {
    command = command.derivedCommands.logDepth.command;
  }

  const passes = frameState.passes;
  if (
    !passes.pick &&
    !passes.pickVoxel &&
    !passes.depth &&
    scene._hdr &&
    defined(command.derivedCommands) &&
    defined(command.derivedCommands.hdr)
  ) {
    command = command.derivedCommands.hdr.command;
  }

  if (passes.pick || passes.depth) {
    if (
      passes.pick &&
      !passes.depth &&
      defined(command.derivedCommands.picking)
    ) {
      command = command.derivedCommands.picking.pickCommand;
      command.execute(context, passState);
      return;
    } else if (defined(command.derivedCommands.depth)) {
      command = command.derivedCommands.depth.depthOnlyCommand;
      command.execute(context, passState);
      return;
    }
  }

  if (scene.debugShowCommands || scene.debugShowFrustums) {
    scene._debugInspector.executeDebugShowFrustumsCommand(
      scene,
      command,
      passState
    );
    return;
  }

  if (
    frameState.shadowState.lightShadowsEnabled &&
    command.receiveShadows &&
    defined(command.derivedCommands.shadows)
  ) {
    // If the command receives shadows, execute the derived shadows command.
    // Some commands, such as OIT derived commands, do not have derived shadow commands themselves
    // and instead shadowing is built-in. In this case execute the command regularly below.
    command.derivedCommands.shadows.receiveCommand.execute(context, passState);
  } else {
    command.execute(context, passState);
  }
}

function executeIdCommand(command, scene, context, passState) {
  const frameState = scene._frameState;
  let derivedCommands = command.derivedCommands;
  if (!defined(derivedCommands)) {
    return;
  }

  if (frameState.useLogDepth && defined(derivedCommands.logDepth)) {
    command = derivedCommands.logDepth.command;
  }

  derivedCommands = command.derivedCommands;
  if (defined(derivedCommands.picking)) {
    command = derivedCommands.picking.pickCommand;
    command.execute(context, passState);
  } else if (defined(derivedCommands.depth)) {
    command = derivedCommands.depth.depthOnlyCommand;
    command.execute(context, passState);
  }
}

function backToFront(a, b, position) {
  return (
    b.boundingVolume.distanceSquaredTo(position) -
    a.boundingVolume.distanceSquaredTo(position)
  );
}

function frontToBack(a, b, position) {
  // When distances are equal equal favor sorting b before a. This gives render priority to commands later in the list.
  return (
    a.boundingVolume.distanceSquaredTo(position) -
    b.boundingVolume.distanceSquaredTo(position) +
    CesiumMath.EPSILON12
  );
}

function executeTranslucentCommandsBackToFront(
  scene,
  executeFunction,
  passState,
  commands,
  invertClassification
) {
  const context = scene.context;

  mergeSort(commands, backToFront, scene.camera.positionWC);

  if (defined(invertClassification)) {
    executeFunction(
      invertClassification.unclassifiedCommand,
      scene,
      context,
      passState
    );
  }

  const length = commands.length;
  for (let i = 0; i < length; ++i) {
    executeFunction(commands[i], scene, context, passState);
  }
}

function executeTranslucentCommandsFrontToBack(
  scene,
  executeFunction,
  passState,
  commands,
  invertClassification
) {
  const context = scene.context;

  mergeSort(commands, frontToBack, scene.camera.positionWC);

  if (defined(invertClassification)) {
    executeFunction(
      invertClassification.unclassifiedCommand,
      scene,
      context,
      passState
    );
  }

  const length = commands.length;
  for (let i = 0; i < length; ++i) {
    executeFunction(commands[i], scene, context, passState);
  }
}

function executeVoxelCommands(scene, executeFunction, passState, commands) {
  const context = scene.context;

  mergeSort(commands, backToFront, scene.camera.positionWC);

  const length = commands.length;
  for (let i = 0; i < length; ++i) {
    executeFunction(commands[i], scene, context, passState);
  }
}

const scratchPerspectiveFrustum = new PerspectiveFrustum();
const scratchPerspectiveOffCenterFrustum = new PerspectiveOffCenterFrustum();
const scratchOrthographicFrustum = new OrthographicFrustum();
const scratchOrthographicOffCenterFrustum = new OrthographicOffCenterFrustum();

function executeCommands(scene, passState) {
  const { camera, context, frameState } = scene;
  const { uniformState } = context;

  uniformState.updateCamera(camera);

  // Create a working frustum from the original camera frustum.
  let frustum;
  if (defined(camera.frustum.fov)) {
    frustum = camera.frustum.clone(scratchPerspectiveFrustum);
  } else if (defined(camera.frustum.infiniteProjectionMatrix)) {
    frustum = camera.frustum.clone(scratchPerspectiveOffCenterFrustum);
  } else if (defined(camera.frustum.width)) {
    frustum = camera.frustum.clone(scratchOrthographicFrustum);
  } else {
    frustum = camera.frustum.clone(scratchOrthographicOffCenterFrustum);
  }

  // Ideally, we would render the sky box and atmosphere last for
  // early-z, but we would have to draw it in each frustum
  frustum.near = camera.frustum.near;
  frustum.far = camera.frustum.far;
  uniformState.updateFrustum(frustum);
  uniformState.updatePass(Pass.ENVIRONMENT);

  const passes = frameState.passes;
  const picking = passes.pick || passes.pickVoxel;
  const environmentState = scene._environmentState;
  const view = scene._view;
  const renderTranslucentDepthForPick =
    environmentState.renderTranslucentDepthForPick;
  const useWebVR = environmentState.useWebVR;

  // Do not render environment primitives during a pick pass since they do not generate picking commands.
  if (!picking) {
    const skyBoxCommand = environmentState.skyBoxCommand;
    if (defined(skyBoxCommand)) {
      executeCommand(skyBoxCommand, scene, context, passState);
    }

    if (environmentState.isSkyAtmosphereVisible) {
      executeCommand(
        environmentState.skyAtmosphereCommand,
        scene,
        context,
        passState
      );
    }

    if (environmentState.isSunVisible) {
      environmentState.sunDrawCommand.execute(context, passState);
      if (scene.sunBloom && !useWebVR) {
        let framebuffer;
        if (environmentState.useGlobeDepthFramebuffer) {
          framebuffer = view.globeDepth.framebuffer;
        } else if (environmentState.usePostProcess) {
          framebuffer = view.sceneFramebuffer.framebuffer;
        } else {
          framebuffer = environmentState.originalFramebuffer;
        }
        scene._sunPostProcess.execute(context);
        scene._sunPostProcess.copy(context, framebuffer);
        passState.framebuffer = framebuffer;
      }
    }

    // Moon can be seen through the atmosphere, since the sun is rendered after the atmosphere.
    if (environmentState.isMoonVisible) {
      environmentState.moonCommand.execute(context, passState);
    }
  }

  // Determine how translucent surfaces will be handled.
  let executeTranslucentCommands;
  if (environmentState.useOIT) {
    if (!defined(scene._executeOITFunction)) {
      scene._executeOITFunction = function (
        scene,
        executeFunction,
        passState,
        commands,
        invertClassification
      ) {
        view.globeDepth.prepareColorTextures(context);
        view.oit.executeCommands(
          scene,
          executeFunction,
          passState,
          commands,
          invertClassification
        );
      };
    }
    executeTranslucentCommands = scene._executeOITFunction;
  } else if (passes.render) {
    executeTranslucentCommands = executeTranslucentCommandsBackToFront;
  } else {
    executeTranslucentCommands = executeTranslucentCommandsFrontToBack;
  }

  const frustumCommandsList = view.frustumCommandsList;
  const numFrustums = frustumCommandsList.length;

  const clearGlobeDepth = environmentState.clearGlobeDepth;
  const useDepthPlane = environmentState.useDepthPlane;
  const globeTranslucencyState = scene._globeTranslucencyState;
  const globeTranslucent = globeTranslucencyState.translucent;
  const globeTranslucencyFramebuffer = scene._view.globeTranslucencyFramebuffer;
  const clearDepth = scene._depthClearCommand;
  const clearStencil = scene._stencilClearCommand;
  const clearClassificationStencil = scene._classificationStencilClearCommand;
  const depthPlane = scene._depthPlane;
  const usePostProcessSelected = environmentState.usePostProcessSelected;

  const height2D = camera.position.z;

  // Execute commands in each frustum in back to front order
  let j;
  for (let i = 0; i < numFrustums; ++i) {
    const index = numFrustums - i - 1;
    const frustumCommands = frustumCommandsList[index];

    if (scene.mode === SceneMode.SCENE2D) {
      // To avoid z-fighting in 2D, move the camera to just before the frustum
      // and scale the frustum depth to be in [1.0, nearToFarDistance2D].
      camera.position.z = height2D - frustumCommands.near + 1.0;
      frustum.far = Math.max(1.0, frustumCommands.far - frustumCommands.near);
      frustum.near = 1.0;
      uniformState.update(frameState);
      uniformState.updateFrustum(frustum);
    } else {
      // Avoid tearing artifacts between adjacent frustums in the opaque passes
      frustum.near =
        index !== 0
          ? frustumCommands.near * scene.opaqueFrustumNearOffset
          : frustumCommands.near;
      frustum.far = frustumCommands.far;
      uniformState.updateFrustum(frustum);
    }

    clearDepth.execute(context, passState);

    if (context.stencilBuffer) {
      clearStencil.execute(context, passState);
    }

    uniformState.updatePass(Pass.GLOBE);
    let commands = frustumCommands.commands[Pass.GLOBE];
    let length = frustumCommands.indices[Pass.GLOBE];

    if (globeTranslucent) {
      globeTranslucencyState.executeGlobeCommands(
        frustumCommands,
        executeCommand,
        globeTranslucencyFramebuffer,
        scene,
        passState
      );
    } else {
      for (j = 0; j < length; ++j) {
        executeCommand(commands[j], scene, context, passState);
      }
    }

    const globeDepth = view.globeDepth;
    if (defined(globeDepth) && environmentState.useGlobeDepthFramebuffer) {
      globeDepth.executeCopyDepth(context, passState);
    }

    // Draw terrain classification
    if (!environmentState.renderTranslucentDepthForPick) {
      uniformState.updatePass(Pass.TERRAIN_CLASSIFICATION);
      commands = frustumCommands.commands[Pass.TERRAIN_CLASSIFICATION];
      length = frustumCommands.indices[Pass.TERRAIN_CLASSIFICATION];

      if (globeTranslucent) {
        globeTranslucencyState.executeGlobeClassificationCommands(
          frustumCommands,
          executeCommand,
          globeTranslucencyFramebuffer,
          scene,
          passState
        );
      } else {
        for (j = 0; j < length; ++j) {
          executeCommand(commands[j], scene, context, passState);
        }
      }
    }

    if (clearGlobeDepth) {
      clearDepth.execute(context, passState);
      if (useDepthPlane) {
        depthPlane.execute(context, passState);
      }
    }

    if (
      !environmentState.useInvertClassification ||
      picking ||
      environmentState.renderTranslucentDepthForPick
    ) {
      // Common/fastest path. Draw 3D Tiles and classification normally.

      // Draw 3D Tiles
      uniformState.updatePass(Pass.CESIUM_3D_TILE);
      commands = frustumCommands.commands[Pass.CESIUM_3D_TILE];
      length = frustumCommands.indices[Pass.CESIUM_3D_TILE];
      for (j = 0; j < length; ++j) {
        executeCommand(commands[j], scene, context, passState);
      }

      if (length > 0) {
        if (defined(globeDepth) && environmentState.useGlobeDepthFramebuffer) {
          // When clearGlobeDepth is true, executeUpdateDepth needs
          // a globe depth texture with resolved stencil bits.
          globeDepth.prepareColorTextures(context, clearGlobeDepth);
          globeDepth.executeUpdateDepth(
            context,
            passState,
            clearGlobeDepth,
            globeDepth.depthStencilTexture
          );
        }

        // Draw classifications. Modifies 3D Tiles color.
        if (!environmentState.renderTranslucentDepthForPick) {
          uniformState.updatePass(Pass.CESIUM_3D_TILE_CLASSIFICATION);
          commands =
            frustumCommands.commands[Pass.CESIUM_3D_TILE_CLASSIFICATION];
          length = frustumCommands.indices[Pass.CESIUM_3D_TILE_CLASSIFICATION];
          for (j = 0; j < length; ++j) {
            executeCommand(commands[j], scene, context, passState);
          }
        }
      }
    } else {
      // When the invert classification color is opaque:
      //    Main FBO (FBO1):                   Main_Color   + Main_DepthStencil
      //    Invert classification FBO (FBO2) : Invert_Color + Main_DepthStencil
      //
      //    1. Clear FBO2 color to vec4(0.0) for each frustum
      //    2. Draw 3D Tiles to FBO2
      //    3. Draw classification to FBO2
      //    4. Fullscreen pass to FBO1, draw Invert_Color when:
      //           * Main_DepthStencil has the stencil bit set > 0 (classified)
      //    5. Fullscreen pass to FBO1, draw Invert_Color * czm_invertClassificationColor when:
      //           * Main_DepthStencil has stencil bit set to 0 (unclassified) and
      //           * Invert_Color !== vec4(0.0)
      //
      // When the invert classification color is translucent:
      //    Main FBO (FBO1):                  Main_Color         + Main_DepthStencil
      //    Invert classification FBO (FBO2): Invert_Color       + Invert_DepthStencil
      //    IsClassified FBO (FBO3):          IsClassified_Color + Invert_DepthStencil
      //
      //    1. Clear FBO2 and FBO3 color to vec4(0.0), stencil to 0, and depth to 1.0
      //    2. Draw 3D Tiles to FBO2
      //    3. Draw classification to FBO2
      //    4. Fullscreen pass to FBO3, draw any color when
      //           * Invert_DepthStencil has the stencil bit set > 0 (classified)
      //    5. Fullscreen pass to FBO1, draw Invert_Color when:
      //           * Invert_Color !== vec4(0.0) and
      //           * IsClassified_Color !== vec4(0.0)
      //    6. Fullscreen pass to FBO1, draw Invert_Color * czm_invertClassificationColor when:
      //           * Invert_Color !== vec4(0.0) and
      //           * IsClassified_Color === vec4(0.0)
      //
      // NOTE: Step six when translucent invert color occurs after the TRANSLUCENT pass
      //
      scene._invertClassification.clear(context, passState);

      const opaqueClassificationFramebuffer = passState.framebuffer;
      passState.framebuffer = scene._invertClassification._fbo.framebuffer;

      // Draw normally
      uniformState.updatePass(Pass.CESIUM_3D_TILE);
      commands = frustumCommands.commands[Pass.CESIUM_3D_TILE];
      length = frustumCommands.indices[Pass.CESIUM_3D_TILE];
      for (j = 0; j < length; ++j) {
        executeCommand(commands[j], scene, context, passState);
      }

      if (defined(globeDepth) && environmentState.useGlobeDepthFramebuffer) {
        scene._invertClassification.prepareTextures(context);
        globeDepth.executeUpdateDepth(
          context,
          passState,
          clearGlobeDepth,
          scene._invertClassification._fbo.getDepthStencilTexture()
        );
      }

      // Set stencil
      uniformState.updatePass(Pass.CESIUM_3D_TILE_CLASSIFICATION_IGNORE_SHOW);
      commands =
        frustumCommands.commands[
          Pass.CESIUM_3D_TILE_CLASSIFICATION_IGNORE_SHOW
        ];
      length =
        frustumCommands.indices[Pass.CESIUM_3D_TILE_CLASSIFICATION_IGNORE_SHOW];
      for (j = 0; j < length; ++j) {
        executeCommand(commands[j], scene, context, passState);
      }

      passState.framebuffer = opaqueClassificationFramebuffer;

      // Fullscreen pass to copy classified fragments
      scene._invertClassification.executeClassified(context, passState);
      if (frameState.invertClassificationColor.alpha === 1.0) {
        // Fullscreen pass to copy unclassified fragments when alpha == 1.0
        scene._invertClassification.executeUnclassified(context, passState);
      }

      // Clear stencil set by the classification for the next classification pass
      if (length > 0 && context.stencilBuffer) {
        clearClassificationStencil.execute(context, passState);
      }

      // Draw style over classification.
      uniformState.updatePass(Pass.CESIUM_3D_TILE_CLASSIFICATION);
      commands = frustumCommands.commands[Pass.CESIUM_3D_TILE_CLASSIFICATION];
      length = frustumCommands.indices[Pass.CESIUM_3D_TILE_CLASSIFICATION];
      for (j = 0; j < length; ++j) {
        executeCommand(commands[j], scene, context, passState);
      }
    }

    if (length > 0 && context.stencilBuffer) {
      clearStencil.execute(context, passState);
    }

    uniformState.updatePass(Pass.VOXELS);
    commands = frustumCommands.commands[Pass.VOXELS];
    length = frustumCommands.indices[Pass.VOXELS];
    commands.length = length;
    executeVoxelCommands(scene, executeCommand, passState, commands);

    uniformState.updatePass(Pass.OPAQUE);
    commands = frustumCommands.commands[Pass.OPAQUE];
    length = frustumCommands.indices[Pass.OPAQUE];
    for (j = 0; j < length; ++j) {
      executeCommand(commands[j], scene, context, passState);
    }

    if (index !== 0 && scene.mode !== SceneMode.SCENE2D) {
      // Do not overlap frustums in the translucent pass to avoid blending artifacts
      frustum.near = frustumCommands.near;
      uniformState.updateFrustum(frustum);
    }

    let invertClassification;
    if (
      !picking &&
      environmentState.useInvertClassification &&
      frameState.invertClassificationColor.alpha < 1.0
    ) {
      // Fullscreen pass to copy unclassified fragments when alpha < 1.0.
      // Not executed when undefined.
      invertClassification = scene._invertClassification;
    }

    uniformState.updatePass(Pass.TRANSLUCENT);
    commands = frustumCommands.commands[Pass.TRANSLUCENT];
    commands.length = frustumCommands.indices[Pass.TRANSLUCENT];
    executeTranslucentCommands(
      scene,
      executeCommand,
      passState,
      commands,
      invertClassification
    );

    // Classification for translucent 3D Tiles
    const has3DTilesClassificationCommands =
      frustumCommands.indices[Pass.CESIUM_3D_TILE_CLASSIFICATION] > 0;
    if (
      has3DTilesClassificationCommands &&
      view.translucentTileClassification.isSupported()
    ) {
      view.translucentTileClassification.executeTranslucentCommands(
        scene,
        executeCommand,
        passState,
        commands,
        globeDepth.depthStencilTexture
      );
      view.translucentTileClassification.executeClassificationCommands(
        scene,
        executeCommand,
        passState,
        frustumCommands
      );
    }

    if (
      context.depthTexture &&
      scene.useDepthPicking &&
      (environmentState.useGlobeDepthFramebuffer ||
        renderTranslucentDepthForPick)
    ) {
      // PERFORMANCE_IDEA: Use MRT to avoid the extra copy.
      const depthStencilTexture = globeDepth.depthStencilTexture;
      const pickDepth = scene._picking.getPickDepth(scene, index);
      pickDepth.update(context, depthStencilTexture);
      pickDepth.executeCopyDepth(context, passState);
    }

    if (picking || !usePostProcessSelected) {
      continue;
    }

    const originalFramebuffer = passState.framebuffer;
    passState.framebuffer = view.sceneFramebuffer.getIdFramebuffer();

    // reset frustum
    frustum.near =
      index !== 0
        ? frustumCommands.near * scene.opaqueFrustumNearOffset
        : frustumCommands.near;
    frustum.far = frustumCommands.far;
    uniformState.updateFrustum(frustum);

    uniformState.updatePass(Pass.GLOBE);
    commands = frustumCommands.commands[Pass.GLOBE];
    length = frustumCommands.indices[Pass.GLOBE];

    if (globeTranslucent) {
      globeTranslucencyState.executeGlobeCommands(
        frustumCommands,
        executeIdCommand,
        globeTranslucencyFramebuffer,
        scene,
        passState
      );
    } else {
      for (j = 0; j < length; ++j) {
        executeIdCommand(commands[j], scene, context, passState);
      }
    }

    if (clearGlobeDepth) {
      clearDepth.framebuffer = passState.framebuffer;
      clearDepth.execute(context, passState);
      clearDepth.framebuffer = undefined;
    }

    if (clearGlobeDepth && useDepthPlane) {
      depthPlane.execute(context, passState);
    }

    uniformState.updatePass(Pass.CESIUM_3D_TILE);
    commands = frustumCommands.commands[Pass.CESIUM_3D_TILE];
    length = frustumCommands.indices[Pass.CESIUM_3D_TILE];
    for (j = 0; j < length; ++j) {
      executeIdCommand(commands[j], scene, context, passState);
    }

    uniformState.updatePass(Pass.OPAQUE);
    commands = frustumCommands.commands[Pass.OPAQUE];
    length = frustumCommands.indices[Pass.OPAQUE];
    for (j = 0; j < length; ++j) {
      executeIdCommand(commands[j], scene, context, passState);
    }

    uniformState.updatePass(Pass.TRANSLUCENT);
    commands = frustumCommands.commands[Pass.TRANSLUCENT];
    length = frustumCommands.indices[Pass.TRANSLUCENT];
    for (j = 0; j < length; ++j) {
      executeIdCommand(commands[j], scene, context, passState);
    }

    passState.framebuffer = originalFramebuffer;
  }
}

function executeComputeCommands(scene) {
  const us = scene.context.uniformState;
  us.updatePass(Pass.COMPUTE);

  const sunComputeCommand = scene._environmentState.sunComputeCommand;
  if (defined(sunComputeCommand)) {
    sunComputeCommand.execute(scene._computeEngine);
  }

  const commandList = scene._computeCommandList;
  const length = commandList.length;
  for (let i = 0; i < length; ++i) {
    commandList[i].execute(scene._computeEngine);
  }
}

function executeOverlayCommands(scene, passState) {
  const us = scene.context.uniformState;
  us.updatePass(Pass.OVERLAY);

  const context = scene.context;
  const commandList = scene._overlayCommandList;
  const length = commandList.length;
  for (let i = 0; i < length; ++i) {
    commandList[i].execute(context, passState);
  }
}

function insertShadowCastCommands(scene, commandList, shadowMap) {
  const shadowVolume = shadowMap.shadowMapCullingVolume;
  const isPointLight = shadowMap.isPointLight;
  const passes = shadowMap.passes;
  const numberOfPasses = passes.length;

  const length = commandList.length;
  for (let i = 0; i < length; ++i) {
    const command = commandList[i];
    scene.updateDerivedCommands(command);

    if (
      command.castShadows &&
      (command.pass === Pass.GLOBE ||
        command.pass === Pass.CESIUM_3D_TILE ||
        command.pass === Pass.OPAQUE ||
        command.pass === Pass.TRANSLUCENT)
    ) {
      if (scene.isVisible(command, shadowVolume)) {
        if (isPointLight) {
          for (let k = 0; k < numberOfPasses; ++k) {
            passes[k].commandList.push(command);
          }
        } else if (numberOfPasses === 1) {
          passes[0].commandList.push(command);
        } else {
          let wasVisible = false;
          // Loop over cascades from largest to smallest
          for (let j = numberOfPasses - 1; j >= 0; --j) {
            const cascadeVolume = passes[j].cullingVolume;
            if (scene.isVisible(command, cascadeVolume)) {
              passes[j].commandList.push(command);
              wasVisible = true;
            } else if (wasVisible) {
              // If it was visible in the previous cascade but now isn't
              // then there is no need to check any more cascades
              break;
            }
          }
        }
      }
    }
  }
}

function executeShadowMapCastCommands(scene) {
  const frameState = scene.frameState;
  const shadowMaps = frameState.shadowState.shadowMaps;
  const shadowMapLength = shadowMaps.length;

  if (!frameState.shadowState.shadowsEnabled) {
    return;
  }

  const context = scene.context;
  const uniformState = context.uniformState;

  for (let i = 0; i < shadowMapLength; ++i) {
    const shadowMap = shadowMaps[i];
    if (shadowMap.outOfView) {
      continue;
    }

    // Reset the command lists
    const passes = shadowMap.passes;
    const numberOfPasses = passes.length;
    for (let j = 0; j < numberOfPasses; ++j) {
      passes[j].commandList.length = 0;
    }

    // Insert the primitive/model commands into the command lists
    const sceneCommands = scene.frameState.commandList;
    insertShadowCastCommands(scene, sceneCommands, shadowMap);

    for (let j = 0; j < numberOfPasses; ++j) {
      const pass = shadowMap.passes[j];
      uniformState.updateCamera(pass.camera);
      shadowMap.updatePass(context, j);
      const numberOfCommands = pass.commandList.length;
      for (let k = 0; k < numberOfCommands; ++k) {
        const command = pass.commandList[k];
        // Set the correct pass before rendering into the shadow map because some shaders
        // conditionally render based on whether the pass is translucent or opaque.
        uniformState.updatePass(command.pass);
        executeCommand(
          command.derivedCommands.shadows.castCommands[i],
          scene,
          context,
          pass.passState
        );
      }
    }
  }
}

const scratchEyeTranslation = new Cartesian3();

/**
 * @private
 */
Scene.prototype.updateAndExecuteCommands = function (
  passState,
  backgroundColor
) {
  const frameState = this._frameState;
  const mode = frameState.mode;
  const useWebVR = this._environmentState.useWebVR;

  if (useWebVR) {
    executeWebVRCommands(this, passState, backgroundColor);
  } else if (
    mode !== SceneMode.SCENE2D ||
    this._mapMode2D === MapMode2D.ROTATE
  ) {
    executeCommandsInViewport(true, this, passState, backgroundColor);
  } else {
    updateAndClearFramebuffers(this, passState, backgroundColor);
    execute2DViewportCommands(this, passState);
  }
};

function executeWebVRCommands(scene, passState, backgroundColor) {
  const view = scene._view;
  const camera = view.camera;
  const environmentState = scene._environmentState;
  const renderTranslucentDepthForPick =
    environmentState.renderTranslucentDepthForPick;

  updateAndClearFramebuffers(scene, passState, backgroundColor);

  updateAndRenderPrimitives(scene);

  view.createPotentiallyVisibleSet(scene);

  executeComputeCommands(scene);

  if (!renderTranslucentDepthForPick) {
    executeShadowMapCastCommands(scene);
  }

  // Based on Calculating Stereo pairs by Paul Bourke
  // http://paulbourke.net/stereographics/stereorender/
  const viewport = passState.viewport;
  viewport.x = 0;
  viewport.y = 0;
  viewport.width = viewport.width * 0.5;

  const savedCamera = Camera.clone(camera, scene._cameraVR);
  savedCamera.frustum = camera.frustum;

  const near = camera.frustum.near;
  const fo = near * defaultValue(scene.focalLength, 5.0);
  const eyeSeparation = defaultValue(scene.eyeSeparation, fo / 30.0);
  const eyeTranslation = Cartesian3.multiplyByScalar(
    savedCamera.right,
    eyeSeparation * 0.5,
    scratchEyeTranslation
  );

  camera.frustum.aspectRatio = viewport.width / viewport.height;

  const offset = (0.5 * eyeSeparation * near) / fo;

  Cartesian3.add(savedCamera.position, eyeTranslation, camera.position);
  camera.frustum.xOffset = offset;

  executeCommands(scene, passState);

  viewport.x = viewport.width;

  Cartesian3.subtract(savedCamera.position, eyeTranslation, camera.position);
  camera.frustum.xOffset = -offset;

  executeCommands(scene, passState);

  Camera.clone(savedCamera, camera);
}

const scratch2DViewportCartographic = new Cartographic(
  Math.PI,
  CesiumMath.PI_OVER_TWO
);
const scratch2DViewportMaxCoord = new Cartesian3();
const scratch2DViewportSavedPosition = new Cartesian3();
const scratch2DViewportTransform = new Matrix4();
const scratch2DViewportCameraTransform = new Matrix4();
const scratch2DViewportEyePoint = new Cartesian3();
const scratch2DViewportWindowCoords = new Cartesian3();
const scratch2DViewport = new BoundingRectangle();

function execute2DViewportCommands(scene, passState) {
  const context = scene.context;
  const frameState = scene.frameState;
  const camera = scene.camera;

  const originalViewport = passState.viewport;
  const viewport = BoundingRectangle.clone(originalViewport, scratch2DViewport);
  passState.viewport = viewport;

  const maxCartographic = scratch2DViewportCartographic;
  const maxCoord = scratch2DViewportMaxCoord;

  const projection = scene.mapProjection;
  projection.project(maxCartographic, maxCoord);

  const position = Cartesian3.clone(
    camera.position,
    scratch2DViewportSavedPosition
  );
  const transform = Matrix4.clone(
    camera.transform,
    scratch2DViewportCameraTransform
  );
  const frustum = camera.frustum.clone();

  camera._setTransform(Matrix4.IDENTITY);

  const viewportTransformation = Matrix4.computeViewportTransformation(
    viewport,
    0.0,
    1.0,
    scratch2DViewportTransform
  );
  const projectionMatrix = camera.frustum.projectionMatrix;

  const x = camera.positionWC.y;
  const eyePoint = Cartesian3.fromElements(
    CesiumMath.sign(x) * maxCoord.x - x,
    0.0,
    -camera.positionWC.x,
    scratch2DViewportEyePoint
  );
  const windowCoordinates = Transforms.pointToGLWindowCoordinates(
    projectionMatrix,
    viewportTransformation,
    eyePoint,
    scratch2DViewportWindowCoords
  );

  windowCoordinates.x = Math.floor(windowCoordinates.x);

  const viewportX = viewport.x;
  const viewportWidth = viewport.width;

  if (
    x === 0.0 ||
    windowCoordinates.x <= viewportX ||
    windowCoordinates.x >= viewportX + viewportWidth
  ) {
    executeCommandsInViewport(true, scene, passState);
  } else if (
    Math.abs(viewportX + viewportWidth * 0.5 - windowCoordinates.x) < 1.0
  ) {
    viewport.width = windowCoordinates.x - viewport.x;

    camera.position.x *= CesiumMath.sign(camera.position.x);

    camera.frustum.right = 0.0;

    frameState.cullingVolume = camera.frustum.computeCullingVolume(
      camera.positionWC,
      camera.directionWC,
      camera.upWC
    );
    context.uniformState.update(frameState);

    executeCommandsInViewport(true, scene, passState);

    viewport.x = windowCoordinates.x;

    camera.position.x = -camera.position.x;

    camera.frustum.right = -camera.frustum.left;
    camera.frustum.left = 0.0;

    frameState.cullingVolume = camera.frustum.computeCullingVolume(
      camera.positionWC,
      camera.directionWC,
      camera.upWC
    );
    context.uniformState.update(frameState);

    executeCommandsInViewport(false, scene, passState);
  } else if (windowCoordinates.x > viewportX + viewportWidth * 0.5) {
    viewport.width = windowCoordinates.x - viewportX;

    const right = camera.frustum.right;
    camera.frustum.right = maxCoord.x - x;

    frameState.cullingVolume = camera.frustum.computeCullingVolume(
      camera.positionWC,
      camera.directionWC,
      camera.upWC
    );
    context.uniformState.update(frameState);

    executeCommandsInViewport(true, scene, passState);

    viewport.x = windowCoordinates.x;
    viewport.width = viewportX + viewportWidth - windowCoordinates.x;

    camera.position.x = -camera.position.x;

    camera.frustum.left = -camera.frustum.right;
    camera.frustum.right = right - camera.frustum.right * 2.0;

    frameState.cullingVolume = camera.frustum.computeCullingVolume(
      camera.positionWC,
      camera.directionWC,
      camera.upWC
    );
    context.uniformState.update(frameState);

    executeCommandsInViewport(false, scene, passState);
  } else {
    viewport.x = windowCoordinates.x;
    viewport.width = viewportX + viewportWidth - windowCoordinates.x;

    const left = camera.frustum.left;
    camera.frustum.left = -maxCoord.x - x;

    frameState.cullingVolume = camera.frustum.computeCullingVolume(
      camera.positionWC,
      camera.directionWC,
      camera.upWC
    );
    context.uniformState.update(frameState);

    executeCommandsInViewport(true, scene, passState);

    viewport.x = viewportX;
    viewport.width = windowCoordinates.x - viewportX;

    camera.position.x = -camera.position.x;

    camera.frustum.right = -camera.frustum.left;
    camera.frustum.left = left - camera.frustum.left * 2.0;

    frameState.cullingVolume = camera.frustum.computeCullingVolume(
      camera.positionWC,
      camera.directionWC,
      camera.upWC
    );
    context.uniformState.update(frameState);

    executeCommandsInViewport(false, scene, passState);
  }

  camera._setTransform(transform);
  Cartesian3.clone(position, camera.position);
  camera.frustum = frustum.clone();
  passState.viewport = originalViewport;
}

function executeCommandsInViewport(
  firstViewport,
  scene,
  passState,
  backgroundColor
) {
  const environmentState = scene._environmentState;
  const view = scene._view;
  const renderTranslucentDepthForPick =
    environmentState.renderTranslucentDepthForPick;

  if (!firstViewport) {
    scene.frameState.commandList.length = 0;
  }

  updateAndRenderPrimitives(scene);

  view.createPotentiallyVisibleSet(scene);

  if (firstViewport) {
    if (defined(backgroundColor)) {
      updateAndClearFramebuffers(scene, passState, backgroundColor);
    }
    executeComputeCommands(scene);
    if (!renderTranslucentDepthForPick) {
      executeShadowMapCastCommands(scene);
    }
  }

  executeCommands(scene, passState);
}

const scratchCullingVolume = new CullingVolume();

/**
 * @private
 */
Scene.prototype.updateEnvironment = function () {
  const frameState = this._frameState;
  const view = this._view;

  // Update celestial and terrestrial environment effects.
  const environmentState = this._environmentState;
  const renderPass = frameState.passes.render;
  const offscreenPass = frameState.passes.offscreen;
  const atmosphere = this.atmosphere;
  const skyAtmosphere = this.skyAtmosphere;
  const globe = this.globe;
  const globeTranslucencyState = this._globeTranslucencyState;

  if (
    !renderPass ||
    (this._mode !== SceneMode.SCENE2D &&
      view.camera.frustum instanceof OrthographicFrustum) ||
    !globeTranslucencyState.environmentVisible
  ) {
    environmentState.skyAtmosphereCommand = undefined;
    environmentState.skyBoxCommand = undefined;
    environmentState.sunDrawCommand = undefined;
    environmentState.sunComputeCommand = undefined;
    environmentState.moonCommand = undefined;
  } else {
    if (defined(skyAtmosphere)) {
      if (defined(globe)) {
        skyAtmosphere.setDynamicLighting(
          DynamicAtmosphereLightingType.fromGlobeFlags(globe)
        );
        environmentState.isReadyForAtmosphere =
          environmentState.isReadyForAtmosphere ||
          !globe.show ||
          globe._surface._tilesToRender.length > 0;
      } else {
        const dynamicLighting = atmosphere.dynamicLighting;
        skyAtmosphere.setDynamicLighting(dynamicLighting);
        environmentState.isReadyForAtmosphere = true;
      }

      environmentState.skyAtmosphereCommand = skyAtmosphere.update(
        frameState,
        globe
      );
      if (defined(environmentState.skyAtmosphereCommand)) {
        this.updateDerivedCommands(environmentState.skyAtmosphereCommand);
      }
    } else {
      environmentState.skyAtmosphereCommand = undefined;
    }

    environmentState.skyBoxCommand = defined(this.skyBox)
      ? this.skyBox.update(frameState, this._hdr)
      : undefined;
    const sunCommands = defined(this.sun)
      ? this.sun.update(frameState, view.passState, this._hdr)
      : undefined;
    environmentState.sunDrawCommand = defined(sunCommands)
      ? sunCommands.drawCommand
      : undefined;
    environmentState.sunComputeCommand = defined(sunCommands)
      ? sunCommands.computeCommand
      : undefined;
    environmentState.moonCommand = defined(this.moon)
      ? this.moon.update(frameState)
      : undefined;
  }

  const clearGlobeDepth = (environmentState.clearGlobeDepth =
    defined(globe) &&
    globe.show &&
    (!globe.depthTestAgainstTerrain || this.mode === SceneMode.SCENE2D));
  const useDepthPlane = (environmentState.useDepthPlane =
    clearGlobeDepth &&
    this.mode === SceneMode.SCENE3D &&
    globeTranslucencyState.useDepthPlane);
  if (useDepthPlane) {
    // Update the depth plane that is rendered in 3D when the primitives are
    // not depth tested against terrain so primitives on the backface
    // of the globe are not picked.
    this._depthPlane.update(frameState);
  }

  environmentState.renderTranslucentDepthForPick = false;
  environmentState.useWebVR =
    this._useWebVR && this.mode !== SceneMode.SCENE2D && !offscreenPass;

  const occluder =
    frameState.mode === SceneMode.SCENE3D &&
    !globeTranslucencyState.sunVisibleThroughGlobe
      ? frameState.occluder
      : undefined;
  let cullingVolume = frameState.cullingVolume;

  // get user culling volume minus the far plane.
  const planes = scratchCullingVolume.planes;
  for (let k = 0; k < 5; ++k) {
    planes[k] = cullingVolume.planes[k];
  }
  cullingVolume = scratchCullingVolume;

  // Determine visibility of celestial and terrestrial environment effects.
  environmentState.isSkyAtmosphereVisible =
    defined(environmentState.skyAtmosphereCommand) &&
    environmentState.isReadyForAtmosphere;
  environmentState.isSunVisible = this.isVisible(
    environmentState.sunDrawCommand,
    cullingVolume,
    occluder
  );
  environmentState.isMoonVisible = this.isVisible(
    environmentState.moonCommand,
    cullingVolume,
    occluder
  );

  const envMaps = this.specularEnvironmentMaps;
<<<<<<< HEAD
  let envMapAtlas = this._specularEnvironmentMapAtlas;
  if (
    defined(envMaps) &&
    (!defined(envMapAtlas) || envMapAtlas.url !== envMaps)
  ) {
    envMapAtlas = envMapAtlas && envMapAtlas.destroy();
    this._specularEnvironmentMapAtlas = new SpecularEnvironmentCubeMap(envMaps);
  } else if (!defined(envMaps) && defined(envMapAtlas)) {
    envMapAtlas.destroy();
    this._specularEnvironmentMapAtlas = undefined;
=======
  let specularEnvironmentCubeMap = this._specularEnvironmentCubeMap;
  if (defined(envMaps) && specularEnvironmentCubeMap?.url !== envMaps) {
    specularEnvironmentCubeMap =
      specularEnvironmentCubeMap && specularEnvironmentCubeMap.destroy();
    this._specularEnvironmentCubeMap = new SpecularEnvironmentCubeMap(envMaps);
  } else if (!defined(envMaps) && defined(specularEnvironmentCubeMap)) {
    specularEnvironmentCubeMap.destroy();
    this._specularEnvironmentCubeMap = undefined;
>>>>>>> dca302bb
  }

  if (defined(this._specularEnvironmentCubeMap)) {
    this._specularEnvironmentCubeMap.update(frameState);
  }
};

function updateDebugFrustumPlanes(scene) {
  const frameState = scene._frameState;
  if (scene.debugShowFrustumPlanes !== scene._debugShowFrustumPlanes) {
    if (scene.debugShowFrustumPlanes) {
      scene._debugFrustumPlanes = new DebugCameraPrimitive({
        camera: scene.camera,
        updateOnChange: false,
        frustumSplits: frameState.frustumSplits,
      });
    } else {
      scene._debugFrustumPlanes =
        scene._debugFrustumPlanes && scene._debugFrustumPlanes.destroy();
    }
    scene._debugShowFrustumPlanes = scene.debugShowFrustumPlanes;
  }

  if (defined(scene._debugFrustumPlanes)) {
    scene._debugFrustumPlanes.update(frameState);
  }
}

function updateShadowMaps(scene) {
  const frameState = scene._frameState;
  const shadowMaps = frameState.shadowMaps;
  const length = shadowMaps.length;

  const shadowsEnabled =
    length > 0 &&
    !frameState.passes.pick &&
    !frameState.passes.pickVoxel &&
    scene.mode === SceneMode.SCENE3D;
  if (shadowsEnabled !== frameState.shadowState.shadowsEnabled) {
    // Update derived commands when shadowsEnabled changes
    ++frameState.shadowState.lastDirtyTime;
    frameState.shadowState.shadowsEnabled = shadowsEnabled;
  }

  frameState.shadowState.lightShadowsEnabled = false;

  if (!shadowsEnabled) {
    return;
  }

  // Check if the shadow maps are different than the shadow maps last frame.
  // If so, the derived commands need to be updated.
  for (let j = 0; j < length; ++j) {
    if (shadowMaps[j] !== frameState.shadowState.shadowMaps[j]) {
      ++frameState.shadowState.lastDirtyTime;
      break;
    }
  }

  frameState.shadowState.shadowMaps.length = 0;
  frameState.shadowState.lightShadowMaps.length = 0;

  for (let i = 0; i < length; ++i) {
    const shadowMap = shadowMaps[i];
    shadowMap.update(frameState);

    frameState.shadowState.shadowMaps.push(shadowMap);

    if (shadowMap.fromLightSource) {
      frameState.shadowState.lightShadowMaps.push(shadowMap);
      frameState.shadowState.lightShadowsEnabled = true;
    }

    if (shadowMap.dirty) {
      ++frameState.shadowState.lastDirtyTime;
      shadowMap.dirty = false;
    }
  }
}

function updateAndRenderPrimitives(scene) {
  const frameState = scene._frameState;

  scene._groundPrimitives.update(frameState);
  scene._primitives.update(frameState);

  updateDebugFrustumPlanes(scene);
  updateShadowMaps(scene);

  if (scene._globe) {
    scene._globe.render(frameState);
  }
}

function updateAndClearFramebuffers(scene, passState, clearColor) {
  const context = scene._context;
  const frameState = scene._frameState;
  const environmentState = scene._environmentState;
  const view = scene._view;

  const passes = scene._frameState.passes;
  const picking = passes.pick || passes.pickVoxel;
  if (defined(view.globeDepth)) {
    view.globeDepth.picking = picking;
  }
  const useWebVR = environmentState.useWebVR;

  // Preserve the reference to the original framebuffer.
  environmentState.originalFramebuffer = passState.framebuffer;

  // Manage sun bloom post-processing effect.
  if (defined(scene.sun) && scene.sunBloom !== scene._sunBloom) {
    if (scene.sunBloom && !useWebVR) {
      scene._sunPostProcess = new SunPostProcess();
    } else if (defined(scene._sunPostProcess)) {
      scene._sunPostProcess = scene._sunPostProcess.destroy();
    }

    scene._sunBloom = scene.sunBloom;
  } else if (!defined(scene.sun) && defined(scene._sunPostProcess)) {
    scene._sunPostProcess = scene._sunPostProcess.destroy();
    scene._sunBloom = false;
  }

  // Clear the pass state framebuffer.
  const clear = scene._clearColorCommand;
  Color.clone(clearColor, clear.color);
  clear.execute(context, passState);

  // Update globe depth rendering based on the current context and clear the globe depth framebuffer.
  // Globe depth is copied for the pick pass to support picking batched geometries in GroundPrimitives.
  const useGlobeDepthFramebuffer = (environmentState.useGlobeDepthFramebuffer = defined(
    view.globeDepth
  ));
  if (useGlobeDepthFramebuffer) {
    view.globeDepth.update(
      context,
      passState,
      view.viewport,
      scene.msaaSamples,
      scene._hdr,
      environmentState.clearGlobeDepth
    );
    view.globeDepth.clear(context, passState, clearColor);
  }

  // If supported, configure OIT to use the globe depth framebuffer and clear the OIT framebuffer.
  const oit = view.oit;
  const useOIT = (environmentState.useOIT =
    !picking && defined(oit) && oit.isSupported());
  if (useOIT) {
    oit.update(
      context,
      passState,
      view.globeDepth.colorFramebufferManager,
      scene._hdr,
      scene.msaaSamples
    );
    oit.clear(context, passState, clearColor);
    environmentState.useOIT = oit.isSupported();
  }

  const postProcess = scene.postProcessStages;
  let usePostProcess = (environmentState.usePostProcess =
    !picking &&
    (scene._hdr ||
      postProcess.length > 0 ||
      postProcess.ambientOcclusion.enabled ||
      postProcess.fxaa.enabled ||
      postProcess.bloom.enabled));
  environmentState.usePostProcessSelected = false;
  if (usePostProcess) {
    view.sceneFramebuffer.update(
      context,
      view.viewport,
      scene._hdr,
      scene.msaaSamples
    );
    view.sceneFramebuffer.clear(context, passState, clearColor);

    postProcess.update(context, frameState.useLogDepth, scene._hdr);
    postProcess.clear(context);

    usePostProcess = environmentState.usePostProcess = postProcess.ready;
    environmentState.usePostProcessSelected =
      usePostProcess && postProcess.hasSelected;
  }

  if (environmentState.isSunVisible && scene.sunBloom && !useWebVR) {
    passState.framebuffer = scene._sunPostProcess.update(passState);
    scene._sunPostProcess.clear(context, passState, clearColor);
  } else if (useGlobeDepthFramebuffer) {
    passState.framebuffer = view.globeDepth.framebuffer;
  } else if (usePostProcess) {
    passState.framebuffer = view.sceneFramebuffer.framebuffer;
  }

  if (defined(passState.framebuffer)) {
    clear.execute(context, passState);
  }

  const useInvertClassification = (environmentState.useInvertClassification =
    !picking && defined(passState.framebuffer) && scene.invertClassification);
  if (useInvertClassification) {
    let depthFramebuffer;
    if (scene.frameState.invertClassificationColor.alpha === 1.0) {
      if (environmentState.useGlobeDepthFramebuffer) {
        depthFramebuffer = view.globeDepth.framebuffer;
      }
    }

    if (defined(depthFramebuffer) || context.depthTexture) {
      scene._invertClassification.previousFramebuffer = depthFramebuffer;
      scene._invertClassification.update(
        context,
        scene.msaaSamples,
        view.globeDepth.colorFramebufferManager
      );
      scene._invertClassification.clear(context, passState);

      if (scene.frameState.invertClassificationColor.alpha < 1.0 && useOIT) {
        const command = scene._invertClassification.unclassifiedCommand;
        const derivedCommands = command.derivedCommands;
        derivedCommands.oit = oit.createDerivedCommands(
          command,
          context,
          derivedCommands.oit
        );
      }
    } else {
      environmentState.useInvertClassification = false;
    }
  }

  if (scene._globeTranslucencyState.translucent) {
    view.globeTranslucencyFramebuffer.updateAndClear(
      scene._hdr,
      view.viewport,
      context,
      passState
    );
  }
}

/**
 * @private
 */
Scene.prototype.resolveFramebuffers = function (passState) {
  const context = this._context;
  const environmentState = this._environmentState;
  const view = this._view;
  const globeDepth = view.globeDepth;
  if (defined(globeDepth)) {
    globeDepth.prepareColorTextures(context);
  }

  const useOIT = environmentState.useOIT;
  const useGlobeDepthFramebuffer = environmentState.useGlobeDepthFramebuffer;
  const usePostProcess = environmentState.usePostProcess;

  const defaultFramebuffer = environmentState.originalFramebuffer;
  const globeFramebuffer = useGlobeDepthFramebuffer
    ? globeDepth.colorFramebufferManager
    : undefined;
  const sceneFramebuffer = view.sceneFramebuffer._colorFramebuffer;
  const idFramebuffer = view.sceneFramebuffer.idFramebuffer;

  if (useOIT) {
    passState.framebuffer = usePostProcess
      ? sceneFramebuffer.framebuffer
      : defaultFramebuffer;
    view.oit.execute(context, passState);
  }

  const translucentTileClassification = view.translucentTileClassification;
  if (
    translucentTileClassification.hasTranslucentDepth &&
    translucentTileClassification.isSupported()
  ) {
    translucentTileClassification.execute(this, passState);
  }

  if (usePostProcess) {
    view.sceneFramebuffer.prepareColorTextures(context);
    let inputFramebuffer = sceneFramebuffer;
    if (useGlobeDepthFramebuffer && !useOIT) {
      inputFramebuffer = globeFramebuffer;
    }

    const postProcess = this.postProcessStages;
    const colorTexture = inputFramebuffer.getColorTexture(0);
    const idTexture = idFramebuffer.getColorTexture(0);
    const depthTexture = defaultValue(
      globeFramebuffer,
      sceneFramebuffer
    ).getDepthStencilTexture();
    postProcess.execute(context, colorTexture, depthTexture, idTexture);
    postProcess.copy(context, defaultFramebuffer);
  }

  if (!useOIT && !usePostProcess && useGlobeDepthFramebuffer) {
    passState.framebuffer = defaultFramebuffer;
    globeDepth.executeCopyColor(context, passState);
  }
};

function callAfterRenderFunctions(scene) {
  // Functions are queued up during primitive update and executed here in case
  // the function modifies scene state that should remain constant over the frame.
  const functions = scene._frameState.afterRender;
  for (let i = 0, length = functions.length; i < length; ++i) {
    const shouldRequestRender = functions[i]();
    if (shouldRequestRender) {
      scene.requestRender();
    }
  }

  functions.length = 0;
}

function getGlobeHeight(scene) {
  if (scene.mode === SceneMode.MORPHING) {
    return;
  }

  const camera = scene.camera;
  const cartographic = camera.positionCartographic;
  return scene.getHeight(cartographic);
}

/**
 * Gets the height of the loaded surface at the cartographic position.
 * @param {Cartographic} cartographic The cartographic position.
 * @param {HeightReference} [heightReference=CLAMP_TO_GROUND] Based on the height reference value, determines whether to ignore heights from 3D Tiles or terrain.
 * @private
 */
Scene.prototype.getHeight = function (cartographic, heightReference) {
  if (!defined(cartographic)) {
    return undefined;
  }

  const ignore3dTiles =
    heightReference === HeightReference.CLAMP_TO_TERRAIN ||
    heightReference === HeightReference.RELATIVE_TO_TERRAIN;

  const ignoreTerrain =
    heightReference === HeightReference.CLAMP_TO_3D_TILE ||
    heightReference === HeightReference.RELATIVE_TO_3D_TILE;

  if (!defined(cartographic)) {
    return;
  }

  let maxHeight = Number.NEGATIVE_INFINITY;

  if (!ignore3dTiles) {
    const length = this.primitives.length;
    for (let i = 0; i < length; ++i) {
      const primitive = this.primitives.get(i);
      if (
        !primitive.isCesium3DTileset ||
        !primitive.show ||
        !primitive.enableCollision
      ) {
        continue;
      }

      const result = primitive.getHeight(cartographic, this);
      if (defined(result) && result > maxHeight) {
        maxHeight = result;
      }
    }
  }

  const globe = this._globe;
  if (!ignoreTerrain && defined(globe) && globe.show) {
    const result = globe.getHeight(cartographic);
    if (result > maxHeight) {
      maxHeight = result;
    }
  }

  if (maxHeight > Number.NEGATIVE_INFINITY) {
    return maxHeight;
  }

  return undefined;
};

const updateHeightScratchCartographic = new Cartographic();
/**
 * Calls the callback when a new tile is rendered that contains the given cartographic. The only parameter
 * is the cartesian position on the tile.
 *
 * @private
 *
 * @param {Cartographic} cartographic The cartographic position.
 * @param {Function} callback The function to be called when a new tile is loaded containing the updated cartographic.
 * @param {HeightReference} [heightReference=CLAMP_TO_GROUND] Based on the height reference value, determines whether to ignore heights from 3D Tiles or terrain.
 * @returns {Function} The function to remove this callback from the quadtree.
 */
Scene.prototype.updateHeight = function (
  cartographic,
  callback,
  heightReference
) {
  //>>includeStart('debug', pragmas.debug);
  Check.typeOf.func("callback", callback);
  //>>includeEnd('debug');

  const callbackWrapper = () => {
    Cartographic.clone(cartographic, updateHeightScratchCartographic);

    const height = this.getHeight(cartographic, heightReference);
    if (defined(height)) {
      updateHeightScratchCartographic.height = height;
      callback(updateHeightScratchCartographic);
    }
  };

  const ignore3dTiles =
    heightReference === HeightReference.CLAMP_TO_TERRAIN ||
    heightReference === HeightReference.RELATIVE_TO_TERRAIN;

  const ignoreTerrain =
    heightReference === HeightReference.CLAMP_TO_3D_TILE ||
    heightReference === HeightReference.RELATIVE_TO_3D_TILE;

  let terrainRemoveCallback;
  if (!ignoreTerrain && defined(this.globe)) {
    terrainRemoveCallback = this.globe._surface.updateHeight(
      cartographic,
      callbackWrapper
    );
  }

  let tilesetRemoveCallbacks = {};
  const ellipsoid = this._ellipsoid;
  const createPrimitiveEventListener = (primitive) => {
    if (
      ignore3dTiles ||
      primitive.isDestroyed() ||
      !primitive.isCesium3DTileset
    ) {
      return;
    }

    const tilesetRemoveCallback = primitive.updateHeight(
      cartographic,
      callbackWrapper,
      ellipsoid
    );
    tilesetRemoveCallbacks[primitive.id] = tilesetRemoveCallback;
  };

  if (!ignore3dTiles) {
    const length = this.primitives.length;
    for (let i = 0; i < length; ++i) {
      const primitive = this.primitives.get(i);
      createPrimitiveEventListener(primitive);
    }
  }

  const removeAddedListener = this.primitives.primitiveAdded.addEventListener(
    createPrimitiveEventListener
  );
  const removeRemovedListener = this.primitives.primitiveRemoved.addEventListener(
    (primitive) => {
      if (primitive.isDestroyed() || !primitive.isCesium3DTileset) {
        return;
      }
      if (defined(tilesetRemoveCallbacks[primitive.id])) {
        tilesetRemoveCallbacks[primitive.id]();
      }
      delete tilesetRemoveCallbacks[primitive.id];
    }
  );

  const removeCallback = () => {
    terrainRemoveCallback = terrainRemoveCallback && terrainRemoveCallback();
    Object.values(tilesetRemoveCallbacks).forEach((tilesetRemoveCallback) =>
      tilesetRemoveCallback()
    );
    tilesetRemoveCallbacks = {};
    removeAddedListener();
    removeRemovedListener();
  };

  return removeCallback;
};

function isCameraUnderground(scene) {
  const camera = scene.camera;
  const mode = scene._mode;
  const cameraController = scene._screenSpaceCameraController;
  const cartographic = camera.positionCartographic;

  if (!defined(cartographic)) {
    return false;
  }

  if (!cameraController.onMap() && cartographic.height < 0.0) {
    // The camera can go off the map while in Columbus View.
    // Make a best guess as to whether it's underground by checking if its height is less than zero.
    return true;
  }

  if (mode === SceneMode.SCENE2D || mode === SceneMode.MORPHING) {
    return false;
  }

  const globeHeight = scene._globeHeight;
  return defined(globeHeight) && cartographic.height < globeHeight;
}

/**
 * @private
 */
Scene.prototype.initializeFrame = function () {
  // Destroy released shaders and textures once every 120 frames to avoid thrashing the cache
  if (this._shaderFrameCount++ === 120) {
    this._shaderFrameCount = 0;
    this._context.shaderCache.destroyReleasedShaderPrograms();
    this._context.textureCache.destroyReleasedTextures();
  }

  this._tweens.update();

  if (this._globeHeightDirty) {
    if (defined(this._removeUpdateHeightCallback)) {
      this._removeUpdateHeightCallback();
      this._removeUpdateHeightCallback = undefined;
    }

    this._globeHeight = getGlobeHeight(this);
    this._globeHeightDirty = false;

    const cartographic = this.camera.positionCartographic;
    this._removeUpdateHeightCallback = this.updateHeight(
      cartographic,
      (updatedCartographic) => {
        if (this.isDestroyed()) {
          return;
        }

        this._globeHeight = updatedCartographic.height;
      }
    );
  }
  this._cameraUnderground = isCameraUnderground(this);
  this._globeTranslucencyState.update(this);

  this._screenSpaceCameraController.update();
  if (defined(this._deviceOrientationCameraController)) {
    this._deviceOrientationCameraController.update();
  }

  this.camera.update(this._mode);
  this.camera._updateCameraChanged();
};

function updateDebugShowFramesPerSecond(scene, renderedThisFrame) {
  if (scene.debugShowFramesPerSecond) {
    if (!defined(scene._performanceDisplay)) {
      const performanceContainer = document.createElement("div");
      performanceContainer.className =
        "cesium-performanceDisplay-defaultContainer";
      const container = scene._canvas.parentNode;
      container.appendChild(performanceContainer);
      const performanceDisplay = new PerformanceDisplay({
        container: performanceContainer,
      });
      scene._performanceDisplay = performanceDisplay;
      scene._performanceContainer = performanceContainer;
    }

    scene._performanceDisplay.throttled = scene.requestRenderMode;
    scene._performanceDisplay.update(renderedThisFrame);
  } else if (defined(scene._performanceDisplay)) {
    scene._performanceDisplay =
      scene._performanceDisplay && scene._performanceDisplay.destroy();
    scene._performanceContainer.parentNode.removeChild(
      scene._performanceContainer
    );
  }
}

function prePassesUpdate(scene) {
  scene._jobScheduler.resetBudgets();

  const frameState = scene._frameState;
  const primitives = scene.primitives;
  primitives.prePassesUpdate(frameState);

  if (defined(scene.globe)) {
    scene.globe.update(frameState);
  }

  scene._picking.update();
  frameState.creditDisplay.update();
}

function postPassesUpdate(scene) {
  const frameState = scene._frameState;
  const primitives = scene.primitives;
  primitives.postPassesUpdate(frameState);

  RequestScheduler.update();
}

const scratchBackgroundColor = new Color();

function render(scene) {
  const frameState = scene._frameState;

  const context = scene.context;
  const us = context.uniformState;

  const view = scene._defaultView;
  scene._view = view;

  scene.updateFrameState();
  frameState.passes.render = true;
  frameState.passes.postProcess = scene.postProcessStages.hasSelected;
  frameState.tilesetPassState = renderTilesetPassState;

  let backgroundColor = defaultValue(scene.backgroundColor, Color.BLACK);
  if (scene._hdr) {
    backgroundColor = Color.clone(backgroundColor, scratchBackgroundColor);
    backgroundColor.red = Math.pow(backgroundColor.red, scene.gamma);
    backgroundColor.green = Math.pow(backgroundColor.green, scene.gamma);
    backgroundColor.blue = Math.pow(backgroundColor.blue, scene.gamma);
  }
  frameState.backgroundColor = backgroundColor;

  frameState.atmosphere = scene.atmosphere;
  scene.fog.update(frameState);

  us.update(frameState);

  const shadowMap = scene.shadowMap;
  if (defined(shadowMap) && shadowMap.enabled) {
    if (!defined(scene.light) || scene.light instanceof SunLight) {
      // Negate the sun direction so that it is from the Sun, not to the Sun
      Cartesian3.negate(us.sunDirectionWC, scene._shadowMapCamera.direction);
    } else {
      Cartesian3.clone(scene.light.direction, scene._shadowMapCamera.direction);
    }
    frameState.shadowMaps.push(shadowMap);
  }

  scene._computeCommandList.length = 0;
  scene._overlayCommandList.length = 0;

  const viewport = view.viewport;
  viewport.x = 0;
  viewport.y = 0;
  viewport.width = context.drawingBufferWidth;
  viewport.height = context.drawingBufferHeight;

  const passState = view.passState;
  passState.framebuffer = undefined;
  passState.blendingEnabled = undefined;
  passState.scissorTest = undefined;
  passState.viewport = BoundingRectangle.clone(viewport, passState.viewport);

  if (defined(scene.globe)) {
    scene.globe.beginFrame(frameState);
  }

  scene.updateEnvironment();
  scene.updateAndExecuteCommands(passState, backgroundColor);
  scene.resolveFramebuffers(passState);

  passState.framebuffer = undefined;
  executeOverlayCommands(scene, passState);

  if (defined(scene.globe)) {
    scene.globe.endFrame(frameState);

    if (!scene.globe.tilesLoaded) {
      scene._renderRequested = true;
    }
  }

  context.endFrame();
}

function tryAndCatchError(scene, functionToExecute) {
  try {
    functionToExecute(scene);
  } catch (error) {
    scene._renderError.raiseEvent(scene, error);

    if (scene.rethrowRenderErrors) {
      throw error;
    }
  }
}

function updateMostDetailedRayPicks(scene) {
  return scene._picking.updateMostDetailedRayPicks(scene);
}

/**
 * Update and render the scene. It is usually not necessary to call this function
 * directly because {@link CesiumWidget} will do it automatically.
 * @param {JulianDate} [time] The simulation time at which to render.
 */
Scene.prototype.render = function (time) {
  /**
   *
   * Pre passes update. Execute any pass invariant code that should run before the passes here.
   *
   */
  this._preUpdate.raiseEvent(this, time);

  const frameState = this._frameState;
  frameState.newFrame = false;

  if (!defined(time)) {
    time = JulianDate.now();
  }

  const cameraChanged = this._view.checkForCameraUpdates(this);
  if (cameraChanged) {
    this._globeHeightDirty = true;
  }

  // Determine if should render a new frame in request render mode
  let shouldRender =
    !this.requestRenderMode ||
    this._renderRequested ||
    cameraChanged ||
    this._logDepthBufferDirty ||
    this._hdrDirty ||
    this.mode === SceneMode.MORPHING;
  if (
    !shouldRender &&
    defined(this.maximumRenderTimeChange) &&
    defined(this._lastRenderTime)
  ) {
    const difference = Math.abs(
      JulianDate.secondsDifference(this._lastRenderTime, time)
    );
    shouldRender = shouldRender || difference > this.maximumRenderTimeChange;
  }

  if (shouldRender) {
    this._lastRenderTime = JulianDate.clone(time, this._lastRenderTime);
    this._renderRequested = false;
    this._logDepthBufferDirty = false;
    this._hdrDirty = false;

    const frameNumber = CesiumMath.incrementWrap(
      frameState.frameNumber,
      15000000.0,
      1.0
    );
    updateFrameNumber(this, frameNumber, time);
    frameState.newFrame = true;
  }

  tryAndCatchError(this, prePassesUpdate);

  /**
   *
   * Passes update. Add any passes here
   *
   */
  if (this.primitives.show) {
    tryAndCatchError(this, updateMostDetailedRayPicks);
    tryAndCatchError(this, updatePreloadPass);
    tryAndCatchError(this, updatePreloadFlightPass);
    if (!shouldRender) {
      tryAndCatchError(this, updateRequestRenderModeDeferCheckPass);
    }
  }

  this._postUpdate.raiseEvent(this, time);

  if (shouldRender) {
    this._preRender.raiseEvent(this, time);
    frameState.creditDisplay.beginFrame();
    tryAndCatchError(this, render);
  }

  /**
   *
   * Post passes update. Execute any pass invariant code that should run after the passes here.
   *
   */
  updateDebugShowFramesPerSecond(this, shouldRender);
  tryAndCatchError(this, postPassesUpdate);

  // Often used to trigger events (so don't want in trycatch) that the user might be subscribed to. Things like the tile load events, promises, etc.
  // We don't want those events to resolve during the render loop because the events might add new primitives
  callAfterRenderFunctions(this);

  if (shouldRender) {
    this._postRender.raiseEvent(this, time);
    frameState.creditDisplay.endFrame();
  }
};

/**
 * Update and render the scene. Always forces a new render frame regardless of whether a render was
 * previously requested.
 * @param {JulianDate} [time] The simulation time at which to render.
 *
 * @private
 */
Scene.prototype.forceRender = function (time) {
  this._renderRequested = true;
  this.render(time);
};

/**
 * Requests a new rendered frame when {@link Scene#requestRenderMode} is set to <code>true</code>.
 * The render rate will not exceed the {@link CesiumWidget#targetFrameRate}.
 *
 * @see Scene#requestRenderMode
 */
Scene.prototype.requestRender = function () {
  this._renderRequested = true;
};

/**
 * @private
 */
Scene.prototype.clampLineWidth = function (width) {
  return Math.max(
    ContextLimits.minimumAliasedLineWidth,
    Math.min(width, ContextLimits.maximumAliasedLineWidth)
  );
};

/**
 * Returns an object with a `primitive` property that contains the first (top) primitive in the scene
 * at a particular window coordinate or undefined if nothing is at the location. Other properties may
 * potentially be set depending on the type of primitive and may be used to further identify the picked object.
 * <p>
 * When a feature of a 3D Tiles tileset is picked, <code>pick</code> returns a {@link Cesium3DTileFeature} object.
 * </p>
 *
 * @example
 * // On mouse over, color the feature yellow.
 * handler.setInputAction(function(movement) {
 *     const feature = scene.pick(movement.endPosition);
 *     if (feature instanceof Cesium.Cesium3DTileFeature) {
 *         feature.color = Cesium.Color.YELLOW;
 *     }
 * }, Cesium.ScreenSpaceEventType.MOUSE_MOVE);
 *
 * @param {Cartesian2} windowPosition Window coordinates to perform picking on.
 * @param {number} [width=3] Width of the pick rectangle.
 * @param {number} [height=3] Height of the pick rectangle.
 * @returns {object} Object containing the picked primitive.
 */
Scene.prototype.pick = function (windowPosition, width, height) {
  return this._picking.pick(this, windowPosition, width, height);
};

/**
 * Returns a {@link VoxelCell} for the voxel sample rendered at a particular window coordinate,
 * or undefined if no voxel is rendered at that position.
 *
 * @example
 * On left click, report the value of the "color" property at that voxel sample.
 * handler.setInputAction(function(movement) {
 *   const voxelCell = scene.pickVoxel(movement.position);
 *   if (defined(voxelCell)) {
 *     console.log(voxelCell.getProperty("color"));
 *   }
 * }, Cesium.ScreenSpaceEventType.LEFT_CLICK);
 *
 * @param {Cartesian2} windowPosition Window coordinates to perform picking on.
 * @param {number} [width=3] Width of the pick rectangle.
 * @param {number} [height=3] Height of the pick rectangle.
 * @returns {VoxelCell|undefined} Information about the voxel cell rendered at the picked position.
 *
 * @experimental This feature is not final and is subject to change without Cesium's standard deprecation policy.
 */
Scene.prototype.pickVoxel = function (windowPosition, width, height) {
  const pickedObject = this.pick(windowPosition, width, height);
  if (!defined(pickedObject)) {
    return;
  }
  const voxelPrimitive = pickedObject.primitive;
  if (!(voxelPrimitive instanceof VoxelPrimitive)) {
    return;
  }
  const voxelCoordinate = this._picking.pickVoxelCoordinate(
    this,
    windowPosition,
    width,
    height
  );
  // Look up the keyframeNode containing this picked cell
  const tileIndex = 255 * voxelCoordinate[0] + voxelCoordinate[1];
  const keyframeNode = voxelPrimitive._traversal.findKeyframeNode(tileIndex);
  if (!defined(keyframeNode)) {
    // The tile rendered at the pick position has since been discarded by
    // a traversal update
    return;
  }
  // Look up the metadata for the picked cell
  const sampleIndex = 255 * voxelCoordinate[2] + voxelCoordinate[3];
  return VoxelCell.fromKeyframeNode(
    voxelPrimitive,
    tileIndex,
    sampleIndex,
    keyframeNode
  );
};

/**
 * Returns the cartesian position reconstructed from the depth buffer and window position.
 * The returned position is in world coordinates. Used internally by camera functions to
 * prevent conversion to projected 2D coordinates and then back.
 * <p>
 * Set {@link Scene#pickTranslucentDepth} to <code>true</code> to include the depth of
 * translucent primitives; otherwise, this essentially picks through translucent primitives.
 * </p>
 *
 * @private
 *
 * @param {Cartesian2} windowPosition Window coordinates to perform picking on.
 * @param {Cartesian3} [result] The object on which to restore the result.
 * @returns {Cartesian3} The cartesian position in world coordinates.
 *
 * @exception {DeveloperError} Picking from the depth buffer is not supported. Check pickPositionSupported.
 */
Scene.prototype.pickPositionWorldCoordinates = function (
  windowPosition,
  result
) {
  return this._picking.pickPositionWorldCoordinates(
    this,
    windowPosition,
    result
  );
};

/**
 * Returns the cartesian position reconstructed from the depth buffer and window position.
 * <p>
 * The position reconstructed from the depth buffer in 2D may be slightly different from those
 * reconstructed in 3D and Columbus view. This is caused by the difference in the distribution
 * of depth values of perspective and orthographic projection.
 * </p>
 * <p>
 * Set {@link Scene#pickTranslucentDepth} to <code>true</code> to include the depth of
 * translucent primitives; otherwise, this essentially picks through translucent primitives.
 * </p>
 *
 * @param {Cartesian2} windowPosition Window coordinates to perform picking on.
 * @param {Cartesian3} [result] The object on which to restore the result.
 * @returns {Cartesian3} The cartesian position.
 *
 * @exception {DeveloperError} Picking from the depth buffer is not supported. Check pickPositionSupported.
 */
Scene.prototype.pickPosition = function (windowPosition, result) {
  return this._picking.pickPosition(this, windowPosition, result);
};

/**
 * Returns a list of objects, each containing a `primitive` property, for all primitives at
 * a particular window coordinate position. Other properties may also be set depending on the
 * type of primitive and may be used to further identify the picked object. The primitives in
 * the list are ordered by their visual order in the scene (front to back).
 *
 * @param {Cartesian2} windowPosition Window coordinates to perform picking on.
 * @param {number} [limit] If supplied, stop drilling after collecting this many picks.
 * @param {number} [width=3] Width of the pick rectangle.
 * @param {number} [height=3] Height of the pick rectangle.
 * @returns {any[]} Array of objects, each containing 1 picked primitives.
 *
 * @exception {DeveloperError} windowPosition is undefined.
 *
 * @example
 * const pickedObjects = scene.drillPick(new Cesium.Cartesian2(100.0, 200.0));
 *
 * @see Scene#pick
 */
Scene.prototype.drillPick = function (windowPosition, limit, width, height) {
  return this._picking.drillPick(this, windowPosition, limit, width, height);
};

function updatePreloadPass(scene) {
  const frameState = scene._frameState;
  preloadTilesetPassState.camera = frameState.camera;
  preloadTilesetPassState.cullingVolume = frameState.cullingVolume;

  const primitives = scene.primitives;
  primitives.updateForPass(frameState, preloadTilesetPassState);
}

function updatePreloadFlightPass(scene) {
  const frameState = scene._frameState;
  const camera = frameState.camera;
  if (!camera.canPreloadFlight()) {
    return;
  }

  preloadFlightTilesetPassState.camera = scene.preloadFlightCamera;
  preloadFlightTilesetPassState.cullingVolume =
    scene.preloadFlightCullingVolume;

  const primitives = scene.primitives;
  primitives.updateForPass(frameState, preloadFlightTilesetPassState);
}

function updateRequestRenderModeDeferCheckPass(scene) {
  // Check if any ignored requests are ready to go (to wake rendering up again)
  scene.primitives.updateForPass(
    scene._frameState,
    requestRenderModeDeferCheckPassState
  );
}

/**
 * Returns an object containing the first object intersected by the ray and the position of intersection,
 * or <code>undefined</code> if there were no intersections. The intersected object has a <code>primitive</code>
 * property that contains the intersected primitive. Other properties may be set depending on the type of primitive
 * and may be used to further identify the picked object. The ray must be given in world coordinates.
 * <p>
 * This function only picks globe tiles and 3D Tiles that are rendered in the current view. Picks all other
 * primitives regardless of their visibility.
 * </p>
 *
 * @private
 *
 * @param {Ray} ray The ray.
 * @param {Object[]} [objectsToExclude] A list of primitives, entities, or 3D Tiles features to exclude from the ray intersection.
 * @param {number} [width=0.1] Width of the intersection volume in meters.
 * @returns {object} An object containing the object and position of the first intersection.
 *
 * @exception {DeveloperError} Ray intersections are only supported in 3D mode.
 */
Scene.prototype.pickFromRay = function (ray, objectsToExclude, width) {
  return this._picking.pickFromRay(this, ray, objectsToExclude, width);
};

/**
 * Returns a list of objects, each containing the object intersected by the ray and the position of intersection.
 * The intersected object has a <code>primitive</code> property that contains the intersected primitive. Other
 * properties may also be set depending on the type of primitive and may be used to further identify the picked object.
 * The primitives in the list are ordered by first intersection to last intersection. The ray must be given in
 * world coordinates.
 * <p>
 * This function only picks globe tiles and 3D Tiles that are rendered in the current view. Picks all other
 * primitives regardless of their visibility.
 * </p>
 *
 * @private
 *
 * @param {Ray} ray The ray.
 * @param {number} [limit=Number.MAX_VALUE] If supplied, stop finding intersections after this many intersections.
 * @param {Object[]} [objectsToExclude] A list of primitives, entities, or 3D Tiles features to exclude from the ray intersection.
 * @param {number} [width=0.1] Width of the intersection volume in meters.
 * @returns {Object[]} List of objects containing the object and position of each intersection.
 *
 * @exception {DeveloperError} Ray intersections are only supported in 3D mode.
 */
Scene.prototype.drillPickFromRay = function (
  ray,
  limit,
  objectsToExclude,
  width
) {
  return this._picking.drillPickFromRay(
    this,
    ray,
    limit,
    objectsToExclude,
    width
  );
};

/**
 * Initiates an asynchronous {@link Scene#pickFromRay} request using the maximum level of detail for 3D Tilesets
 * regardless of visibility.
 *
 * @private
 *
 * @param {Ray} ray The ray.
 * @param {Object[]} [objectsToExclude] A list of primitives, entities, or 3D Tiles features to exclude from the ray intersection.
 * @param {number} [width=0.1] Width of the intersection volume in meters.
 * @returns {Promise<object>} A promise that resolves to an object containing the object and position of the first intersection.
 *
 * @exception {DeveloperError} Ray intersections are only supported in 3D mode.
 */
Scene.prototype.pickFromRayMostDetailed = function (
  ray,
  objectsToExclude,
  width
) {
  return this._picking.pickFromRayMostDetailed(
    this,
    ray,
    objectsToExclude,
    width
  );
};

/**
 * Initiates an asynchronous {@link Scene#drillPickFromRay} request using the maximum level of detail for 3D Tilesets
 * regardless of visibility.
 *
 * @private
 *
 * @param {Ray} ray The ray.
 * @param {number} [limit=Number.MAX_VALUE] If supplied, stop finding intersections after this many intersections.
 * @param {Object[]} [objectsToExclude] A list of primitives, entities, or 3D Tiles features to exclude from the ray intersection.
 * @param {number} [width=0.1] Width of the intersection volume in meters.
 * @returns {Promise<Object[]>} A promise that resolves to a list of objects containing the object and position of each intersection.
 *
 * @exception {DeveloperError} Ray intersections are only supported in 3D mode.
 */
Scene.prototype.drillPickFromRayMostDetailed = function (
  ray,
  limit,
  objectsToExclude,
  width
) {
  return this._picking.drillPickFromRayMostDetailed(
    this,
    ray,
    limit,
    objectsToExclude,
    width
  );
};

/**
 * Returns the height of scene geometry at the given cartographic position or <code>undefined</code> if there was no
 * scene geometry to sample height from. The height of the input position is ignored. May be used to clamp objects to
 * the globe, 3D Tiles, or primitives in the scene.
 * <p>
 * This function only samples height from globe tiles and 3D Tiles that are rendered in the current view. Samples height
 * from all other primitives regardless of their visibility.
 * </p>
 *
 * @param {Cartographic} position The cartographic position to sample height from.
 * @param {Object[]} [objectsToExclude] A list of primitives, entities, or 3D Tiles features to not sample height from.
 * @param {number} [width=0.1] Width of the intersection volume in meters.
 * @returns {number} The height. This may be <code>undefined</code> if there was no scene geometry to sample height from.
 *
 * @example
 * const position = new Cesium.Cartographic(-1.31968, 0.698874);
 * const height = viewer.scene.sampleHeight(position);
 * console.log(height);
 *
 * @see Scene#clampToHeight
 * @see Scene#clampToHeightMostDetailed
 * @see Scene#sampleHeightMostDetailed
 *
 * @exception {DeveloperError} sampleHeight is only supported in 3D mode.
 * @exception {DeveloperError} sampleHeight requires depth texture support. Check sampleHeightSupported.
 */
Scene.prototype.sampleHeight = function (position, objectsToExclude, width) {
  return this._picking.sampleHeight(this, position, objectsToExclude, width);
};

/**
 * Clamps the given cartesian position to the scene geometry along the geodetic surface normal. Returns the
 * clamped position or <code>undefined</code> if there was no scene geometry to clamp to. May be used to clamp
 * objects to the globe, 3D Tiles, or primitives in the scene.
 * <p>
 * This function only clamps to globe tiles and 3D Tiles that are rendered in the current view. Clamps to
 * all other primitives regardless of their visibility.
 * </p>
 *
 * @param {Cartesian3} cartesian The cartesian position.
 * @param {Object[]} [objectsToExclude] A list of primitives, entities, or 3D Tiles features to not clamp to.
 * @param {number} [width=0.1] Width of the intersection volume in meters.
 * @param {Cartesian3} [result] An optional object to return the clamped position.
 * @returns {Cartesian3} The modified result parameter or a new Cartesian3 instance if one was not provided. This may be <code>undefined</code> if there was no scene geometry to clamp to.
 *
 * @example
 * // Clamp an entity to the underlying scene geometry
 * const position = entity.position.getValue(Cesium.JulianDate.now());
 * entity.position = viewer.scene.clampToHeight(position);
 *
 * @see Scene#sampleHeight
 * @see Scene#sampleHeightMostDetailed
 * @see Scene#clampToHeightMostDetailed
 *
 * @exception {DeveloperError} clampToHeight is only supported in 3D mode.
 * @exception {DeveloperError} clampToHeight requires depth texture support. Check clampToHeightSupported.
 */
Scene.prototype.clampToHeight = function (
  cartesian,
  objectsToExclude,
  width,
  result
) {
  return this._picking.clampToHeight(
    this,
    cartesian,
    objectsToExclude,
    width,
    result
  );
};

/**
 * Initiates an asynchronous {@link Scene#sampleHeight} query for an array of {@link Cartographic} positions
 * using the maximum level of detail for 3D Tilesets in the scene. The height of the input positions is ignored.
 * Returns a promise that is resolved when the query completes. Each point height is modified in place.
 * If a height cannot be determined because no geometry can be sampled at that location, or another error occurs,
 * the height is set to undefined.
 *
 * @param {Cartographic[]} positions The cartographic positions to update with sampled heights.
 * @param {Object[]} [objectsToExclude] A list of primitives, entities, or 3D Tiles features to not sample height from.
 * @param {number} [width=0.1] Width of the intersection volume in meters.
 * @returns {Promise<Cartographic[]>} A promise that resolves to the provided list of positions when the query has completed.
 *
 * @example
 * const positions = [
 *     new Cesium.Cartographic(-1.31968, 0.69887),
 *     new Cesium.Cartographic(-1.10489, 0.83923)
 * ];
 * const promise = viewer.scene.sampleHeightMostDetailed(positions);
 * promise.then(function(updatedPosition) {
 *     // positions[0].height and positions[1].height have been updated.
 *     // updatedPositions is just a reference to positions.
 * }
 *
 * @see Scene#sampleHeight
 *
 * @exception {DeveloperError} sampleHeightMostDetailed is only supported in 3D mode.
 * @exception {DeveloperError} sampleHeightMostDetailed requires depth texture support. Check sampleHeightSupported.
 */
Scene.prototype.sampleHeightMostDetailed = function (
  positions,
  objectsToExclude,
  width
) {
  return this._picking.sampleHeightMostDetailed(
    this,
    positions,
    objectsToExclude,
    width
  );
};

/**
 * Initiates an asynchronous {@link Scene#clampToHeight} query for an array of {@link Cartesian3} positions
 * using the maximum level of detail for 3D Tilesets in the scene. Returns a promise that is resolved when
 * the query completes. Each position is modified in place. If a position cannot be clamped because no geometry
 * can be sampled at that location, or another error occurs, the element in the array is set to undefined.
 *
 * @param {Cartesian3[]} cartesians The cartesian positions to update with clamped positions.
 * @param {Object[]} [objectsToExclude] A list of primitives, entities, or 3D Tiles features to not clamp to.
 * @param {number} [width=0.1] Width of the intersection volume in meters.
 * @returns {Promise<Cartesian3[]>} A promise that resolves to the provided list of positions when the query has completed.
 *
 * @example
 * const cartesians = [
 *     entities[0].position.getValue(Cesium.JulianDate.now()),
 *     entities[1].position.getValue(Cesium.JulianDate.now())
 * ];
 * const promise = viewer.scene.clampToHeightMostDetailed(cartesians);
 * promise.then(function(updatedCartesians) {
 *     entities[0].position = updatedCartesians[0];
 *     entities[1].position = updatedCartesians[1];
 * }
 *
 * @see Scene#clampToHeight
 *
 * @exception {DeveloperError} clampToHeightMostDetailed is only supported in 3D mode.
 * @exception {DeveloperError} clampToHeightMostDetailed requires depth texture support. Check clampToHeightSupported.
 */
Scene.prototype.clampToHeightMostDetailed = function (
  cartesians,
  objectsToExclude,
  width
) {
  return this._picking.clampToHeightMostDetailed(
    this,
    cartesians,
    objectsToExclude,
    width
  );
};

/**
 * Transforms a position in cartesian coordinates to canvas coordinates.  This is commonly used to place an
 * HTML element at the same screen position as an object in the scene.
 *
 * @param {Cartesian3} position The position in cartesian coordinates.
 * @param {Cartesian2} [result] An optional object to return the input position transformed to canvas coordinates.
 * @returns {Cartesian2} The modified result parameter or a new Cartesian2 instance if one was not provided.  This may be <code>undefined</code> if the input position is near the center of the ellipsoid.
 *
 * @example
 * // Output the canvas position of longitude/latitude (0, 0) every time the mouse moves.
 * const scene = widget.scene;
 * const position = Cesium.Cartesian3.fromDegrees(0.0, 0.0);
 * const handler = new Cesium.ScreenSpaceEventHandler(scene.canvas);
 * handler.setInputAction(function(movement) {
 *     console.log(scene.cartesianToCanvasCoordinates(position));
 * }, Cesium.ScreenSpaceEventType.MOUSE_MOVE);
 */
Scene.prototype.cartesianToCanvasCoordinates = function (position, result) {
  return SceneTransforms.worldToWindowCoordinates(this, position, result);
};

/**
 * Instantly completes an active transition.
 */
Scene.prototype.completeMorph = function () {
  this._transitioner.completeMorph();
};

/**
 * Asynchronously transitions the scene to 2D.
 * @param {number} [duration=2.0] The amount of time, in seconds, for transition animations to complete.
 */
Scene.prototype.morphTo2D = function (duration) {
  duration = defaultValue(duration, 2.0);
  this._transitioner.morphTo2D(duration, this._ellipsoid);
};

/**
 * Asynchronously transitions the scene to Columbus View.
 * @param {number} [duration=2.0] The amount of time, in seconds, for transition animations to complete.
 */
Scene.prototype.morphToColumbusView = function (duration) {
  duration = defaultValue(duration, 2.0);
  this._transitioner.morphToColumbusView(duration, this._ellipsoid);
};

/**
 * Asynchronously transitions the scene to 3D.
 * @param {number} [duration=2.0] The amount of time, in seconds, for transition animations to complete.
 */
Scene.prototype.morphTo3D = function (duration) {
  duration = defaultValue(duration, 2.0);
  this._transitioner.morphTo3D(duration, this._ellipsoid);
};

function setTerrain(scene, terrain) {
  // Cancel any in-progress terrain update
  scene._removeTerrainProviderReadyListener =
    scene._removeTerrainProviderReadyListener &&
    scene._removeTerrainProviderReadyListener();

  // If the terrain is already loaded, set it immediately
  if (terrain.ready) {
    if (defined(scene.globe)) {
      scene.globe.terrainProvider = terrain.provider;
    }
    return;
  }
  // Otherwise, set a placeholder
  scene.globe.terrainProvider = undefined;
  scene._removeTerrainProviderReadyListener = terrain.readyEvent.addEventListener(
    (provider) => {
      if (defined(scene) && defined(scene.globe)) {
        scene.globe.terrainProvider = provider;
      }

      scene._removeTerrainProviderReadyListener();
    }
  );
}

/**
 * Update the terrain providing surface geometry for the globe.
 *
 * @param {Terrain} terrain The terrain provider async helper
 * @returns {Terrain} terrain The terrain provider async helper
 *
 * @example
 * // Use Cesium World Terrain
 * scene.setTerrain(Cesium.Terrain.fromWorldTerrain());
 *
 * @example
 * // Use a custom terrain provider
 * const terrain = new Cesium.Terrain(Cesium.CesiumTerrainProvider.fromUrl("https://myTestTerrain.com"));
 * scene.setTerrain(terrain);
 *
 * terrain.errorEvent.addEventListener(error => {
 *   alert(`Encountered an error while creating terrain! ${error}`);
 * });
 */
Scene.prototype.setTerrain = function (terrain) {
  //>>includeStart('debug', pragmas.debug);
  Check.typeOf.object("terrain", terrain);
  //>>includeEnd('debug');

  setTerrain(this, terrain);

  return terrain;
};

/**
 * Returns true if this object was destroyed; otherwise, false.
 * <br /><br />
 * If this object was destroyed, it should not be used; calling any function other than
 * <code>isDestroyed</code> will result in a {@link DeveloperError} exception.
 *
 * @returns {boolean} <code>true</code> if this object was destroyed; otherwise, <code>false</code>.
 *
 * @see Scene#destroy
 */
Scene.prototype.isDestroyed = function () {
  return false;
};

/**
 * Destroys the WebGL resources held by this object.  Destroying an object allows for deterministic
 * release of WebGL resources, instead of relying on the garbage collector to destroy this object.
 * <br /><br />
 * Once an object is destroyed, it should not be used; calling any function other than
 * <code>isDestroyed</code> will result in a {@link DeveloperError} exception.  Therefore,
 * assign the return value (<code>undefined</code>) to the object as done in the example.
 *
 * @exception {DeveloperError} This object was destroyed, i.e., destroy() was called.
 *
 *
 * @example
 * scene = scene && scene.destroy();
 *
 * @see Scene#isDestroyed
 */
Scene.prototype.destroy = function () {
  this._tweens.removeAll();
  this._computeEngine = this._computeEngine && this._computeEngine.destroy();
  this._screenSpaceCameraController =
    this._screenSpaceCameraController &&
    this._screenSpaceCameraController.destroy();
  this._deviceOrientationCameraController =
    this._deviceOrientationCameraController &&
    !this._deviceOrientationCameraController.isDestroyed() &&
    this._deviceOrientationCameraController.destroy();
  this._primitives = this._primitives && this._primitives.destroy();
  this._groundPrimitives =
    this._groundPrimitives && this._groundPrimitives.destroy();
  this._globe = this._globe && this._globe.destroy();
  this._removeTerrainProviderReadyListener =
    this._removeTerrainProviderReadyListener &&
    this._removeTerrainProviderReadyListener();
  this.skyBox = this.skyBox && this.skyBox.destroy();
  this.skyAtmosphere = this.skyAtmosphere && this.skyAtmosphere.destroy();
  this._debugSphere = this._debugSphere && this._debugSphere.destroy();
  this.sun = this.sun && this.sun.destroy();
  this._sunPostProcess = this._sunPostProcess && this._sunPostProcess.destroy();
  this._depthPlane = this._depthPlane && this._depthPlane.destroy();
  this._transitioner = this._transitioner && this._transitioner.destroy();
  this._debugFrustumPlanes =
    this._debugFrustumPlanes && this._debugFrustumPlanes.destroy();
  this._brdfLutGenerator =
    this._brdfLutGenerator && this._brdfLutGenerator.destroy();
  this._picking = this._picking && this._picking.destroy();

  this._defaultView = this._defaultView && this._defaultView.destroy();
  this._view = undefined;

  if (this._removeCreditContainer) {
    this._canvas.parentNode.removeChild(this._creditContainer);
  }

  this.postProcessStages =
    this.postProcessStages && this.postProcessStages.destroy();

  this._context = this._context && this._context.destroy();
  this._frameState.creditDisplay =
    this._frameState.creditDisplay && this._frameState.creditDisplay.destroy();

  if (defined(this._performanceDisplay)) {
    this._performanceDisplay =
      this._performanceDisplay && this._performanceDisplay.destroy();
    this._performanceContainer.parentNode.removeChild(
      this._performanceContainer
    );
  }

  this._removeRequestListenerCallback();
  this._removeTaskProcessorListenerCallback();
  for (let i = 0; i < this._removeGlobeCallbacks.length; ++i) {
    this._removeGlobeCallbacks[i]();
  }
  this._removeGlobeCallbacks.length = 0;

  if (defined(this._removeUpdateHeightCallback)) {
    this._removeUpdateHeightCallback();
    this._removeUpdateHeightCallback = undefined;
  }

  return destroyObject(this);
};
export default Scene;<|MERGE_RESOLUTION|>--- conflicted
+++ resolved
@@ -3328,18 +3328,6 @@
   );
 
   const envMaps = this.specularEnvironmentMaps;
-<<<<<<< HEAD
-  let envMapAtlas = this._specularEnvironmentMapAtlas;
-  if (
-    defined(envMaps) &&
-    (!defined(envMapAtlas) || envMapAtlas.url !== envMaps)
-  ) {
-    envMapAtlas = envMapAtlas && envMapAtlas.destroy();
-    this._specularEnvironmentMapAtlas = new SpecularEnvironmentCubeMap(envMaps);
-  } else if (!defined(envMaps) && defined(envMapAtlas)) {
-    envMapAtlas.destroy();
-    this._specularEnvironmentMapAtlas = undefined;
-=======
   let specularEnvironmentCubeMap = this._specularEnvironmentCubeMap;
   if (defined(envMaps) && specularEnvironmentCubeMap?.url !== envMaps) {
     specularEnvironmentCubeMap =
@@ -3348,7 +3336,6 @@
   } else if (!defined(envMaps) && defined(specularEnvironmentCubeMap)) {
     specularEnvironmentCubeMap.destroy();
     this._specularEnvironmentCubeMap = undefined;
->>>>>>> dca302bb
   }
 
   if (defined(this._specularEnvironmentCubeMap)) {
