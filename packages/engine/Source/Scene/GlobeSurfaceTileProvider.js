--- conflicted
+++ resolved
@@ -232,12 +232,8 @@
   /**
    * Gets a value indicating whether or not the provider is ready for use.
    * @memberof GlobeSurfaceTileProvider.prototype
-<<<<<<< HEAD
-   * @type {Boolean}
+   * @type {boolean}
    * @deprecated
-=======
-   * @type {boolean}
->>>>>>> 065c9a61
    */
   ready: {
     get: function () {
