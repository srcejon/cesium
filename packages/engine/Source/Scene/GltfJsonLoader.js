import Check from "../Core/Check.js";
import defaultValue from "../Core/defaultValue.js";
import defined from "../Core/defined.js";
import getJsonFromTypedArray from "../Core/getJsonFromTypedArray.js";
import getMagic from "../Core/getMagic.js";
import isDataUri from "../Core/isDataUri.js";
import Resource from "../Core/Resource.js";
import addDefaults from "./GltfPipeline/addDefaults.js";
import addPipelineExtras from "./GltfPipeline/addPipelineExtras.js";
import ForEach from "./GltfPipeline/ForEach.js";
import parseGlb from "./GltfPipeline/parseGlb.js";
import removePipelineExtras from "./GltfPipeline/removePipelineExtras.js";
import updateVersion from "./GltfPipeline/updateVersion.js";
import usesExtension from "./GltfPipeline/usesExtension.js";
import ResourceLoader from "./ResourceLoader.js";
import ResourceLoaderState from "./ResourceLoaderState.js";

/**
 * Loads a glTF JSON from a glTF or glb.
 * <p>
 * Implements the {@link ResourceLoader} interface.
 * </p>
 *
 * @alias GltfJsonLoader
 * @constructor
 * @augments ResourceLoader
 *
 * @param {object} options Object with the following properties:
 * @param {ResourceCache} options.resourceCache The {@link ResourceCache} (to avoid circular dependencies).
 * @param {Resource} options.gltfResource The {@link Resource} containing the glTF.
 * @param {Resource} options.baseResource The {@link Resource} that paths in the glTF JSON are relative to.
 * @param {Uint8Array} [options.typedArray] The typed array containing the glTF contents.
 * @param {object} [options.gltfJson] The parsed glTF JSON contents.
 * @param {string} [options.cacheKey] The cache key of the resource.
 *
 * @private
 */
function GltfJsonLoader(options) {
  options = defaultValue(options, defaultValue.EMPTY_OBJECT);
  const resourceCache = options.resourceCache;
  const gltfResource = options.gltfResource;
  const baseResource = options.baseResource;
  const typedArray = options.typedArray;
  const gltfJson = options.gltfJson;
  const cacheKey = options.cacheKey;

  //>>includeStart('debug', pragmas.debug);
  Check.typeOf.func("options.resourceCache", resourceCache);
  Check.typeOf.object("options.gltfResource", gltfResource);
  Check.typeOf.object("options.baseResource", baseResource);
  //>>includeEnd('debug');

  this._resourceCache = resourceCache;
  this._gltfResource = gltfResource;
  this._baseResource = baseResource;
  this._typedArray = typedArray;
  this._gltfJson = gltfJson;
  this._cacheKey = cacheKey;
  this._gltf = undefined;
  this._bufferLoaders = [];
  this._state = ResourceLoaderState.UNLOADED;
  this._promise = undefined;
}

if (defined(Object.create)) {
  GltfJsonLoader.prototype = Object.create(ResourceLoader.prototype);
  GltfJsonLoader.prototype.constructor = GltfJsonLoader;
}

Object.defineProperties(GltfJsonLoader.prototype, {
  /**
<<<<<<< HEAD
=======
   * A promise that resolves to the resource when the resource is ready, or undefined if the resource hasn't started loading.
   *
   * @memberof GltfJsonLoader.prototype
   *
   * @type {Promise<GltfJsonLoader>|undefined}
   * @readonly
   * @private
   */
  promise: {
    get: function () {
      return this._promise;
    },
  },
  /**
>>>>>>> 06fecc27
   * The cache key of the resource.
   *
   * @memberof GltfJsonLoader.prototype
   *
   * @type {string}
   * @readonly
   * @private
   */
  cacheKey: {
    get: function () {
      return this._cacheKey;
    },
  },
  /**
   * The glTF JSON.
   *
   * @memberof GltfJsonLoader.prototype
   *
   * @type {object}
   * @readonly
   * @private
   */
  gltf: {
    get: function () {
      return this._gltf;
    },
  },
});

/**
 * Loads the resource.
 * @returns {Promise<GltfJsonLoader>} A promise which resolves to the loader when the resource loading is completed.
 * @private
 */
GltfJsonLoader.prototype.load = async function () {
  if (defined(this._promise)) {
    return this._promise;
  }

  this._state = ResourceLoaderState.LOADING;

  if (defined(this._gltfJson)) {
    this._promise = processGltfJson(this, this._gltfJson);
    return this._promise;
  }

  if (defined(this._typedArray)) {
    this._promise = processGltfTypedArray(this, this._typedArray);
    return this._promise;
  }

  this._promise = loadFromUri(this);
  return this._promise;
};

async function loadFromUri(gltfJsonLoader) {
  let typedArray;
  try {
    const arrayBuffer = await gltfJsonLoader._fetchGltf();
    if (gltfJsonLoader.isDestroyed()) {
      return;
    }

    typedArray = new Uint8Array(arrayBuffer);
  } catch (error) {
    if (gltfJsonLoader.isDestroyed()) {
      return;
    }

    handleError(gltfJsonLoader, error);
  }

  return processGltfTypedArray(gltfJsonLoader, typedArray);
}

function handleError(gltfJsonLoader, error) {
  gltfJsonLoader.unload();
  gltfJsonLoader._state = ResourceLoaderState.FAILED;
  const errorMessage = `Failed to load glTF: ${gltfJsonLoader._gltfResource.url}`;
  throw gltfJsonLoader.getError(errorMessage, error);
}

async function upgradeVersion(gltfJsonLoader, gltf) {
  if (
    defined(gltf.asset) &&
    gltf.asset.version === "2.0" &&
    !usesExtension(gltf, "KHR_techniques_webgl") &&
    !usesExtension(gltf, "KHR_materials_common")
  ) {
    return Promise.resolve();
  }

  // Load all buffers into memory. updateVersion will read and in some cases modify
  // the buffer data, which it accesses from buffer.extras._pipeline.source
  const promises = [];
  ForEach.buffer(gltf, function (buffer) {
    if (
      !defined(buffer.extras._pipeline.source) && // Ignore uri if this buffer uses the glTF 1.0 KHR_binary_glTF extension
      defined(buffer.uri)
    ) {
      const resource = gltfJsonLoader._baseResource.getDerivedResource({
        url: buffer.uri,
      });
      const resourceCache = gltfJsonLoader._resourceCache;
      const bufferLoader = resourceCache.getExternalBufferLoader({
        resource: resource,
      });
      gltfJsonLoader._bufferLoaders.push(bufferLoader);

      promises.push(
        bufferLoader.load().then(function () {
          if (bufferLoader.isDestroyed()) {
            return;
          }

          buffer.extras._pipeline.source = bufferLoader.typedArray;
        })
      );
    }
  });

  await Promise.all(promises);
  updateVersion(gltf);
}

function decodeDataUris(gltf) {
  const promises = [];
  ForEach.buffer(gltf, function (buffer) {
    const bufferUri = buffer.uri;
    if (
      !defined(buffer.extras._pipeline.source) && // Ignore uri if this buffer uses the glTF 1.0 KHR_binary_glTF extension
      defined(bufferUri) &&
      isDataUri(bufferUri)
    ) {
      delete buffer.uri; // Delete the data URI to keep the cached glTF JSON small
      promises.push(
        Resource.fetchArrayBuffer(bufferUri).then(function (arrayBuffer) {
          buffer.extras._pipeline.source = new Uint8Array(arrayBuffer);
        })
      );
    }
  });
  return Promise.all(promises);
}

function loadEmbeddedBuffers(gltfJsonLoader, gltf) {
  const promises = [];
  ForEach.buffer(gltf, function (buffer, bufferId) {
    const source = buffer.extras._pipeline.source;
    if (defined(source) && !defined(buffer.uri)) {
      const resourceCache = gltfJsonLoader._resourceCache;
      const bufferLoader = resourceCache.getEmbeddedBufferLoader({
        parentResource: gltfJsonLoader._gltfResource,
        bufferId: bufferId,
        typedArray: source,
      });
      gltfJsonLoader._bufferLoaders.push(bufferLoader);
      promises.push(bufferLoader.load());
    }
  });
  return Promise.all(promises);
}

async function processGltfJson(gltfJsonLoader, gltf) {
  try {
    addPipelineExtras(gltf);

    await decodeDataUris(gltf);
    await upgradeVersion(gltfJsonLoader, gltf);
    addDefaults(gltf);
    await loadEmbeddedBuffers(gltfJsonLoader, gltf);
    removePipelineExtras(gltf);

    gltfJsonLoader._gltf = gltf;
    gltfJsonLoader._state = ResourceLoaderState.READY;
    return gltfJsonLoader;
  } catch (error) {
    if (gltfJsonLoader.isDestroyed()) {
      return;
    }

    handleError(gltfJsonLoader, error);
  }
}

async function processGltfTypedArray(gltfJsonLoader, typedArray) {
  let gltf;
  try {
    if (getMagic(typedArray) === "glTF") {
      gltf = parseGlb(typedArray);
    } else {
      gltf = getJsonFromTypedArray(typedArray);
    }
  } catch (error) {
    if (gltfJsonLoader.isDestroyed()) {
      return;
    }

    handleError(gltfJsonLoader, error);
  }

  return processGltfJson(gltfJsonLoader, gltf);
}

/**
 * Unloads the resource.
 * @private
 */
GltfJsonLoader.prototype.unload = function () {
  const bufferLoaders = this._bufferLoaders;
  const bufferLoadersLength = bufferLoaders.length;
  for (let i = 0; i < bufferLoadersLength; ++i) {
    this._resourceCache.unload(bufferLoaders[i]);
  }
  this._bufferLoaders.length = 0;

  this._gltf = undefined;
};

/**
 * Exposed for testing
 *
 * @private
 */
GltfJsonLoader.prototype._fetchGltf = function () {
  return this._gltfResource.fetchArrayBuffer();
};

export default GltfJsonLoader;<|MERGE_RESOLUTION|>--- conflicted
+++ resolved
@@ -69,23 +69,6 @@
 
 Object.defineProperties(GltfJsonLoader.prototype, {
   /**
-<<<<<<< HEAD
-=======
-   * A promise that resolves to the resource when the resource is ready, or undefined if the resource hasn't started loading.
-   *
-   * @memberof GltfJsonLoader.prototype
-   *
-   * @type {Promise<GltfJsonLoader>|undefined}
-   * @readonly
-   * @private
-   */
-  promise: {
-    get: function () {
-      return this._promise;
-    },
-  },
-  /**
->>>>>>> 06fecc27
    * The cache key of the resource.
    *
    * @memberof GltfJsonLoader.prototype
