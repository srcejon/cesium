# Change Log

### 1.94 - 2022-06-01

##### Breaking Changes :mega:

- Models and tilesets rendered with `ModelExperimental` must set `enableDebugWireframe` to true in order for `debugWireframe` to work in WebGL1. [#10344](https://github.com/CesiumGS/cesium/pull/10344)

##### Additions :tada:

- Added `Cesium3DTileStyle.fromUrl` for loading a style from a url. [#10339](https://github.com/CesiumGS/cesium/pull/10339/)

##### Fixes :wrench:

- Fixed the inaccurate computation of bounding spheres for `ModelExperimental`. [#10339](https://github.com/CesiumGS/cesium/pull/10339/)
<<<<<<< HEAD
- Fixed race condition which can occur when updating `Cesium3DTileStyle` before its `readyPromise` has resolved. [#10345](https://github.com/CesiumGS/cesium/issues/10345)

##### Deprecated :hourglass_flowing_sand:

- `Cesium3DTileStyle` constructor parameters of `string` or `Resource` type have been deprecated and will be removed in CesiumJS 1.96. If loading a style from a url, use `Cesium3DTileStyle.fromUrl` instead.
- `Cesium3DTileStyle.readyPromise` and `Cesium3DTileStyle.ready` have been deprecated and will be removed in CesiumJS 1.96. If loading a style from a url, use `Cesium3DTileStyle.fromUrl` instead.
=======
- Fixed label background rendering. [#10342](https://github.com/CesiumGS/cesium/issues/10342)
>>>>>>> 07dc1cb4

### 1.93 - 2022-05-02

##### Breaking Changes :mega:

- Temporarily disable `Scene.orderIndependentTranslucency` by default on iPad and iOS due to a WebGL regression, see [#9827](https://github.com/CesiumGS/cesium/issues/9827). The old default will be restored once the issue has been resolved.

##### Additions :tada:

- Improved rendering of ground and sky atmosphere. [#10063](https://github.com/CesiumGS/cesium/pull/10063)
- Added support for morph targets in `ModelExperimental`. [#10271](https://github.com/CesiumGS/cesium/pull/10271)
- Added support for skins in `ModelExperimental`. [#10282](https://github.com/CesiumGS/cesium/pull/10282)
- Added support for animations in `ModelExperimental`. [#10314](https://github.com/CesiumGS/cesium/pull/10314)
- Added `debugWireframe` to `ModelExperimental`. [#10332](https://github.com/CesiumGS/cesium/pull/10332)
- Added `GeoJsonSource.process` to support adding features without removing existing entities, similar to `CzmlDataSource.process`. [#9275](https://github.com/CesiumGS/cesium/issues/9275)
- `KmlDataSource` now exposes the `camera` and `canvas` properties, which are used to provide information about the state of the `Viewer` when making network requests for a [`Link`](https://developers.google.com/kml/documentation/kmlreference#link). Passing these values in the constructor is now optional.
- Prevent text selection in the Timeline widget. [#10325](https://github.com/CesiumGS/cesium/pull/10325)

##### Fixes :wrench:

- Fixed `GoogleEarthEnterpriseImageryProvider.requestImagery`, `GridImageryProvider.requestImagery`, and `TileCoordinateImageryProvider.requestImagery` return types to match interface. [#10265](https://github.com/CesiumGS/cesium/issues/10265)
- Various property and return TypeScript definitions were corrected, and the `Event` class was made generic in order to support strongly typed event callbacks. [#10292](https://github.com/CesiumGS/cesium/pull/10292)
- Fixed debug label rendering in `Cesium3dTilesInspector`. [#10246](https://github.com/CesiumGS/cesium/issues/10246)
- Fixed a crash that occurred in `ModelExperimental` when loading a Draco-compressed model with tangents. [#10294](https://github.com/CesiumGS/cesium/pull/10294)
- Fixed an incorrect model matrix computation for `i3dm` tilesets that are loaded using `ModelExperimental`. [#10302](https://github.com/CesiumGS/cesium/pull/10302)
- Fixed race condition during billboard clamping when the height reference changes. [#10191](https://github.com/CesiumGS/cesium/issues/10191)
- Fixed ability to run `test` and other support tasks from within the release zip file. [#10311](https://github.com/CesiumGS/cesium/pull/10311)

### 1.92 - 2022-04-01

##### Breaking Changes :mega:

- Removed `Cesium.when`. Any `Promise` in the Cesium API has changed to the native `Promise` API. Code bases using cesium will likely need updates after this change. See the [upgrade guide](https://community.cesium.com/t/cesiumjs-is-switching-from-when-js-to-native-promises-which-will-be-a-breaking-change-in-1-92/17213) for instructions on how to update your code base to be compliant with native promises.
- `ArcGisMapServerImageryProvider.readyPromise` will not reject if there is a failure unless the request cannot be retried.
- `SingleTileImageryProvider.readyPromise` will not reject if there is a failure unless the request cannot be retried.
- Removed links to SpecRunner.html and related Jasmine files for running unit tests in browsers.

##### Additions :tada:

- Added experimental support for the [3D Tiles 1.1 draft](https://github.com/CesiumGS/3d-tiles/pull/666). [#10189](https://github.com/CesiumGS/cesium/pull/10189)
- Added support for `EXT_structural_metadata` property attributes in `CustomShader` [#10228](https://github.com/CesiumGS/cesium/pull/10228)
- Added partial support for `EXT_structural_metadata` property textures in `CustomShader` [#10247](https://github.com/CesiumGS/cesium/pull/10247)
- Added `minimumPixelSize`, `scale`, and `maximumScale` to `ModelExperimental`. [#10092](https://github.com/CesiumGS/cesium/pull/10092)
- `Cesium3DTileset` now has a `splitDirection` property, allowing the tileset to only be drawn on the left or right side of the screen. This is useful for visual comparison of tilesets. [#10193](https://github.com/CesiumGS/cesium/pull/10193)
- Added `lightColor` to `ModelExperimental` [#10207](https://github.com/CesiumGS/cesium/pull/10207)
- Added image-based lighting to `ModelExperimental`. [#10234](https://github.com/CesiumGS/cesium/pull/10234)
- Added clipping planes to `ModelExperimental`. [#10250](https://github.com/CesiumGS/cesium/pull/10250)
- Added `Cartesian2.clamp`, `Cartesian3.clamp`, and `Cartesian4.clamp`. [#10197](https://github.com/CesiumGS/cesium/pull/10197)
- Added a 'renderable' property to 'Fog' to disable its visual rendering while preserving tiles culling at a distance. [#10186](https://github.com/CesiumGS/cesium/pull/10186)
- Refactored metadata API so `tileset.metadata` and `content.group.metadata` are more symmetric with `content.metadata` and `tile.metadata`. [#10224](https://github.com/CesiumGS/cesium/pull/10224)

##### Fixes :wrench:

- Fixed `Scene` documentation for `msaaSamples` property. [#10205](https://github.com/CesiumGS/cesium/pull/10205)
- Fixed a bug where `pnts` tiles would crash when `Cesium.ExperimentalFeatures.enableModelExperimental` was true. [#10183](https://github.com/CesiumGS/cesium/pull/10183)
- Fixed an issue with Firefox and dimensionless SVG images. [#9191](https://github.com/CesiumGS/cesium/pull/9191)
- Fixed `ShadowMap` documentation for `options.pointLightRadius` type. [#10195](https://github.com/CesiumGS/cesium/pull/10195)
- Fixed evaluation of `minimumLevel` on metadataFailure for TileMapServiceImageryProvider. [#10198](https://github.com/CesiumGS/cesium/pull/10198)
- Fixed a bug where models without normals would render as solid black. Now, such models will use unlit shading. [#10237](https://github.com/CesiumGS/cesium/pull/10237)

##### Deprecated :hourglass_flowing_sand:

- `ImagerySplitDirection` and `Scene.imagerySplitPosition` have been deprecated and will be removed in CesiumJS 1.94. Use `SplitDirection` and `Scene.splitPosition` instead.
- Tilesets and models should now specify image-based lighting parameters in `ImageBasedLighting` instead of as individual options. The individual parameters are deprecated and will be removed in CesiumJS 1.94. [#10226](https://github.com/CesiumGS/cesium/pull/10226)

### 1.91 - 2022-03-01

##### Breaking Changes :mega:

- In Cesium 1.92, `when.js` will be removed and replaced with native promises. `Cesium.when` is deprecated and will be removed in 1.92. Any `Promise` returned from a function as of 1.92 will switch the native `Promise` API. Code bases using cesium will likely need updates after this change. See the [upgrade guide](https://community.cesium.com/t/cesiumjs-is-switching-from-when-js-to-native-promises-which-will-be-a-breaking-change-in-1-92/17213) for instructions on how to update your code base to be compliant with native promises.
- Fixed an inconsistently handled exception in `camera.getPickRay` that arises when the scene is not rendered. `camera.getPickRay` can now return undefined. [#10139](https://github.com/CesiumGS/cesium/pull/10139)

##### Additions :tada:

- Added MSAA support for WebGL2. Enabled in the `Viewer` constructor with the `msaaSamples` option and can be controlled through `Scene.msaaSamples`.
- glTF contents now use `ModelExperimental` by default. [#10055](https://github.com/CesiumGS/cesium/pull/10055)
- Added the ability to toggle back-face culling in `ModelExperimental`. [#10070](https://github.com/CesiumGS/cesium/pull/10070)
- Added `depthPlaneEllipsoidOffset` to `Viewer` and `Scene` constructors to address rendering artifacts below the WGS84 ellipsoid. [#9200](https://github.com/CesiumGS/cesium/pull/9200)
- Added support for `debugColorTiles` in `ModelExperimental`. [#10071](https://github.com/CesiumGS/cesium/pull/10071)
- Added support for shadows in `ModelExperimental`. [#10077](https://github.com/CesiumGS/cesium/pull/10077)
- Added `packArray` and `unpackArray` for matrix types. [#10118](https://github.com/CesiumGS/cesium/pull/10118)
- Added more affine transformation helper functions to `Matrix2`, `Matrix3`, and `Matrix4`. [#10124](https://github.com/CesiumGS/cesium/pull/10124)
  - Added `setScale`, `setUniformScale`, `setRotation`, `getRotation`, and `multiplyByUniformScale` to `Matrix2`.
  - Added `setScale`, `setUniformScale`, `setRotation`, and `multiplyByUniformScale` to `Matrix3`.
  - Added `setUniformScale`, `setRotation`, `getRotation`, and `fromRotation` to `Matrix4`.
- Added `AxisAlignedBoundingBox.fromCorners`. [#10130](https://github.com/CesiumGS/cesium/pull/10130)
- Added `BoundingSphere.fromTransformation`. [#10130](https://github.com/CesiumGS/cesium/pull/10130)
- Added `OrientedBoundingBox.fromTransformation`, `OrientedBoundingBox.computeCorners`, and `OrientedBoundingBox.computeTransformation`. [#10130](https://github.com/CesiumGS/cesium/pull/10130)
- Added `Rectangle.subsection`. [#10130](https://github.com/CesiumGS/cesium/pull/10130)
- Added option to show tileset credits on screen. [#10144](https://github.com/CesiumGS/cesium/pull/10144)
- glTF copyrights now appear under the credits display. [#10138](https://github.com/CesiumGS/cesium/pull/10138)
- Credits are now sorted based on their number of occurrences. [#10141](https://github.com/CesiumGS/cesium/pull/10141)

##### Fixes :wrench:

- Fixed a bug where updating `ModelExperimental`'s model matrix would not update its bounding sphere. [#10078](https://github.com/CesiumGS/cesium/pull/10078)
- Fixed feature ID texture artifacts on Safari. [#10111](https://github.com/CesiumGS/cesium/pull/10111)
- Fixed a bug where a translucent shader applied to a `ModelExperimental` with opaque features was not being rendered. [#10110](https://github.com/CesiumGS/cesium/pull/10110)

### 1.90 - 2022-02-01

##### Additions :tada:

- Feature IDs for styling and picking in `ModelExperimental` can now be selected via `(tileset|model).featureIdIndex` and `(tileset|model).instanceFeatureIdIndex`. [#10018](https://github.com/CesiumGS/cesium/pull/10018)
- Added support for all types of feature IDs in `CustomShader`. [#10018](https://github.com/CesiumGS/cesium/pull/10018)
- Moved documentation for `CustomShader` into `Documentation/CustomShaderGuide/` to make it more discoverable. [#10054](https://github.com/CesiumGS/cesium/pull/10054)
- Added getters `Cesium3DTileFeature.featureId` and `ModelFeature.featureId` so the feature ID or batch ID can be accessed from a picked feature. [#10022](https://github.com/CesiumGS/cesium/pull/10022)
- Added `I3dmLoader` to transcode .i3dm to `ModelExperimental`. [#9968](https://github.com/CesiumGS/cesium/pull/9968)
- Added `PntsLoader` to transcode .pnts to `ModelExperimental`. [#9978](https://github.com/CesiumGS/cesium/pull/9978)
- Added point cloud attenuation support to `ModelExperimental`. [#9998](https://github.com/CesiumGS/cesium/pull/9998)

##### Fixes :wrench:

- Fixed an error when loading GeoJSON with null `stroke` or `fill` properties but valid opacity values. [#9717](https://github.com/CesiumGS/cesium/pull/9717)
- Fixed `scene.pickTranslucentDepth` for translucent point clouds with eye dome lighting. [#9991](https://github.com/CesiumGS/cesium/pull/9991)
- Added a setter for `tileset.pointCloudShading` that throws if set to `undefined` to clarify that this is disallowed. [#9998](https://github.com/CesiumGS/cesium/pull/9998)
- Fixes handling .b3dm `_BATCHID` accessors in `ModelExperimental` [#10008](https://github.com/CesiumGS/cesium/pull/10008) and [10031](https://github.com/CesiumGS/cesium/pull/10031)
- Fixed path entity being drawn when data is unavailable [#1704](https://github.com/CesiumGS/cesium/pull/1704)
- Fixed setting `tileset.imageBasedLightingFactor` has no effect on i3dm tile content. [#10020](https://github.com/CesiumGS/cesium/pull/10020)
- Zooming out is no longer sluggish when close to `screenSpaceCameraController.minimumDistance`. [#9932](https://github.com/CesiumGS/cesium/pull/9932)
- Fixed Particle System Weather sandcastle demo to work with new ES6 rules. [#10045](https://github.com/CesiumGS/cesium/pull/10045)

### 1.89 - 2022-01-03

##### Breaking Changes :mega:

- Removed `Scene.debugShowGlobeDepth`. [#9965](https://github.com/CesiumGS/cesium/pull/9965)
- Removed `CesiumInspectorViewModel.globeDepth` and `CesiumInspectorViewModel.pickDepth`. [#9965](https://github.com/CesiumGS/cesium/pull/9965)
- `barycentricCoordinates` returns `undefined` when the input triangle is degenerate. [#9175](https://github.com/CesiumGS/cesium/pull/9175)

##### Additions :tada:

- Added a `pointSize` field to custom vertex shaders for more control over shading point clouds. [#9960](https://github.com/CesiumGS/cesium/pull/9960)
- Added `lambertDiffuseMultiplier` property to Globe object to enhance terrain lighting. [#9878](https://github.com/CesiumGS/cesium/pull/9878)
- Added `getFeatureInfoUrl` option to `WebMapServiceImageryProvider` which reads the getFeatureInfo request URL for WMS service if it differs with the getCapabilities URL. [#9563](https://github.com/CesiumGS/cesium/pull/9563)
- Added `tileset.enableModelExperimental` so tilesets with `Model` and `ModelExperimental` can be mixed in the same scene. [#9982](https://github.com/CesiumGS/cesium/pull/9982)

##### Fixes :wrench:

- Fixed handling of vec3 vertex colors in `ModelExperimental`. [#9955](https://github.com/CesiumGS/cesium/pull/9955)
- Fixed handling of Draco quantized vec3 vertex colors in `ModelExperimental`. [#9957](https://github.com/CesiumGS/cesium/pull/9957)
- Fixed handling of vec3 vertex colors in `CustomShaderPipelineStage`. [#9964](https://github.com/CesiumGS/cesium/pull/9964)
- Fixes how `Camera.changed` handles changes in `heading`. [#9970](https://github.com/CesiumGS/cesium/pull/9970)
- Fixed handling of subtree root transforms in `Implicit3DTileContent`. [#9971](https://github.com/CesiumGS/cesium/pull/9971)
- Fixed issue in `ModelExperimental` where indices were not the correct data type after draco decode. [#9974](https://github.com/CesiumGS/cesium/pull/9974)
- Fixed WMS 1.3.0 `GetMap` `bbox` parameter so that it follows the axis ordering as defined in the EPSG database. [#9797](https://github.com/CesiumGS/cesium/pull/9797)
- Fixed `KmlDataSource` so that it can handle relative URLs for additional elements - video, audio, iframe etc. [#9328](https://github.com/CesiumGS/cesium/pull/9328)

### 1.88 - 2021-12-01

##### Fixes :wrench:

- Fixed a bug with .ktx2 textures having an incorrect minification filter. [#9876](https://github.com/CesiumGS/cesium/pull/9876/)
- Fixed incorrect diffuse texture alpha in glTFs with the `KHR_materials_pbrSpecularGlossiness` extension. [#9943](https://github.com/CesiumGS/cesium/pull/9943)

### 1.87.1 - 2021-11-09

##### Additions :tada:

- Added experimental implementations of [3D Tiles Next](https://github.com/CesiumGS/3d-tiles/tree/main/next). The following extensions are supported:
  - [3DTILES_content_gltf](https://github.com/CesiumGS/3d-tiles/tree/main/extensions/3DTILES_content_gltf) for using glTF models directly as tile contents
  - [3DTILES_metadata](https://github.com/CesiumGS/3d-tiles/tree/main/extensions/3DTILES_metadata) for adding structured metadata to tilesets, tiles, or groups of tile content
  - [EXT_mesh_features](https://github.com/KhronosGroup/glTF/pull/2082) for adding feature identification and feature metadata to glTF models
  - [3DTILES_implicit_tiling](https://github.com/CesiumGS/3d-tiles/tree/main/extensions/3DTILES_implicit_tiling) for a compact representation of quadtrees and octrees
  - [3DTILES_bounding_volume_S2](https://github.com/CesiumGS/3d-tiles/tree/main/extensions/3DTILES_bounding_volume_S2) for [S2](https://s2geometry.io/) bounding volumes
  - [3DTILES_multiple_contents](https://github.com/CesiumGS/3d-tiles/tree/main/extensions/3DTILES_multiple_contents) for storing multiple contents within a single tile
- Added `ModelExperimental`, a new experimental architecture for loading glTF models. It is disabled by default; set `ExperimentalFeatures.enableModelExperimental = true` to enable it.
- Added `CustomShader` class for styling `Cesium3DTileset` or `ModelExperimental` with custom GLSL shaders
- Added Sandcastle examples for 3D Tiles Next: [Photogrammetry Classification](http://sandcastle.cesium.com/index.html?src=3D%20Tiles%20Next%20Photogrammetry%20Classification.html&label=3D%20Tiles%20Next), [CDB Yemen](http://sandcastle.cesium.com/index.html?src=3D%20Tiles%20Next%20CDB%20Yemen.html&label=3D%20Tiles%20Next), and [S2 Globe](http://sandcastle.cesium.com/index.html?src=3D%20Tiles%20Next%20S2%20Globe.html&label=3D%20Tiles%20Next)

### 1.87 - 2021-11-01

##### Additions :tada:

- Added `ScreenOverlay` support to `KmlDataSource`. [#9864](https://github.com/CesiumGS/cesium/pull/9864)
- Added back some support for Draco attribute quantization as a workaround until a full fix in the next Draco version. [#9904](https://github.com/CesiumGS/cesium/pull/9904)
- Added `CumulusCloud.color` for customizing cloud colors. [#9877](https://github.com/CesiumGS/cesium/pull/9877)

##### Fixes :wrench:

- Point cloud styles that reference a missing property now treat the missing property as `undefined` rather than throwing an error. [#9882](https://github.com/CesiumGS/cesium/pull/9882)
- Fixed Draco attribute quantization in point clouds. [#9908](https://github.com/CesiumGS/cesium/pull/9908)
- Fixed crashes caused by the cloud noise texture exceeding WebGL's maximum supported texture size. [#9885](https://github.com/CesiumGS/cesium/pull/9885)
- Updated third-party zip.js library to 2.3.12 to fix compatibility with Webpack 4. [#9897](https://github.com/cesiumgs/cesium/pull/9897)

### 1.86.1 - 2021-10-15

##### Fixes :wrench:

- Fixed zip.js configurations causing CesiumJS to not work with Node 16. [#9861](https://github.com/CesiumGS/cesium/pull/9861)
- Fixed a bug in `Rectangle.union` with rectangles that span the entire globe. [#9866](https://github.com/CesiumGS/cesium/pull/9866)

### 1.86 - 2021-10-01

##### Breaking Changes :mega:

- Updated to Draco 1.4.1 and temporarily disabled attribute quantization. [#9847](https://github.com/CesiumGS/cesium/issues/9847)

##### Fixes :wrench:

- Fixed incorrect behavior in `CameraFlightPath` when using Columbus View. [#9192](https://github.com/CesiumGS/cesium/pull/9192)

### 1.85 - 2021-09-01

##### Breaking Changes :mega:

- Removed `Scene.terrainExaggeration` and `options.terrainExaggeration` for `CesiumWidget`, `Viewer`, and `Scene`, which were deprecated in CesiumJS 1.83. Use `Globe.terrainExaggeration` instead.

##### Additions :tada:

- Added `CloudCollection` and `CumulusCloud` for adding procedurally generated clouds to a scene. [#9737](https://github.com/CesiumGS/cesium/pull/9737)
- `BingMapsGeocoderService` now takes an optional [Culture Code](https://docs.microsoft.com/en-us/bingmaps/rest-services/common-parameters-and-types/supported-culture-codes) for localizing results. [#9729](https://github.com/CesiumGS/cesium/pull/9729)

##### Fixes :wrench:

- Fixed several crashes related to point cloud eye dome lighting. [#9719](https://github.com/CesiumGS/cesium/pull/9719)

### 1.84 - 2021-08-02

##### Breaking Changes :mega:

- Dropped support for Internet Explorer, which was deprecated in CesiumJS 1.83.

##### Additions :tada:

- Added a `polylinePositions` getter to `Cesium3DTileFeature` that gets the decoded positions of a polyline vector feature. [#9684](https://github.com/CesiumGS/cesium/pull/9684)
- Added `ImageryLayerCollection.pickImageryLayers`, which determines the imagery layers that are intersected by a pick ray. [#9651](https://github.com/CesiumGS/cesium/pull/9651)

##### Fixes :wrench:

- Fixed an issue where styling vector points based on their batch table properties would crash. [#9692](https://github.com/CesiumGS/cesium/pull/9692)
- Fixed an issue in `TileBoundingRegion.distanceToCamera` that caused incorrect results when the camera was on the opposite site of the globe. [#9678](https://github.com/CesiumGS/cesium/pull/9678)
- Fixed an error with removing a CZML datasource when the clock interval has a duration of zero. [#9637](https://github.com/CesiumGS/cesium/pull/9637)
- Fixed the ability to set a material's image to `undefined` and `Material.DefaultImageId`. [#9644](https://github.com/CesiumGS/cesium/pull/9644)
- Fixed render crash when creating a `polylineVolume` with very close points. [#9669](https://github.com/CesiumGS/cesium/pull/9669)
- Fixed a bug in `PolylineGeometry` that incorrectly shifted colors when duplicate positions were removed. [#9676](https://github.com/CesiumGS/cesium/pull/9676)
- Fixed the calculation of `OrientedBoundingBox.distancedSquaredTo` such that they handle `halfAxes` with magnitudes near zero. [#9670](https://github.com/CesiumGS/cesium/pull/9670)
- Fixed a crash that would hang the browser if a `Label` was created with a soft hyphen in its text. [#9682](https://github.com/CesiumGS/cesium/pull/9682)
- Fixed the incorrect calculation of `distanceSquaredTo` in `BoundingSphere`. [#9686](https://github.com/CesiumGS/cesium/pull/9686)

### 1.83 - 2021-07-01

##### Breaking Changes :mega:

- Dropped support for KTX1 and Crunch textures; use the [`ktx2ktx2`](https://github.com/KhronosGroup/KTX-Software) converter tool to update existing KTX1 files.

##### Additions :tada:

- Added support for KTX2 and Basis Universal compressed textures. [#9513](https://github.com/CesiumGS/cesium/issues/9513)
  - Added support for glTF models with the [`KHR_texture_basisu`](https://github.com/KhronosGroup/glTF/blob/master/extensions/2.0/Khronos/KHR_texture_basisu/README.md) extension.
  - Added support for 8-bit, 16-bit float, and 32-bit float KTX2 specular environment maps.
  - Added support for KTX2 images in `Material`.
  - Added new `PixelFormat` and `WebGLConstants` enums from WebGL extensions `WEBGL_compressed_texture_etc`, `WEBGL_compressed_texture_astc`, and `EXT_texture_compression_bptc`.
- Added dynamic terrain exaggeration with `Globe.terrainExaggeration` and `Globe.terrainExaggerationRelativeHeight`. [#9603](https://github.com/CesiumGS/cesium/pull/9603)
- Added `CustomHeightmapTerrainProvider`, a simple `TerrainProvider` that gets height values from a callback function. [#9604](https://github.com/CesiumGS/cesium/pull/9604)
- Added the ability to hide outlines on OSM Buildings and other tilesets and glTF models using the `CESIUM_primitive_outline` extension. [#8959](https://github.com/CesiumGS/cesium/issues/8959)
- Added checks for supported 3D Tiles extensions. [#9552](https://github.com/CesiumGS/cesium/issues/9552)
- Added option to ignore extraneous colorspace information in glTF textures and `ImageBitmap`. [#9624](https://github.com/CesiumGS/cesium/pull/9624)
- Added `options.fadingEnabled` parameter to `ShadowMap` to control whether shadows fade out when the light source is close to the horizon. [#9565](https://github.com/CesiumGS/cesium/pull/9565)
- Added documentation clarifying that the `outlineWidth` property will be ignored on all major browsers on Windows platforms. [#9600](https://github.com/CesiumGS/cesium/pull/9600)
- Added documentation for `KmlTour`, `KmlTourFlyTo`, and `KmlTourWait`. Added documentation and a `kmlTours` getter to `KmlDataSource`. Removed references to `KmlTourSoundCues`. [#8073](https://github.com/CesiumGS/cesium/issues/8073)

##### Fixes :wrench:

- Fixed a regression where older tilesets without a top-level `geometricError` would fail to load. [#9618](https://github.com/CesiumGS/cesium/pull/9618)
- Fixed an issue in `WebMapTileServiceImageryProvider` where using URL subdomains caused query parameters to be dropped from requests. [#9606](https://github.com/CesiumGS/cesium/pull/9606)
- Fixed an issue in `ScreenSpaceCameraController.tilt3DOnTerrain` that caused unexpected camera behavior when tilting terrain diagonally along the screen. [#9562](https://github.com/CesiumGS/cesium/pull/9562)
- Fixed error handling in `GlobeSurfaceTile` to print terrain tile request errors to console. [#9570](https://github.com/CesiumGS/cesium/pull/9570)
- Fixed broken image URL in the KML Sandcastle. [#9579](https://github.com/CesiumGS/cesium/pull/9579)
- Fixed an error where the `positionToEyeEC` and `tangentToEyeMatrix` properties for custom materials were not set in `GlobeFS`. [#9597](https://github.com/CesiumGS/cesium/pull/9597)
- Fixed misleading documentation in `Matrix4.inverse` and `Matrix4.inverseTransformation` that used "affine transformation" instead of "rotation and translation" specifically. [#9608](https://github.com/CesiumGS/cesium/pull/9608)
- Fixed a regression where external images in glTF models were not being loaded with `preferImageBitmap`, which caused them to decode on the main thread and cause frame rate stuttering. [#9627](https://github.com/CesiumGS/cesium/pull/9627)
- Fixed misleading "else" case condition for `color` and `show` in `Cesium3DTileStyle`. A default `color` value is used if no `color` conditions are given. The default value for `show`, `true`, is used if no `show` conditions are given. [#9633](https://github.com/CesiumGS/cesium/pull/9633)
- Fixed a crash that occurred after disabling and re-enabling a post-processing stage. This also prevents the screen from randomly flashing when enabling stages for the first time. [#9649](https://github.com/CesiumGS/cesium/pull/9649)

##### Deprecated :hourglass_flowing_sand:

- `Scene.terrainExaggeration` and `options.terrainExaggeration` for `CesiumWidget`, `Viewer`, and `Scene` have been deprecated and will be removed in CesiumJS 1.85. They will be replaced with `Globe.terrainExaggeration`.
- Support for Internet Explorer has been deprecated and will end in CesiumJS 1.84.

### 1.82.1 - 2021-06-01

- This is an npm only release to fix the improperly published 1.82.0.

### 1.82 - 2021-06-01

##### Additions :tada:

- Added `FeatureDetection.supportsBigInt64Array`, `FeatureDetection.supportsBigUint64Array` and `FeatureDetection.supportsBigInt`.

##### Fixes :wrench:

- Fixed `processTerrain` in `decodeGoogleEarthEnterprisePacket` to handle a newer terrain packet format that includes water surface meshes after terrain meshes. [#9519](https://github.com/CesiumGS/cesium/pull/9519)

### 1.81 - 2021-05-01

##### Fixes :wrench:

- Fixed an issue where `Camera.flyTo` would not work properly with a non-WGS84 Ellipsoid. [#9498](https://github.com/CesiumGS/cesium/pull/9498)
- Fixed an issue where setting the `ViewportQuad` rectangle after creating the viewport had no effect.[#9511](https://github.com/CesiumGS/cesium/pull/9511)
- Fixed an issue where TypeScript was not picking up type defintions for `ArcGISTiledElevationTerrainProvider`. [#9522](https://github.com/CesiumGS/cesium/pull/9522)

##### Deprecated :hourglass_flowing_sand:

- `loadCRN` and `loadKTX` have been deprecated and will be removed in CesiumJS 1.83. They will be replaced with support for KTX2. [#9478](https://github.com/CesiumGS/cesium/pull/9478)

### 1.80 - 2021-04-01

##### Additions :tada:

- Added support for drawing ground primitives on translucent 3D Tiles. [#9399](https://github.com/CesiumGS/cesium/pull/9399)

### 1.79.1 - 2021-03-01

##### Fixes :wrench:

- Fixed a regression in 1.79 that broke terrain exaggeration. [#9397](https://github.com/CesiumGS/cesium/pull/9397)
- Fixed an issue where interpolating certain small rhumblines with surface distance 0.0 would not return the expected result. [#9430](https://github.com/CesiumGS/cesium/pull/9430)

### 1.79 - 2021-03-01

##### Breaking Changes :mega:

- Removed `Cesium3DTileset.url`, which was deprecated in CesiumJS 1.78. Use `Cesium3DTileset.resource.url` to retrieve the url value.
- Removed `EasingFunction.QUADRACTIC_IN`, which was deprecated in CesiumJS 1.77. Use `EasingFunction.QUADRATIC_IN`.
- Removed `EasingFunction.QUADRACTIC_OUT`, which was deprecated in CesiumJS 1.77. Use `EasingFunction.QUADRATIC_OUT`.
- Removed `EasingFunction.QUADRACTIC_IN_OUT`, which was deprecated in CesiumJS 1.77. Use `EasingFunction.QUADRATIC_IN_OUT`.
- Changed `TaskProcessor.maximumActiveTasks` constructor option to be infinity by default. [#9313](https://github.com/CesiumGS/cesium/pull/9313)

##### Fixes :wrench:

- Fixed an issue that prevented use of the full CesiumJS zip release package in a Node.js application.
- Fixed an issue where certain inputs to EllipsoidGeodesic would result in a surfaceDistance of NaN. [#9316](https://github.com/CesiumGS/cesium/pull/9316)
- Fixed `sampleTerrain` and `sampleTerrainMostDetailed` not working for `ArcGISTiledElevationTerrainProvider`. [#9286](https://github.com/CesiumGS/cesium/pull/9286)
- Consistent with the spec, CZML `polylineVolume` now expects its shape positions to specified using the `cartesian2` property. Use of the `cartesian` is also supported for backward-compatibility. [#9384](https://github.com/CesiumGS/cesium/pull/9384)
- Removed an unnecessary matrix copy each time a `Cesium3DTileset` is updated. [#9366](https://github.com/CesiumGS/cesium/pull/9366)

### 1.78 - 2021-02-01

##### Additions :tada:

- Added `BillboardCollection.show`, `EntityCluster.show`, `LabelCollection.show`, `PointPrimitiveCollection.show`, and `PolylineCollection.show` for a convenient way to control show of the entire collection [#9307](https://github.com/CesiumGS/cesium/pull/9307)
- `TaskProcessor` now accepts an absolute URL in addition to a worker name as it's first parameter. This makes it possible to use custom web workers with Cesium's task processing system without copying them to Cesium's Workers directory. [#9338](https://github.com/CesiumGS/cesium/pull/9338)
- Added `Cartesian2.cross` which computes the magnitude of the cross product of two vectors whose Z values are implicitly 0. [#9305](https://github.com/CesiumGS/cesium/pull/9305)
- Added `Math.previousPowerOfTwo`. [#9310](https://github.com/CesiumGS/cesium/pull/9310)

##### Fixes :wrench:

- Fixed an issue with `Math.mod` introducing a small amount of floating point error even when the input did not need to be altered. [#9354](https://github.com/CesiumGS/cesium/pull/9354)

##### Deprecated :hourglass_flowing_sand:

- `Cesium3DTileset.url` has been deprecated and will be removed in Cesium 1.79. Instead, use `Cesium3DTileset.resource.url` to retrieve the url value.

### 1.77 - 2021-01-04

##### Additions :tada:

- Added `ElevationBand` material, which maps colors and gradients to exact elevations. [#9132](https://github.com/CesiumGS/cesium/pull/9132)

##### Fixes :wrench:

- Fixed an issue where changing a model or tileset's `color`, `backFaceCulling`, or `silhouetteSize` would trigger an error. [#9271](https://github.com/CesiumGS/cesium/pull/9271)

##### Deprecated :hourglass_flowing_sand:

- `EasingFunction.QUADRACTIC_IN` was deprecated and will be removed in Cesium 1.79. It has been replaced with `EasingFunction.QUADRATIC_IN`. [#9220](https://github.com/CesiumGS/cesium/issues/9220)
- `EasingFunction.QUADRACTIC_OUT` was deprecated and will be removed in Cesium 1.79. It has been replaced with `EasingFunction.QUADRATIC_OUT`. [#9220](https://github.com/CesiumGS/cesium/issues/9220)
- `EasingFunction.QUADRACTIC_IN_OUT` was deprecated and will be removed in Cesium 1.79. It has been replaced with `EasingFunction.QUADRATIC_IN_OUT`. [#9220](https://github.com/CesiumGS/cesium/issues/9220)

### 1.76 - 2020-12-01

##### Fixes :wrench:

- Fixed an issue where tileset styles would be reapplied every frame when a tileset has a style and `tileset.preloadWhenHidden` is true and `tileset.show` is false. Also fixed a related issue where styles would be reapplied if the style being set is the same as the active style. [#9223](https://github.com/CesiumGS/cesium/pull/9223)
- Fixed JSDoc and TypeScript type definitions for `EllipsoidTangentPlane.fromPoints` which didn't list a return type. [#9227](https://github.com/CesiumGS/cesium/pull/9227)
- Updated DOMPurify from 1.0.8 to 2.2.2. [#9240](https://github.com/CesiumGS/cesium/issues/9240)

### 1.75 - 2020-11-02

##### Fixes :wrench:

- Fixed an issue in the PBR material where models with the `KHR_materials_unlit` extension had the normal attribute disabled. [#9173](https://github.com/CesiumGS/cesium/pull/9173).
- Fixed JSDoc and TypeScript type definitions for `writeTextToCanvas` which listed incorrect return type. [#9196](https://github.com/CesiumGS/cesium/pull/9196)
- Fixed JSDoc and TypeScript type definitions for `Viewer.globe` constructor option to allow disabling the globe on startup. [#9063](https://github.com/CesiumGS/cesium/pull/9063)

### 1.74 - 2020-10-01

##### Additions :tada:

- Added `Matrix3.inverseTranspose` and `Matrix4.inverseTranspose`. [#9135](https://github.com/CesiumGS/cesium/pull/9135)

##### Fixes :wrench:

- Fixed an issue where the camera zooming is stuck when looking up. [#9126](https://github.com/CesiumGS/cesium/pull/9126)
- Fixed an issue where Plane doesn't rotate correctly around the main local axis. [#8268](https://github.com/CesiumGS/cesium/issues/8268)
- Fixed clipping planes with non-uniform scale. [#9135](https://github.com/CesiumGS/cesium/pull/9135)
- Fixed an issue where ground primitives would get clipped at certain camera angles. [#9114](https://github.com/CesiumGS/cesium/issues/9114)
- Fixed a bug that could cause half of the globe to disappear when setting the `terrainProvider. [#9161](https://github.com/CesiumGS/cesium/pull/9161)
- Fixed a crash when loading Cesium OSM buildings with shadows enabled. [#9172](https://github.com/CesiumGS/cesium/pull/9172)

### 1.73 - 2020-09-01

##### Breaking Changes :mega:

- Removed `MapboxApi`, which was deprecated in CesiumJS 1.72. Pass your access token directly to the `MapboxImageryProvider` or `MapboxStyleImageryProvider` constructors.
- Removed `BingMapsApi`, which was deprecated in CesiumJS 1.72. Pass your access key directly to the `BingMapsImageryProvider` or `BingMapsGeocoderService` constructors.

##### Additions :tada:

- Added support for the CSS `line-height` specifier in the `font` property of a `Label`. [#8954](https://github.com/CesiumGS/cesium/pull/8954)
- `Viewer` now has default pick handling for `Cesium3DTileFeature` data and will display its properties in the default Viewer `InfoBox` as well as set `Viewer.selectedEntity` to a transient Entity instance representing the data. [#9121](https://github.com/CesiumGS/cesium/pull/9121).

##### Fixes :wrench:

- Fixed several artifacts on mobile devices caused by using insufficient precision. [#9064](https://github.com/CesiumGS/cesium/pull/9064)
- Fixed handling of `data:` scheme for the Cesium ion logo URL. [#9085](https://github.com/CesiumGS/cesium/pull/9085)
- Fixed an issue where the boundary rectangles in `TileAvailability` are not sorted correctly, causing terrain to sometimes fail to achieve its maximum detail. [#9098](https://github.com/CesiumGS/cesium/pull/9098)
- Fixed an issue where a request for an availability tile of the reference layer is delayed because the throttle option is on. [#9099](https://github.com/CesiumGS/cesium/pull/9099)
- Fixed an issue where Node.js tooling could not resolve package.json. [#9105](https://github.com/CesiumGS/cesium/pull/9105)
- Fixed classification artifacts on some mobile devices. [#9108](https://github.com/CesiumGS/cesium/pull/9108)
- Fixed an issue where Resource silently fails to load if being used multiple times. [#9093](https://github.com/CesiumGS/cesium/issues/9093)

### 1.72 - 2020-08-03

##### Breaking Changes :mega:

- CesiumJS no longer ships with a default Mapbox access token and Mapbox imagery layers have been removed from the `BaseLayerPicker` defaults. If you are using `MapboxImageryProvider` or `MapboxStyleImageryProvider`, use `options.accessToken` when initializing the imagery provider.

##### Additions :tada:

- Added support for glTF multi-texturing via `TEXCOORD_1`. [#9075](https://github.com/CesiumGS/cesium/pull/9075)

##### Deprecated :hourglass_flowing_sand:

- `MapboxApi.defaultAccessToken` was deprecated and will be removed in CesiumJS 1.73. Pass your access token directly to the MapboxImageryProvider or MapboxStyleImageryProvider constructors.
- `BingMapsApi` was deprecated and will be removed in CesiumJS 1.73. Pass your access key directly to the BingMapsImageryProvider or BingMapsGeocoderService constructors.

##### Fixes :wrench:

- Fixed `Color.fromCssColorString` when color string contains spaces. [#9015](https://github.com/CesiumGS/cesium/issues/9015)
- Fixed 3D Tileset replacement refinement when leaf is empty. [#8996](https://github.com/CesiumGS/cesium/pull/8996)
- Fixed a bug in the assessment of terrain tile visibility [#9033](https://github.com/CesiumGS/cesium/issues/9033)
- Fixed vertical polylines with `arcType: ArcType.RHUMB`, including lines drawn via GeoJSON. [#9028](https://github.com/CesiumGS/cesium/pull/9028)
- Fixed wall rendering when underground [#9041](https://github.com/CesiumGS/cesium/pull/9041)
- Fixed issue where a side of the wall was missing if the first position and the last position were equal [#9044](https://github.com/CesiumGS/cesium/pull/9044)
- Fixed `translucencyByDistance` for label outline color [#9003](https://github.com/CesiumGS/cesium/pull/9003)
- Fixed return value for `SampledPositionProperty.removeSample` [#9017](https://github.com/CesiumGS/cesium/pull/9017)
- Fixed issue where wall doesn't have correct texture coordinates when there are duplicate positions input [#9042](https://github.com/CesiumGS/cesium/issues/9042)
- Fixed an issue where clipping planes would not clip at the correct distances on some Android devices, most commonly reproducible on devices with `Mali` GPUs that do not support float textures via WebGL [#9023](https://github.com/CesiumGS/cesium/issues/9023)

### 1.71 - 2020-07-01

##### Breaking Changes :mega:

- Updated `WallGeometry` to respect the order of positions passed in, instead of making the positions respect a counter clockwise winding order. This will only affect the look of walls with an image material. If this changed the way your wall is drawing, reverse the order of the positions. [#8955](https://github.com/CesiumGS/cesium/pull/8955/)

##### Additions :tada:

- Added `backFaceCulling` property to `Cesium3DTileset` and `Model` to support viewing the underside or interior of a tileset or model. [#8981](https://github.com/CesiumGS/cesium/pull/8981)
- Added `Ellipsoid.surfaceArea` for computing the approximate surface area of a rectangle on the surface of an ellipsoid. [#8986](https://github.com/CesiumGS/cesium/pull/8986)
- Added support for PolylineVolume in CZML. [#8841](https://github.com/CesiumGS/cesium/pull/8841)
- Added `Color.toCssHexString` for getting the CSS hex string equivalent for a color. [#8987](https://github.com/CesiumGS/cesium/pull/8987)

##### Fixes :wrench:

- Fixed issue where tileset was not playing glTF animations. [#8962](https://github.com/CesiumGS/cesium/issues/8962)
- Fixed a divide-by-zero bug in `Ellipsoid.geodeticSurfaceNormal` when given the origin as input. `undefined` is returned instead. [#8986](https://github.com/CesiumGS/cesium/pull/8986)
- Fixed error with `WallGeometry` when there were adjacent positions with very close values. [#8952](https://github.com/CesiumGS/cesium/pull/8952)
- Fixed artifact for skinned model when log depth is enabled. [#6447](https://github.com/CesiumGS/cesium/issues/6447)
- Fixed a bug where certain rhumb arc polylines would lead to a crash. [#8787](https://github.com/CesiumGS/cesium/pull/8787)
- Fixed handling of Label's backgroundColor and backgroundPadding option [#8949](https://github.com/CesiumGS/cesium/pull/8949)
- Fixed several bugs when rendering CesiumJS in a WebGL 2 context. [#797](https://github.com/CesiumGS/cesium/issues/797)
- Fixed a bug where switching from perspective to orthographic caused triangles to overlap each other incorrectly. [#8346](https://github.com/CesiumGS/cesium/issues/8346)
- Fixed a bug where switching to orthographic camera on the first frame caused the zoom level to be incorrect. [#8853](https://github.com/CesiumGS/cesium/pull/8853)
- Fixed `scene.pickFromRay` intersection inaccuracies. [#8439](https://github.com/CesiumGS/cesium/issues/8439)
- Fixed a bug where a null or undefined name property passed to the `Entity` constructor would throw an exception.[#8832](https://github.com/CesiumGS/cesium/pull/8832)
- Fixed JSDoc and TypeScript type definitions for `ScreenSpaceEventHandler.getInputAction` which listed incorrect return type. [#9002](https://github.com/CesiumGS/cesium/pull/9002)
- Improved the style of the error panel. [#8739](https://github.com/CesiumGS/cesium/issues/8739)
- Fixed animation widget SVG icons not appearing in iOS 13.5.1. [#8993](https://github.com/CesiumGS/cesium/pull/8993)

### 1.70.1 - 2020-06-10

##### Additions :tada:

- Add a `toString` method to the `Resource` class in case an instance gets logged as a string. [#8722](https://github.com/CesiumGS/cesium/issues/8722)
- Exposed `Transforms.rotationMatrixFromPositionVelocity` method from Cesium's private API. [#8927](https://github.com/CesiumGS/cesium/issues/8927)

##### Fixes :wrench:

- Fixed JSDoc and TypeScript type definitions for all `ImageryProvider` types, which were missing `defaultNightAlpha` and `defaultDayAlpha` properties. [#8908](https://github.com/CesiumGS/cesium/pull/8908)
- Fixed JSDoc and TypeScript for `MaterialProperty`, which were missing the ability to take primitive types in their constructor. [#8904](https://github.com/CesiumGS/cesium/pull/8904)
- Fixed JSDoc and TypeScript type definitions to allow the creation of `GeometryInstance` instances using `XXXGeometry` classes. [#8941](https://github.com/CesiumGS/cesium/pull/8941).
- Fixed JSDoc and TypeScript for `buildModuleUrl`, which was accidentally excluded from the official CesiumJS API. [#8923](https://github.com/CesiumGS/cesium/pull/8923)
- Fixed JSDoc and TypeScript type definitions for `EllipsoidGeodesic` which incorrectly listed `result` as required. [#8904](https://github.com/CesiumGS/cesium/pull/8904)
- Fixed JSDoc and TypeScript type definitions for `EllipsoidTangentPlane.fromPoints`, which takes an array of `Cartesian3`, not a single instance. [#8928](https://github.com/CesiumGS/cesium/pull/8928)
- Fixed JSDoc and TypeScript type definitions for `EntityCollection.getById` and `CompositeEntityCollection.getById`, which can both return undefined. [#8928](https://github.com/CesiumGS/cesium/pull/8928)
- Fixed JSDoc and TypeScript type definitions for `Viewer` options parameters.
- Fixed a memory leak where some 3D Tiles requests were being unintentionally retained after the requests were cancelled. [#8843](https://github.com/CesiumGS/cesium/pull/8843)
- Fixed a bug with handling of PixelFormat's flipY. [#8893](https://github.com/CesiumGS/cesium/pull/8893)

### 1.70.0 - 2020-06-01

##### Major Announcements :loudspeaker:

- All Cesium ion users now have access to Cesium OSM Buildings - a 3D buildings layer covering the entire world built with OpenStreetMap building data, available as 3D Tiles. Read more about it [on our blog](https://cesium.com/blog/2020/06/01/cesium-osm-buildings/).
  - [Explore it on Sandcastle](https://sandcastle.cesium.com/index.html?src=Cesium%20OSM%20Buildings.html).
  - Add it to your CesiumJS app: `viewer.scene.primitives.add(Cesium.createOsmBuildings())`.
  - Contains per-feature data like building name, address, and much more. [Read more about the available properties](https://cesium.com/content/cesium-osm-buildings/).
- CesiumJS now ships with official TypeScript type definitions! [#8878](https://github.com/CesiumGS/cesium/pull/8878)
  - If you import CesiumJS as a module, the new definitions will automatically be used by TypeScript and related tooling.
  - If you import individual CesiumJS source files directly, you'll need to add `"types": ["cesium"]` in your tsconfig.json in order for the definitions to be used.
  - If you’re using your own custom definitions and you’re not yet ready to switch, you can delete `Source/Cesium.d.ts` after install.
  - See our [blog post](https://cesium.com/blog/2020/06/01/cesiumjs-tsd/) for more information and a technical overview of how it all works.
- CesiumJS now supports underground rendering with globe translucency! [#8726](https://github.com/CesiumGS/cesium/pull/8726)
  - Added options for controlling globe translucency through the new [`GlobeTranslucency`](https://cesium.com/learn/cesiumjs/ref-doc/GlobeTranslucency.html) object including front face alpha, back face alpha, and a translucency rectangle.
  - Added `Globe.undergroundColor` and `Globe.undergroundColorAlphaByDistance` for controlling how the back side of the globe is rendered when the camera is underground or the globe is translucent. [#8867](https://github.com/CesiumGS/cesium/pull/8867)
  - Improved camera controls when the camera is underground. [#8811](https://github.com/CesiumGS/cesium/pull/8811)
  - Sandcastle examples: [Globe Translucency](https://sandcastle.cesium.com/?src=Globe%20Translucency.html), [Globe Interior](https://sandcastle.cesium.com/?src=Globe%20Interior.html), and [Underground Color](https://sandcastle.cesium.com/?src=Underground%20Color.html&label=All)

##### Additions :tada:

- Our API reference documentation has received dozens of fixes and improvements, largely due to the TypeScript effort.
- Added `Cesium3DTileset.extensions` to get the extensions property from the tileset JSON. [#8829](https://github.com/CesiumGS/cesium/pull/8829)
- Added `Camera.completeFlight`, which causes the current camera flight to immediately jump to the final destination and call its complete callback. [#8788](https://github.com/CesiumGS/cesium/pull/8788)
- Added `nightAlpha` and `dayAlpha` properties to `ImageryLayer` to control alpha separately for the night and day sides of the globe. [#8868](https://github.com/CesiumGS/cesium/pull/8868)
- Added `SkyAtmosphere.perFragmentAtmosphere` to switch between per-vertex and per-fragment atmosphere shading. [#8866](https://github.com/CesiumGS/cesium/pull/8866)
- Added a new sandcastle example to show how to add fog using a `PostProcessStage` [#8798](https://github.com/CesiumGS/cesium/pull/8798)
- Added `frustumSplits` option to `DebugCameraPrimitive`. [8849](https://github.com/CesiumGS/cesium/pull/8849)
- Supported `#rgba` and `#rrggbbaa` formats in `Color.fromCssColorString`. [8873](https://github.com/CesiumGS/cesium/pull/8873)

##### Fixes :wrench:

- Fixed a bug that could cause rendering of a glTF model to become corrupt when switching from a Uint16 to a Uint32 index buffer to accomodate new vertices added for edge outlining. [#8820](https://github.com/CesiumGS/cesium/pull/8820)
- Fixed a bug where a removed billboard could prevent changing of the `TerrainProvider`. [#8766](https://github.com/CesiumGS/cesium/pull/8766)
- Fixed an issue with 3D Tiles point cloud styling where `${feature.propertyName}` and `${feature["propertyName"]}` syntax would cause a crash. Also fixed an issue where property names with non-alphanumeric characters would crash. [#8785](https://github.com/CesiumGS/cesium/pull/8785)
- Fixed a bug where `DebugCameraPrimitive` was ignoring the near and far planes of the `Camera`. [#8848](https://github.com/CesiumGS/cesium/issues/8848)
- Fixed sky atmosphere artifacts below the horizon. [#8866](https://github.com/CesiumGS/cesium/pull/8866)
- Fixed ground primitives in orthographic mode. [#5110](https://github.com/CesiumGS/cesium/issues/5110)
- Fixed the depth plane in orthographic mode. This improves the quality of polylines and other primitives that are rendered near the horizon. [8858](https://github.com/CesiumGS/cesium/pull/8858)

### 1.69.0 - 2020-05-01

##### Breaking Changes :mega:

- The property `Scene.sunColor` has been removed. Use `scene.light.color` and `scene.light.intensity` instead. [#8774](https://github.com/CesiumGS/cesium/pull/8774)
- Removed `isArray`. Use the native `Array.isArray` function instead. [#8779](https://github.com/CesiumGS/cesium/pull/8779)

##### Additions :tada:

- Added `RequestScheduler` to the public API; this allows users to have more control over the requests made by CesiumJS. [#8384](https://github.com/CesiumGS/cesium/issues/8384)
- Added support for high-quality edges on solid geometry in glTF models. [#8776](https://github.com/CesiumGS/cesium/pull/8776)
- Added `Scene.cameraUnderground` for checking whether the camera is underneath the globe. [#8765](https://github.com/CesiumGS/cesium/pull/8765)

##### Fixes :wrench:

- Fixed several problems with polylines when the logarithmic depth buffer is enabled, which is the default on most systems. [#8706](https://github.com/CesiumGS/cesium/pull/8706)
- Fixed a bug with very long view ranges requiring multiple frustums even with the logarithmic depth buffer enabled. Previously, such scenes could resolve depth incorrectly. [#8727](https://github.com/CesiumGS/cesium/pull/8727)
- Fixed an issue with glTF skinning support where an optional property `skeleton` was considered required by Cesium. [#8175](https://github.com/CesiumGS/cesium/issues/8175)
- Fixed an issue with clamping of non-looped glTF animations. Subscribers to animation `update` events should expect one additional event firing as an animation stops. [#7387](https://github.com/CesiumGS/cesium/issues/7387)
- Geometry instance floats now work for high precision floats on newer iOS devices. [#8805](https://github.com/CesiumGS/cesium/pull/8805)
- Fixed a bug where the elevation contour material's alpha was not being applied. [#8749](https://github.com/CesiumGS/cesium/pull/8749)
- Fix potential memory leak when destroying `CesiumWidget` instances. [#8591](https://github.com/CesiumGS/cesium/pull/8591)
- Fixed displaying the Cesium ion icon when running in an Android, iOS or UWP WebView. [#8758](https://github.com/CesiumGS/cesium/pull/8758)

### 1.68.0 - 2020-04-01

##### Additions :tada:

- Added basic underground rendering support. When the camera is underground the globe will be rendered as a solid surface and underground entities will not be culled. [#8572](https://github.com/AnalyticalGraphicsInc/cesium/pull/8572)
- The `CesiumUnminified` build now includes sourcemaps. [#8572](https://github.com/CesiumGS/cesium/pull/8659)
- Added glTF `STEP` animation interpolation. [#8786](https://github.com/CesiumGS/cesium/pull/8786)
- Added the ability to edit CesiumJS shaders on-the-fly using the [SpectorJS](https://spector.babylonjs.com/) Shader Editor. [#8608](https://github.com/CesiumGS/cesium/pull/8608)

##### Fixes :wrench:

- Cesium can now be used in Node.JS 12 and later, with or without `--experimental-modules`. It can still be used in earlier versions as well. [#8572](https://github.com/CesiumGS/cesium/pull/8659)
- Interacting with the Cesium canvas will now blur the previously focused element. This prevents unintended modification of input elements when interacting with the globe. [#8662](https://github.com/CesiumGS/cesium/pull/8662)
- `TileMapServiceImageryProvider` will now force `minimumLevel` to 0 if the `tilemapresource.xml` metadata request fails and the `rectangle` is too large for the given detail level [#8448](https://github.com/AnalyticalGraphicsInc/cesium/pull/8448)
- Fixed ground atmosphere rendering when using a smaller ellipsoid. [#8683](https://github.com/CesiumGS/cesium/issues/8683)
- Fixed globe incorrectly occluding objects when using a smaller ellipsoid. [#7124](https://github.com/CesiumGS/cesium/issues/7124)
- Fixed a regression introduced in 1.67 which caused overlapping colored ground geometry to have visual artifacts. [#8694](https://github.com/CesiumGS/cesium/pull/8694)
- Fixed a clipping problem when viewing a polyline up close with the logarithmic depth buffer enabled, which is the default on most systems. [#8703](https://github.com/CesiumGS/cesium/pull/8703)

### 1.67.0 - 2020-03-02

##### Breaking Changes :mega:

- `Cesium3DTileset.skipLevelOfDetail` is now `false` by default. [#8631](https://github.com/CesiumGS/cesium/pull/8631)
- glTF models are now rendered using the `LEQUALS` depth test function instead of `LESS`. This means that when geometry overlaps, the _later_ geometry will be visible above the earlier, where previously the opposite was true. We believe this is a more sensible default, and makes it easier to render e.g. outlined buildings with glTF. [#8646](https://github.com/CesiumGS/cesium/pull/8646)

##### Additions :tada:

- Massively improved performance of clamped Entity ground geometry with dynamic colors. [#8630](https://github.com/CesiumGS/cesium/pull/8630)
- Added `Entity.tileset` for loading a 3D Tiles tileset via the Entity API using the new `Cesium3DTilesetGraphics` class. [#8580](https://github.com/CesiumGS/cesium/pull/8580)
- Added `tileset.uri`, `tileset.show`, and `tileset.maximumScreenSpaceError` properties to CZML processing for loading 3D Tiles. [#8580](https://github.com/CesiumGS/cesium/pull/8580)
- Added `Color.lerp` for linearly interpolating between two RGB colors. [#8607](https://github.com/CesiumGS/cesium/pull/8607)
- `CesiumTerrainProvider` now supports terrain tiles using a `WebMercatorTilingScheme` by specifying `"projection": "EPSG:3857"` in `layer.json`. It also now supports numbering tiles from the North instead of the South by specifying `"scheme": "slippyMap"` in `layer.json`. [#8563](https://github.com/CesiumGS/cesium/pull/8563)
- Added basic support for `isNaN`, `isFinite`, `null`, and `undefined` in the 3D Tiles styling GLSL backend for point clouds. [#8621](https://github.com/CesiumGS/cesium/pull/8621)
- Added `sizeInMeters` to `ParticleSystem`. [#7746](https://github.com/CesiumGS/cesium/pull/7746)

##### Fixes :wrench:

- Fixed a bug that caused large, nearby geometry to be clipped when using a logarithmic depth buffer, which is the default on most systems. [#8600](https://github.com/CesiumGS/cesium/pull/8600)
- Fixed a bug where tiles would not load if the camera was tracking a moving tileset. [#8598](https://github.com/CesiumGS/cesium/pull/8598)
- Fixed a bug where applying a new 3D Tiles style during a flight would not update all existing tiles. [#8622](https://github.com/CesiumGS/cesium/pull/8622)
- Fixed a bug where Cartesian vectors could not be packed to typed arrays [#8568](https://github.com/CesiumGS/cesium/pull/8568)
- Updated knockout from 3.5.0 to 3.5.1. [#8424](https://github.com/CesiumGS/cesium/pull/8424)
- Cesium's local development server now works in Node 12 & 13 [#8648](https://github.com/CesiumGS/cesium/pull/8648)

##### Deprecated :hourglass_flowing_sand:

- The `isArray` function has been deprecated and will be removed in Cesium 1.69. Use the native `Array.isArray` function instead. [#8526](https://github.com/CesiumGS/cesium/pull/8526)

### 1.66.0 - 2020-02-03

##### Deprecated :hourglass_flowing_sand:

- The property `Scene.sunColor` has been deprecated and will be removed in Cesium 1.69. Use `scene.light.color` and `scene.light.intensity` instead. [#8493](https://github.com/CesiumGS/cesium/pull/8493)

##### Additions :tada:

- `useBrowserRecommendedResolution` flag in `Viewer` and `CesiumWidget` now defaults to `true`. This ensures Cesium rendering is fast and smooth by default across all devices. Set it to `false` to always render at native device resolution instead at the cost of performance on under-powered devices. [#8548](https://github.com/CesiumGS/cesium/pull/8548)
- Cesium now creates a WebGL context with a `powerPreference` value of `high-performance`. Some browsers use this setting to enable a second, more powerful, GPU. You can set it back to `default`, or opt-in to `low-power` mode, by passing the context option when creating a `Viewer` or `CesiumWidget` instance:

```js
var viewer = new Viewer("cesiumContainer", {
  contextOptions: {
    webgl: {
      powerPreference: "default",
    },
  },
});
```

- Added more customization to Cesium's lighting system. [#8493](https://github.com/CesiumGS/cesium/pull/8493)
  - Added `Light`, `DirectionalLight`, and `SunLight` classes for creating custom light sources.
  - Added `Scene.light` for setting the scene's light source, which defaults to a `SunLight`.
  - Added `Globe.dynamicAtmosphereLighting` for enabling lighting effects on atmosphere and fog, such as day/night transitions. It is true by default but may be set to false if the atmosphere should stay unchanged regardless of the scene's light direction.
  - Added `Globe.dynamicAtmosphereLightingFromSun` for using the sun direction instead of the scene's light direction when `Globe.dynamicAtmosphereLighting` is enabled. See the moonlight example in the [Lighting Sandcastle example](https://cesiumjs.org/Cesium/Apps/Sandcastle/?src=Lighting.html).
  - Primitives and the globe are now shaded with the scene light's color.
- Updated SampleData models to glTF 2.0. [#7802](https://github.com/CesiumGS/cesium/issues/7802)
- Added `Globe.showSkirts` to support the ability to hide terrain skirts when viewing terrain from below the surface. [#8489](https://github.com/CesiumGS/cesium/pull/8489)
- Added `minificationFilter` and `magnificationFilter` options to `Material` to control texture filtering. [#8473](https://github.com/CesiumGS/cesium/pull/8473)
- Updated [earcut](https://github.com/mapbox/earcut) to 2.2.1. [#8528](https://github.com/CesiumGS/cesium/pull/8528)
- Added a font cache to improve label performance. [#8537](https://github.com/CesiumGS/cesium/pull/8537)

##### Fixes :wrench:

- Fixed a bug where the camera could go underground during mouse navigation. [#8504](https://github.com/CesiumGS/cesium/pull/8504)
- Fixed a bug where rapidly updating a `PolylineCollection` could result in an `instanceIndex` is out of range error. [#8546](https://github.com/CesiumGS/cesium/pull/8546)
- Fixed issue where `RequestScheduler` double-counted image requests made via `createImageBitmap`. [#8162](https://github.com/CesiumGS/cesium/issues/8162)
- Reduced Cesium bundle size by avoiding unnecessarily importing `Cesium3DTileset` in `Picking.js`. [#8532](https://github.com/CesiumGS/cesium/pull/8532)
- Fixed a bug where files with backslashes were not loaded in KMZ files. [#8533](https://github.com/CesiumGS/cesium/pull/8533)
- Fixed WebGL warning message about `EXT_float_blend` being implicitly enabled. [#8534](https://github.com/CesiumGS/cesium/pull/8534)
- Fixed a bug where toggling point cloud classification visibility would result in a grey screen on Linux / Nvidia. [#8538](https://github.com/CesiumGS/cesium/pull/8538)
- Fixed a bug where a point in a `PointPrimitiveCollection` was rendered in the middle of the screen instead of being clipped. [#8542](https://github.com/CesiumGS/cesium/pull/8542)
- Fixed a crash when deleting and re-creating polylines from CZML. `ReferenceProperty` now returns undefined when the target entity or property does not exist, instead of throwing. [#8544](https://github.com/CesiumGS/cesium/pull/8544)
- Fixed terrain tile picking in the Cesium Inspector. [#8567](https://github.com/CesiumGS/cesium/pull/8567)
- Fixed a crash that could occur when an entity was deleted while the corresponding `Primitive` was being created asynchronously. [#8569](https://github.com/CesiumGS/cesium/pull/8569)
- Fixed a crash when calling `camera.lookAt` with the origin (0, 0, 0) as the target. This could happen when looking at a tileset with the origin as its center. [#8571](https://github.com/CesiumGS/cesium/pull/8571)
- Fixed a bug where `camera.viewBoundingSphere` was modifying the `offset` parameter. [#8438](https://github.com/CesiumGS/cesium/pull/8438)
- Fixed a crash when creating a plane with both position and normal on the Z-axis. [#8576](https://github.com/CesiumGS/cesium/pull/8576)
- Fixed `BoundingSphere.projectTo2D` when the bounding sphere’s center is at the origin. [#8482](https://github.com/CesiumGS/cesium/pull/8482)

### 1.65.0 - 2020-01-06

##### Breaking Changes :mega:

- `OrthographicFrustum.getPixelDimensions`, `OrthographicOffCenterFrustum.getPixelDimensions`, `PerspectiveFrustum.getPixelDimensions`, and `PerspectiveOffCenterFrustum.getPixelDimensions` now require a `pixelRatio` argument before the `result` argument. The previous function definition has been deprecated since 1.63. [#8320](https://github.com/CesiumGS/cesium/pull/8320)
- The function `Matrix4.getRotation` has been renamed to `Matrix4.getMatrix3`. `Matrix4.getRotation` has been deprecated since 1.62. [#8183](https://github.com/CesiumGS/cesium/pull/8183)
- `createTileMapServiceImageryProvider` and `createOpenStreetMapImageryProvider` have been removed. Instead, pass the same options to `new TileMapServiceImageryProvider` and `new OpenStreetMapImageryProvider` respectively. The old functions have been deprecated since 1.62. [#8174](https://github.com/CesiumGS/cesium/pull/8174)

##### Additions :tada:

- Added `Globe.backFaceCulling` to support viewing terrain from below the surface. [#8470](https://github.com/CesiumGS/cesium/pull/8470)

##### Fixes :wrench:

- Fixed Geocoder auto-complete suggestions when hosted inside Web Components. [#8425](https://github.com/CesiumGS/cesium/pull/8425)
- Fixed terrain tile culling problems when under ellipsoid. [#8397](https://github.com/CesiumGS/cesium/pull/8397)
- Fixed primitive culling when below the ellipsoid but above terrain. [#8398](https://github.com/CesiumGS/cesium/pull/8398)
- Improved the translucency calculation for the Water material type. [#8455](https://github.com/CesiumGS/cesium/pull/8455)
- Fixed bounding volume calculation for `GroundPrimitive`. [#4883](https://github.com/CesiumGS/cesium/issues/4483)
- Fixed `OrientedBoundingBox.fromRectangle` for rectangles with width greater than 180 degrees. [#8475](https://github.com/CesiumGS/cesium/pull/8475)
- Fixed globe picking so that it returns the closest intersecting triangle instead of the first intersecting triangle. [#8390](https://github.com/CesiumGS/cesium/pull/8390)
- Fixed horizon culling issues with large root tiles. [#8487](https://github.com/CesiumGS/cesium/pull/8487)
- Fixed a lighting bug affecting Macs with Intel integrated graphics where glTF 2.0 PBR models with double sided materials would have flipped normals. [#8494](https://github.com/CesiumGS/cesium/pull/8494)

### 1.64.0 - 2019-12-02

##### Fixes :wrench:

- Fixed an issue in image based lighting where an invalid environment map would silently fail. [#8303](https://github.com/CesiumGS/cesium/pull/8303)
- Various small internal improvements

### 1.63.1 - 2019-11-06

##### Fixes :wrench:

- Fixed regression in 1.63 where ground atmosphere and labels rendered incorrectly on displays with `window.devicePixelRatio` greater than 1.0. [#8351](https://github.com/CesiumGS/cesium/pull/8351)
- Fixed regression in 1.63 where some primitives would show through the globe when log depth is disabled. [#8368](https://github.com/CesiumGS/cesium/pull/8368)

### 1.63 - 2019-11-01

##### Major Announcements :loudspeaker:

- Cesium has migrated to ES6 modules. This may or may not be a breaking change for your application depending on how you use Cesium. See our [blog post](https://cesium.com/blog/2019/10/31/cesiumjs-es6/) for the full details.
- We’ve consolidated all of our website content from cesiumjs.org and cesium.com into one home on cesium.com. Here’s where you can now find:
  - [Sandcastle](https://sandcastle.cesium.com) - `https://sandcastle.cesium.com`
  - [API Docs](https://cesium.com/learn/cesiumjs/ref-doc/) - `https://cesium.com/learn/cesiumjs/ref-doc/`
  - [Downloads](https://cesium.com/downloads/) - `https://cesium.com/downloads/`
  - Hosted releases can be found at `https://cesium.com/downloads/cesiumjs/releases/<CesiumJS Version Number>/Build/Cesium/Cesium.js`
  - See our [blog post](https://cesium.com/blog/2019/10/15/cesiumjs-migration/) for more information.

##### Additions :tada:

- Decreased Web Workers bundle size by a factor of 10, from 8384KB (2624KB gzipped) to 863KB (225KB gzipped). This makes Cesium load faster, especially on low-end devices and slower network connections.
- Added full UTF-8 support to labels, greatly improving support for non-latin alphabets and emoji. [#7280](https://github.com/CesiumGS/cesium/pull/7280)
- Added `"type": "module"` to package.json to take advantage of native ES6 module support in newer versions of Node.js. This also enables module-based front-end development for tooling that relies on Node.js module resolution.
- The combined `Build/Cesium/Cesium.js` and `Build/CesiumUnminified/Cesium.js` have been upgraded from IIFE to UMD modules that support IIFE, AMD, and commonjs.
- Added `pixelRatio` parameter to `OrthographicFrustum.getPixelDimensions`, `OrthographicOffCenterFrustum.getPixelDimensions`, `PerspectiveFrustum.getPixelDimensions`, and `PerspectiveOffCenterFrustum.getPixelDimensions`. Pass in `scene.pixelRatio` for dimensions in CSS pixel units or `1.0` for dimensions in native device pixel units. [#8237](https://github.com/CesiumGS/cesium/pull/8237)

##### Fixes :wrench:

- Fixed css pixel usage for polylines, point clouds, models, primitives, and post-processing. [#8113](https://github.com/CesiumGS/cesium/issues/8113)
- Fixed a bug where `scene.sampleHeightMostDetailed` and `scene.clampToHeightMostDetailed` would not resolve in request render mode. [#8281](https://github.com/CesiumGS/cesium/issues/8281)
- Fixed seam artifacts when log depth is disabled, `scene.globe.depthTestAgainstTerrain` is false, and primitives are under the globe. [#8205](https://github.com/CesiumGS/cesium/pull/8205)
- Fix dynamic ellipsoids using `innerRadii`, `minimumClock`, `maximumClock`, `minimumCone` or `maximumCone`. [#8277](https://github.com/CesiumGS/cesium/pull/8277)
- Fixed rendering billboard collections containing more than 65536 billboards. [#8325](https://github.com/CesiumGS/cesium/pull/8325)

##### Deprecated :hourglass_flowing_sand:

- `OrthographicFrustum.getPixelDimensions`, `OrthographicOffCenterFrustum.getPixelDimensions`, `PerspectiveFrustum.getPixelDimensions`, and `PerspectiveOffCenterFrustum.getPixelDimensions` now take a `pixelRatio` argument before the `result` argument. The previous function definition will no longer work in 1.65. [#8237](https://github.com/CesiumGS/cesium/pull/8237)

### 1.62 - 2019-10-01

##### Deprecated :hourglass_flowing_sand:

- `createTileMapServiceImageryProvider` and `createOpenStreetMapImageryProvider` have been deprecated and will be removed in Cesium 1.65. Instead, pass the same options to `new TileMapServiceImageryProvider` and `new OpenStreetMapImageryProvider` respectively.
- The function `Matrix4.getRotation` has been deprecated and renamed to `Matrix4.getMatrix3`. `Matrix4.getRotation` will be removed in version 1.65.

##### Additions :tada:

- Added ability to create partial ellipsoids using both the Entity API and CZML. New ellipsoid geometry properties: `innerRadii`, `minimumClock`, `maximumClock`, `minimumCone`, and `maximumCone`. This affects both `EllipsoidGeometry` and `EllipsoidOutlineGeometry`. See the updated [Sandcastle example](https://cesiumjs.org/Cesium/Apps/Sandcastle/?src=Partial%20Ellipsoids.html&label=Geometries). [#5995](https://github.com/CesiumGS/cesium/pull/5995)
- Added `useBrowserRecommendedResolution` flag to `Viewer` and `CesiumWidget`. When true, Cesium renders at CSS pixel resolution instead of native device resolution. This replaces the workaround in the 1.61 change list. [8215](https://github.com/CesiumGS/cesium/issues/8215)
- Added `TileMapResourceImageryProvider` and `OpenStreetMapImageryProvider` classes to improve API consistency: [#4812](https://github.com/CesiumGS/cesium/issues/4812)
- Added `credit` parameter to `CzmlDataSource`, `GeoJsonDataSource`, `KmlDataSource` and `Model`. [#8173](https://github.com/CesiumGS/cesium/pull/8173)
- Added `Matrix3.getRotation` to get the rotational component of a matrix with scaling removed. [#8182](https://github.com/CesiumGS/cesium/pull/8182)

##### Fixes :wrench:

- Fixed labels not showing for individual entities in data sources when clustering is enabled. [#6087](https://github.com/CesiumGS/cesium/issues/6087)
- Fixed an issue where polygons, corridors, rectangles, and ellipses on terrain would not render on some mobile devices. [#6739](https://github.com/CesiumGS/cesium/issues/6739)
- Fixed a bug where GlobeSurfaceTile would not render the tile until all layers completed loading causing globe to appear to hang. [#7974](https://github.com/CesiumGS/cesium/issues/7974)
- Spread out KMl loading across multiple frames to prevent freezing. [#8195](https://github.com/CesiumGS/cesium/pull/8195)
- Fixed a bug where extruded polygons would sometimes be missing segments. [#8035](https://github.com/CesiumGS/cesium/pull/8035)
- Made pixel sizes consistent for polylines and point clouds when rendering at different pixel ratios. [#8113](https://github.com/CesiumGS/cesium/issues/8113)
- `Camera.flyTo` flies to the correct location in 2D when the destination crosses the international date line [#7909](https://github.com/CesiumGS/cesium/pull/7909)
- Fixed 3D tiles style coloring when multiple tilesets are in the scene [#8051](https://github.com/CesiumGS/cesium/pull/8051)
- 3D Tiles geometric error now correctly scales with transform. [#8182](https://github.com/CesiumGS/cesium/pull/8182)
- Fixed per-feature post processing from sometimes selecting the wrong feature. [#7929](https://github.com/CesiumGS/cesium/pull/7929)
- Fixed a bug where dynamic polylines did not use the given arcType. [#8191](https://github.com/CesiumGS/cesium/issues/8191)
- Fixed atmosphere brightness when High Dynamic Range is disabled. [#8149](https://github.com/CesiumGS/cesium/issues/8149)
- Fixed brightness levels for procedural Image Based Lighting. [#7803](https://github.com/CesiumGS/cesium/issues/7803)
- Fixed alpha equation for `BlendingState.ALPHA_BLEND` and `BlendingState.ADDITIVE_BLEND`. [#8202](https://github.com/CesiumGS/cesium/pull/8202)
- Improved display of tile coordinates for `TileCoordinatesImageryProvider` [#8131](https://github.com/CesiumGS/cesium/pull/8131)
- Reduced size of approximateTerrainHeights.json [#7959](https://github.com/CesiumGS/cesium/pull/7959)
- Fixed undefined `quadDetails` error from zooming into the map really close. [#8011](https://github.com/CesiumGS/cesium/pull/8011)
- Fixed a crash for 3D Tiles that have zero volume. [#7945](https://github.com/CesiumGS/cesium/pull/7945)
- Fixed relative-to-center check, `depthFailAppearance` resource freeing for `Primitive` [#8044](https://github.com/CesiumGS/cesium/pull/8044)

### 1.61 - 2019-09-03

##### Additions :tada:

- Added optional `index` parameter to `PrimitiveCollection.add`. [#8041](https://github.com/CesiumGS/cesium/pull/8041)
- Cesium now renders at native device resolution by default instead of CSS pixel resolution, to go back to the old behavior, set `viewer.resolutionScale = 1.0 / window.devicePixelRatio`. [#8082](https://github.com/CesiumGS/cesium/issues/8082)
- Added `getByName` method to `DataSourceCollection` allowing to retrieve `DataSource`s by their name property from the collection

##### Fixes :wrench:

- Disable FXAA by default. To re-enable, set `scene.postProcessStages.fxaa.enabled = true` [#7875](https://github.com/CesiumGS/cesium/issues/7875)
- Fixed a crash when a glTF model used `KHR_texture_transform` without a sampler defined. [#7916](https://github.com/CesiumGS/cesium/issues/7916)
- Fixed post-processing selection filtering to work for bloom. [#7984](https://github.com/CesiumGS/cesium/issues/7984)
- Disabled HDR by default to improve visual quality in most standard use cases. Set `viewer.scene.highDynamicRange = true` to re-enable. [#7966](https://github.com/CesiumGS/cesium/issues/7966)
- Fixed a bug that causes hidden point primitives to still appear on some operating systems. [#8043](https://github.com/CesiumGS/cesium/issues/8043)
- Fix negative altitude altitude handling in `GoogleEarthEnterpriseTerrainProvider`. [#8109](https://github.com/CesiumGS/cesium/pull/8109)
- Fixed issue where KTX or CRN files would not be properly identified. [#7979](https://github.com/CesiumGS/cesium/issues/7979)
- Fixed multiple globe materials making the globe darker. [#7726](https://github.com/CesiumGS/cesium/issues/7726)

### 1.60 - 2019-08-01

##### Additions :tada:

- Reworked label rendering to use signed distance fields (SDF) for crisper text. [#7730](https://github.com/CesiumGS/cesium/pull/7730)
- Added a [new Sandcastle example](https://cesiumjs.org/Cesium/Build/Apps/Sandcastle/?src=Labels%20SDF.html) to showcase the new SDF labels.
- Added support for polygon holes to CZML. [#7991](https://github.com/CesiumGS/cesium/pull/7991)
- Added `totalScale` property to `Label` which is the total scale of the label taking into account the label's scale and the relative size of the desired font compared to the generated glyph size.

##### Fixes :wrench:

- Fixed crash when using ArcGIS terrain with clipping planes. [#7998](https://github.com/CesiumGS/cesium/pull/7998)
- `PolygonGraphics.hierarchy` now converts constant array values to a `PolygonHierarchy` when set, so code that accesses the value of the property can rely on it always being a `PolygonHierarchy`.
- Fixed a bug with lengthwise texture coordinates in the first segment of ground polylines, as observed in some WebGL implementations such as Chrome on Linux. [#8017](https://github.com/CesiumGS/cesium/issues/8017)

### 1.59 - 2019-07-01

##### Additions :tada:

- Adds `ArcGISTiledElevationTerrainProvider` to support LERC encoded terrain from ArcGIS ImageServer. [#7940](https://github.com/CesiumGS/cesium/pull/7940)
- Added CZML support for `heightReference` to `box`, `cylinder`, and `ellipsoid`, and added CZML support for `classificationType` to `corridor`, `ellipse`, `polygon`, `polyline`, and `rectangle`. [#7899](https://github.com/CesiumGS/cesium/pull/7899)
- Adds `exportKML` function to export `Entity` instances with Point, Billboard, Model, Label, Polyline and Polygon graphics. [#7921](https://github.com/CesiumGS/cesium/pull/7921)
- Added support for new Mapbox Style API. [#7698](https://github.com/CesiumGS/cesium/pull/7698)
- Added support for the [AGI_articulations](https://github.com/KhronosGroup/glTF/tree/master/extensions/2.0/Vendor/AGI_articulations) vendor extension of glTF 2.0 to the Entity API and CZML. [#7907](https://github.com/CesiumGS/cesium/pull/7907)

##### Fixes :wrench:

- Fixed a bug that caused missing segments for ground polylines with coplanar points over large distances and problems with polylines containing duplicate points. [#7885](https://github.com/CesiumGS/cesium//pull/7885)
- Fixed a bug where billboards were not pickable when zoomed out completely in 2D View. [#7908](https://github.com/CesiumGS/cesium/pull/7908)
- Fixed a bug where image requests that returned HTTP code 204 would prevent any future request from succeeding on browsers that supported ImageBitmap. [#7914](https://github.com/CesiumGS/cesium/pull/7914/)
- Fixed polyline colors when `scene.highDynamicRange` is enabled. [#7924](https://github.com/CesiumGS/cesium/pull/7924)
- Fixed a bug in the inspector where the min/max height values of a picked tile were undefined. [#7904](https://github.com/CesiumGS/cesium/pull/7904)
- Fixed `Math.factorial` to return the correct values. (https://github.com/CesiumGS/cesium/pull/7969)
- Fixed a bug that caused 3D models to appear darker on Android devices. [#7944](https://github.com/CesiumGS/cesium/pull/7944)

### 1.58.1 - 2018-06-03

_This is an npm-only release to fix a publishing issue_.

### 1.58 - 2019-06-03

##### Additions :tada:

- Added support for new `BingMapsStyle` values `ROAD_ON_DEMAND` and `AERIAL_WITH_LABELS_ON_DEMAND`. The older versions of these, `ROAD` and `AERIAL_WITH_LABELS`, have been deprecated by Bing. [#7808](https://github.com/CesiumGS/cesium/pull/7808)
- Added syntax to delete data from existing properties via CZML. [#7818](https://github.com/CesiumGS/cesium/pull/7818)
- Added `checkerboard` material to CZML. [#7845](https://github.com/CesiumGS/cesium/pull/7845)
- `BingMapsImageryProvider` now uses `DiscardEmptyTileImagePolicy` by default to detect missing tiles as zero-length responses instead of inspecting pixel values. [#7810](https://github.com/CesiumGS/cesium/pull/7810)
- Added support for the [AGI_articulations](https://github.com/KhronosGroup/glTF/tree/master/extensions/2.0/Vendor/AGI_articulations) vendor extension of glTF 2.0 to the Model primitive graphics API. [#7835](https://github.com/CesiumGS/cesium/pull/7835)
- Reduce the number of Bing transactions and ion Bing sessions used when destroying and recreating the same imagery layer to 1. [#7848](https://github.com/CesiumGS/cesium/pull/7848)

##### Fixes :wrench:

- Fixed an edge case where Cesium would provide ion access token credentials to non-ion servers if the actual asset entrypoint was being hosted by ion. [#7839](https://github.com/CesiumGS/cesium/pull/7839)
- Fixed a bug that caused Cesium to request non-existent tiles for terrain tilesets lacking tile availability, i.e. a `layer.json` file.
- Fixed memory leak when removing entities that had a `HeightReference` of `CLAMP_TO_GROUND` or `RELATIVE_TO_GROUND`. This includes when removing a `DataSource`.
- Fixed 3D Tiles credits not being shown in the data attribution box. [#7877](https://github.com/CesiumGS/cesium/pull/7877)

### 1.57 - 2019-05-01

##### Additions :tada:

- Improved 3D Tiles streaming performance, resulting in ~67% camera tour load time reduction, ~44% camera tour load count reduction. And for general camera movement, ~20% load time reduction with ~27% tile load count reduction. Tile load priority changed to focus on loading tiles in the center of the screen first. Added the following tileset optimizations, which unless stated otherwise are enabled by default. [#7774](https://github.com/CesiumGS/cesium/pull/7774)
  - Added `Cesium3DTileset.cullRequestsWhileMoving` option to ignore requests for tiles that will likely be out-of-view due to the camera's movement when they come back from the server.
  - Added `Cesium3DTileset.cullRequestsWhileMovingMultiplier` option to act as a multiplier when used in culling requests while moving. Larger is more aggressive culling, smaller less aggressive culling.
  - Added `Cesium3DTileset.preloadFlightDestinations` option to preload tiles at the camera's flight destination while the camera is in flight.
  - Added `Cesium3DTileset.preferLeaves` option to prefer loading of leaves. Good for additive refinement point clouds. Set to `false` by default.
  - Added `Cesium3DTileset.progressiveResolutionHeightFraction` option to load tiles at a smaller resolution first. This can help get a quick layer of tiles down while full resolution tiles continue to load.
  - Added `Cesium3DTileset.foveatedScreenSpaceError` option to prioritize loading tiles in the center of the screen.
  - Added `Cesium3DTileset.foveatedConeSize` option to control the cone size that determines which tiles are deferred for loading. Tiles outside the cone are potentially deferred.
  - Added `Cesium3DTileset.foveatedMinimumScreenSpaceErrorRelaxation` option to control the starting screen space error relaxation for tiles outside the foveated cone.
  - Added `Cesium3DTileset.foveatedInterpolationCallback` option to control how screen space error threshold is interpolated for tiles outside the foveated cone.
  - Added `Cesium3DTileset.foveatedTimeDelay` option to control how long in seconds to wait after the camera stops moving before deferred tiles start loading in.
- Added new parameter to `PolylineGlowMaterial` called `taperPower`, that works similar to the existing `glowPower` parameter, to taper the back of the line away. [#7626](https://github.com/CesiumGS/cesium/pull/7626)
- Added `Cesium3DTileset.preloadWhenHidden` tileset option to preload tiles when `tileset.show` is false. Loads tiles as if the tileset is visible but does not render them. [#7774](https://github.com/CesiumGS/cesium/pull/7774)
- Added support for the `KHR_texture_transform` glTF extension. [#7549](https://github.com/CesiumGS/cesium/pull/7549)
- Added functions to remove samples from `SampledProperty` and `SampledPositionProperty`. [#7723](https://github.com/CesiumGS/cesium/pull/7723)
- Added support for color-to-alpha with a threshold on imagery layers. [#7727](https://github.com/CesiumGS/cesium/pull/7727)
- Add CZML processing for `heightReference` and `extrudedHeightReference` for geoemtry types that support it.
- `CesiumMath.toSNorm` documentation changed to reflect the function's implementation. [#7774](https://github.com/CesiumGS/cesium/pull/7774)
- Added `CesiumMath.normalize` to convert a scalar value in an arbitrary range to a scalar in the range [0.0, 1.0]. [#7774](https://github.com/CesiumGS/cesium/pull/7774)

##### Fixes :wrench:

- Fixed an error when loading the same glTF model in two separate viewers. [#7688](https://github.com/CesiumGS/cesium/issues/7688)
- Fixed an error where `clampToHeightMostDetailed` or `sampleHeightMostDetailed` would crash if entities were created when the promise resolved. [#7690](https://github.com/CesiumGS/cesium/pull/7690)
- Fixed an issue with compositing merged entity availability. [#7717](https://github.com/CesiumGS/cesium/issues/7717)
- Fixed an error where many imagery layers within a single tile would cause parts of the tile to render as black on some platforms. [#7649](https://github.com/CesiumGS/cesium/issues/7649)
- Fixed a bug that could cause terrain with a single, global root tile (e.g. that uses `WebMercatorTilingScheme`) to be culled unexpectedly in some views. [#7702](https://github.com/CesiumGS/cesium/issues/7702)
- Fixed a problem where instanced 3D models were incorrectly lit when using physically based materials. [#7775](https://github.com/CesiumGS/cesium/issues/7775)
- Fixed a bug where glTF models with certain blend modes were rendered incorrectly in browsers that support ImageBitmap. [#7795](https://github.com/CesiumGS/cesium/issues/7795)

### 1.56.1 - 2019-04-02

##### Additions :tada:

- `Resource.fetchImage` now takes a `preferImageBitmap` option to use `createImageBitmap` when supported to move image decode off the main thread. This option defaults to `false`.

##### Breaking Changes :mega:

- The following breaking changes are relative to 1.56. The `Resource.fetchImage` behavior is now identical to 1.55 and earlier.
  - Changed `Resource.fetchImage` back to return an `Image` by default, instead of an `ImageBitmap` when supported. Note that an `ImageBitmap` cannot be flipped during texture upload. Instead, set `flipY : true` during fetch to flip it.
  - Changed the default `flipY` option in `Resource.fetchImage` to false. This only has an effect when ImageBitmap is used.

### 1.56 - 2019-04-01

##### Breaking Changes :mega:

- `Resource.fetchImage` now returns an `ImageBitmap` instead of `Image` when supported. This allows for decoding images while fetching using `createImageBitmap` to greatly speed up texture upload and decrease frame drops when loading models with large textures. [#7579](https://github.com/CesiumGS/cesium/pull/7579)
- `Cesium3DTileStyle.style` now has an empty `Object` as its default value, instead of `undefined`. [#7567](https://github.com/CesiumGS/cesium/issues/7567)
- `Scene.clampToHeight` now takes an optional `width` argument before the `result` argument. [#7693](https://github.com/CesiumGS/cesium/pull/7693)
- In the `Resource` class, `addQueryParameters` and `addTemplateValues` have been removed. Please use `setQueryParameters` and `setTemplateValues` instead. [#7695](https://github.com/CesiumGS/cesium/issues/7695)

##### Deprecated :hourglass_flowing_sand:

- `Resource.fetchImage` now takes an options object. Use `resource.fetchImage({ preferBlob: true })` instead of `resource.fetchImage(true)`. The previous function definition will no longer work in 1.57. [#7579](https://github.com/CesiumGS/cesium/pull/7579)

##### Additions :tada:

- Added support for touch and hold gesture. The touch and hold delay can be customized by updating `ScreenSpaceEventHandler.touchHoldDelayMilliseconds`. [#7286](https://github.com/CesiumGS/cesium/pull/7286)
- `Resource.fetchImage` now has a `flipY` option to vertically flip an image during fetch & decode. It is only valid when `ImageBitmapOptions` is supported by the browser. [#7579](https://github.com/CesiumGS/cesium/pull/7579)
- Added `backFaceCulling` and `normalShading` options to `PointCloudShading`. Both options are only applicable for point clouds containing normals. [#7399](https://github.com/CesiumGS/cesium/pull/7399)
- `Cesium3DTileStyle.style` reacts to updates and represents the current state of the style. [#7567](https://github.com/CesiumGS/cesium/issues/7567)

##### Fixes :wrench:

- Fixed the value for `BlendFunction.ONE_MINUS_CONSTANT_COLOR`. [#7624](https://github.com/CesiumGS/cesium/pull/7624)
- Fixed `HeadingPitchRoll.pitch` being `NaN` when using `.fromQuaternion` due to a rounding error for pitches close to +/- 90°. [#7654](https://github.com/CesiumGS/cesium/pull/7654)
- Fixed a type of crash caused by the camera being rotated through terrain. [#6783](https://github.com/CesiumGS/cesium/issues/6783)
- Fixed an error in `Resource` when used with template replacements using numeric keys. [#7668](https://github.com/CesiumGS/cesium/pull/7668)
- Fixed an error in `Cesium3DTilePointFeature` where `anchorLineColor` used the same color instance instead of cloning the color [#7686](https://github.com/CesiumGS/cesium/pull/7686)

### 1.55 - 2019-03-01

##### Breaking Changes :mega:

- `czm_materialInput.slope` is now an angle in radians between 0 and pi/2 (flat to vertical), rather than a projected length 1 to 0 (flat to vertical).

##### Additions :tada:

- Updated terrain and imagery rendering, resulting in terrain/imagery loading ~33% faster and using ~33% less data [#7061](https://github.com/CesiumGS/cesium/pull/7061)
- `czm_materialInput.aspect` was added as an angle in radians between 0 and 2pi (east, north, west to south).
- Added CZML `arcType` support for `polyline` and `polygon`, which supersedes `followSurface`. `followSurface` is still supported for compatibility with existing documents. [#7582](https://github.com/CesiumGS/cesium/pull/7582)

##### Fixes :wrench:

- Fixed an issue where models would cause a crash on load if some primitives were Draco encoded and others were not. [#7383](https://github.com/CesiumGS/cesium/issues/7383)
- Fixed an issue where RTL labels not reversing correctly non alphabetic characters [#7501](https://github.com/CesiumGS/cesium/pull/7501)
- Fixed Node.js support for the `Resource` class and any functionality using it internally.
- Fixed an issue where some ground polygons crossing the Prime Meridian would have incorrect bounding rectangles. [#7533](https://github.com/CesiumGS/cesium/pull/7533)
- Fixed an issue where polygons on terrain using rhumb lines where being rendered incorrectly. [#7538](https://github.com/CesiumGS/cesium/pulls/7538)
- Fixed an issue with `EllipsoidRhumbLines.findIntersectionWithLongitude` when longitude was IDL. [#7551](https://github.com/CesiumGS/cesium/issues/7551)
- Fixed model silhouette colors when rendering with high dynamic range. [#7563](https://github.com/CesiumGS/cesium/pull/7563)
- Fixed an issue with ground polylines on globes that use ellipsoids other than WGS84. [#7552](https://github.com/CesiumGS/cesium/issues/7552)
- Fixed an issue where Draco compressed models with RGB per-vertex color would not load in Cesium. [#7576](https://github.com/CesiumGS/cesium/issues/7576)
- Fixed an issue where the outline geometry for extruded Polygons didn't calculate the correct indices. [#7599](https://github.com/CesiumGS/cesium/issues/7599)

### 1.54 - 2019-02-01

##### Highlights :sparkler:

- Added support for polylines and textured entities on 3D Tiles. [#7437](https://github.com/CesiumGS/cesium/pull/7437) and [#7434](https://github.com/CesiumGS/cesium/pull/7434)
- Added support for loading models and 3D tilesets with WebP images using the [`EXT_texture_webp`](https://github.com/KhronosGroup/glTF/blob/master/extensions/2.0/Vendor/EXT_texture_webp/README.md) glTF extension. [#7486](https://github.com/CesiumGS/cesium/pull/7486)
- Added support for rhumb lines to polygon and polyline geometries. [#7492](https://github.com/CesiumGS/cesium/pull/7492)

##### Breaking Changes :mega:

- Billboards with `HeightReference.CLAMP_TO_GROUND` are now clamped to both terrain and 3D Tiles. [#7434](https://github.com/CesiumGS/cesium/pull/7434)
- The default `classificationType` for `GroundPrimitive`, `CorridorGraphics`, `EllipseGraphics`, `PolygonGraphics` and `RectangleGraphics` is now `ClassificationType.BOTH`. [#7434](https://github.com/CesiumGS/cesium/pull/7434)
- The properties `ModelAnimation.speedup` and `ModelAnimationCollection.speedup` have been removed. Use `ModelAnimation.multiplier` and `ModelAnimationCollection.multiplier` respectively instead. [#7494](https://github.com/CesiumGS/cesium/issues/7394)

##### Deprecated :hourglass_flowing_sand:

- `Scene.clampToHeight` now takes an optional `width` argument before the `result` argument. The previous function definition will no longer work in 1.56. [#7287](https://github.com/CesiumGS/cesium/pull/7287)
- `PolylineGeometry.followSurface` has been superceded by `PolylineGeometry.arcType`. The previous definition will no longer work in 1.57. Replace `followSurface: false` with `arcType: Cesium.ArcType.NONE` and `followSurface: true` with `arcType: Cesium.ArcType.GEODESIC`. [#7492](https://github.com/CesiumGS/cesium/pull/7492)
- `SimplePolylineGeometry.followSurface` has been superceded by `SimplePolylineGeometry.arcType`. The previous definition will no longer work in 1.57. Replace `followSurface: false` with `arcType: Cesium.ArcType.NONE` and `followSurface: true` with `arcType: Cesium.ArcType.GEODESIC`. [#7492](https://github.com/CesiumGS/cesium/pull/7492)

##### Additions :tada:

- Added support for textured ground entities (entities with unspecified `height`) and `GroundPrimitives` on 3D Tiles. [#7434](https://github.com/CesiumGS/cesium/pull/7434)
- Added support for polylines on 3D Tiles. [#7437](https://github.com/CesiumGS/cesium/pull/7437)
- Added `classificationType` property to `PolylineGraphics` and `GroundPolylinePrimitive` which specifies whether a polyline clamped to ground should be clamped to terrain, 3D Tiles, or both. [#7437](https://github.com/CesiumGS/cesium/pull/7437)
- Added the ability to specify the width of the intersection volume for `Scene.sampleHeight`, `Scene.clampToHeight`, `Scene.sampleHeightMostDetailed`, and `Scene.clampToHeightMostDetailed`. [#7287](https://github.com/CesiumGS/cesium/pull/7287)
- Added a [new Sandcastle example](https://cesiumjs.org/Cesium/Build/Apps/Sandcastle/?src=Time%20Dynamic%20Wheels.html) on using `nodeTransformations` to rotate a model's wheels based on its velocity. [#7361](https://github.com/CesiumGS/cesium/pull/7361)
- Added a [new Sandcastle example](https://cesiumjs.org/Cesium/Build/Apps/Sandcastle/?src=Polylines%20on%203D%20Tiles.html) for drawing polylines on 3D Tiles [#7522](https://github.com/CesiumGS/cesium/pull/7522)
- Added `EllipsoidRhumbLine` class as a rhumb line counterpart to `EllipsoidGeodesic`. [#7484](https://github.com/CesiumGS/cesium/pull/7484)
- Added rhumb line support to `PolygonGeometry`, `PolygonOutlineGeometry`, `PolylineGeometry`, `GroundPolylineGeometry`, and `SimplePolylineGeometry`. [#7492](https://github.com/CesiumGS/cesium/pull/7492)
- When using Cesium in Node.js, we now use the combined and minified version for improved performance unless `NODE_ENV` is specifically set to `development`.
- Improved the performance of `QuantizedMeshTerrainData.interpolateHeight`. [#7508](https://github.com/CesiumGS/cesium/pull/7508)
- Added support for glTF models with WebP textures using the `EXT_texture_webp` extension. [#7486](https://github.com/CesiumGS/cesium/pull/7486)

##### Fixes :wrench:

- Fixed 3D Tiles performance regression. [#7482](https://github.com/CesiumGS/cesium/pull/7482)
- Fixed an issue where classification primitives with the `CESIUM_3D_TILE` classification type would render on terrain. [#7422](https://github.com/CesiumGS/cesium/pull/7422)
- Fixed an issue where 3D Tiles would show through the globe. [#7422](https://github.com/CesiumGS/cesium/pull/7422)
- Fixed crash when entity geometry show value is an interval that only covered part of the entity availability range [#7458](https://github.com/CesiumGS/cesium/pull/7458)
- Fix rectangle positions at the north and south poles. [#7451](https://github.com/CesiumGS/cesium/pull/7451)
- Fixed image size issue when using multiple particle systems. [#7412](https://github.com/CesiumGS/cesium/pull/7412)
- Fixed Sandcastle's "Open in New Window" button not displaying imagery due to blob URI limitations. [#7250](https://github.com/CesiumGS/cesium/pull/7250)
- Fixed an issue where setting `scene.globe.cartographicLimitRectangle` to `undefined` would cause a crash. [#7477](https://github.com/CesiumGS/cesium/issues/7477)
- Fixed `PrimitiveCollection.removeAll` to no longer `contain` removed primitives. [#7491](https://github.com/CesiumGS/cesium/pull/7491)
- Fixed `GeoJsonDataSource` to use polygons and polylines that use rhumb lines. [#7492](https://github.com/CesiumGS/cesium/pull/7492)
- Fixed an issue where some ground polygons would be cut off along circles of latitude. [#7507](https://github.com/CesiumGS/cesium/issues/7507)
- Fixed an issue that would cause IE 11 to crash when enabling image-based lighting. [#7485](https://github.com/CesiumGS/cesium/issues/7485)

### 1.53 - 2019-01-02

##### Additions :tada:

- Added image-based lighting for PBR models and 3D Tiles. [#7172](https://github.com/CesiumGS/cesium/pull/7172)
  - `Scene.specularEnvironmentMaps` is a url to a KTX file that contains the specular environment map and convoluted mipmaps for image-based lighting of all PBR models in the scene.
  - `Scene.sphericalHarmonicCoefficients` is an array of 9 `Cartesian3` spherical harmonics coefficients for the diffuse irradiance of all PBR models in the scene.
  - The `specularEnvironmentMaps` and `sphericalHarmonicCoefficients` properties of `Model` and `Cesium3DTileset` can be used to override the values from the scene for specific models and tilesets.
  - The `luminanceAtZenith` property of `Model` and `Cesium3DTileset` adjusts the luminance of the procedural image-based lighting.
- Double click away from an entity to un-track it [#7285](https://github.com/CesiumGS/cesium/pull/7285)

##### Fixes :wrench:

- Fixed 3D Tiles visibility checking when running multiple passes within the same frame. [#7289](https://github.com/CesiumGS/cesium/pull/7289)
- Fixed contrast on imagery layers. [#7382](https://github.com/CesiumGS/cesium/issues/7382)
- Fixed rendering transparent background color when `highDynamicRange` is enabled. [#7427](https://github.com/CesiumGS/cesium/issues/7427)
- Fixed translucent geometry when `highDynamicRange` is toggled. [#7451](https://github.com/CesiumGS/cesium/pull/7451)

### 1.52 - 2018-12-03

##### Breaking Changes :mega:

- `TerrainProviders` that implement `availability` must now also implement the `loadTileDataAvailability` method.

##### Deprecated :hourglass_flowing_sand:

- The property `ModelAnimation.speedup` has been deprecated and renamed to `ModelAnimation.multiplier`. `speedup` will be removed in version 1.54. [#7393](https://github.com/CesiumGS/cesium/pull/7393)

##### Additions :tada:

- Added functions to get the most detailed height of 3D Tiles on-screen or off-screen. [#7115](https://github.com/CesiumGS/cesium/pull/7115)
  - Added `Scene.sampleHeightMostDetailed`, an asynchronous version of `Scene.sampleHeight` that uses the maximum level of detail for 3D Tiles.
  - Added `Scene.clampToHeightMostDetailed`, an asynchronous version of `Scene.clampToHeight` that uses the maximum level of detail for 3D Tiles.
- Added support for high dynamic range rendering. It is enabled by default when supported, but can be disabled with `Scene.highDynamicRange`. [#7017](https://github.com/CesiumGS/cesium/pull/7017)
- Added `Scene.invertClassificationSupported` for checking if invert classification is supported.
- Added `computeLineSegmentLineSegmentIntersection` to `Intersections2D`. [#7228](https://github.com/CesiumGS/Cesium/pull/7228)
- Added ability to load availability progressively from a quantized mesh extension instead of upfront. This will speed up load time and reduce memory usage. [#7196](https://github.com/CesiumGS/cesium/pull/7196)
- Added the ability to apply styles to 3D Tilesets that don't contain features. [#7255](https://github.com/CesiumGS/Cesium/pull/7255)

##### Fixes :wrench:

- Fixed issue causing polyline to look wavy depending on the position of the camera [#7209](https://github.com/CesiumGS/cesium/pull/7209)
- Fixed translucency issues for dynamic geometry entities. [#7364](https://github.com/CesiumGS/cesium/issues/7364)

### 1.51 - 2018-11-01

##### Additions :tada:

- Added WMS-T (time) support in WebMapServiceImageryProvider [#2581](https://github.com/CesiumGS/cesium/issues/2581)
- Added `cutoutRectangle` to `ImageryLayer`, which allows cutting out rectangular areas in imagery layers to reveal underlying imagery. [#7056](https://github.com/CesiumGS/cesium/pull/7056)
- Added `atmosphereHueShift`, `atmosphereSaturationShift`, and `atmosphereBrightnessShift` properties to `Globe` which shift the color of the ground atmosphere to match the hue, saturation, and brightness shifts of the sky atmosphere. [#4195](https://github.com/CesiumGS/cesium/issues/4195)
- Shrink minified and gzipped Cesium.js by 27 KB (~3.7%) by delay loading seldom-used third-party dependencies. [#7140](https://github.com/CesiumGS/cesium/pull/7140)
- Added `lightColor` property to `Cesium3DTileset`, `Model`, and `ModelGraphics` to change the intensity of the light used when shading model. [#7025](https://github.com/CesiumGS/cesium/pull/7025)
- Added `imageBasedLightingFactor` property to `Cesium3DTileset`, `Model`, and `ModelGraphics` to scale the diffuse and specular image-based lighting contributions to the final color. [#7025](https://github.com/CesiumGS/cesium/pull/7025)
- Added per-feature selection to the 3D Tiles BIM Sandcastle example. [#7181](https://github.com/CesiumGS/cesium/pull/7181)
- Added `Transforms.fixedFrameToHeadingPitchRoll`, a helper function for extracting a `HeadingPitchRoll` from a fixed frame transform. [#7164](https://github.com/CesiumGS/cesium/pull/7164)
- Added `Ray.clone`. [#7174](https://github.com/CesiumGS/cesium/pull/7174)

##### Fixes :wrench:

- Fixed issue removing geometry entities with different materials. [#7163](https://github.com/CesiumGS/cesium/pull/7163)
- Fixed texture coordinate calculation for polygon entities with `perPositionHeight`. [#7188](https://github.com/CesiumGS/cesium/pull/7188)
- Fixed crash when updating polyline attributes twice in one frame. [#7155](https://github.com/CesiumGS/cesium/pull/7155)
- Fixed entity visibility issue related to setting an entity show property and altering or adding entity geometry. [#7156](https://github.com/CesiumGS/cesium/pull/7156)
- Fixed an issue where dynamic Entities on terrain would cause a crash in platforms that do not support depth textures such as Internet Explorer. [#7103](https://github.com/CesiumGS/cesium/issues/7103)
- Fixed an issue that would cause a crash when removing a post process stage. [#7210](https://github.com/CesiumGS/cesium/issues/7210)
- Fixed an issue where `pickPosition` would return incorrect results when called after `sampleHeight` or `clampToHeight`. [#7113](https://github.com/CesiumGS/cesium/pull/7113)
- Fixed an issue where `sampleHeight` and `clampToHeight` would crash if picking a primitive that doesn't write depth. [#7120](https://github.com/CesiumGS/cesium/issues/7120)
- Fixed a crash when using `BingMapsGeocoderService`. [#7143](https://github.com/CesiumGS/cesium/issues/7143)
- Fixed accuracy of rotation matrix generated by `VelocityOrientationProperty`. [#6641](https://github.com/CesiumGS/cesium/pull/6641)
- Fixed clipping plane crash when adding a plane to an empty collection. [#7168](https://github.com/CesiumGS/cesium/pull/7168)
- Fixed clipping planes on tilesets not taking into account the tileset model matrix. [#7182](https://github.com/CesiumGS/cesium/pull/7182)
- Fixed incorrect rendering of models using the `KHR_materials_common` lights extension. [#7206](https://github.com/CesiumGS/cesium/pull/7206)

### 1.50 - 2018-10-01

##### Breaking Changes :mega:

- Clipping planes on tilesets now use the root tile's transform, or the root tile's bounding sphere if a transform is not defined. [#7034](https://github.com/CesiumGS/cesium/pull/7034)
  - This is to make clipping planes' coordinates always relative to the object they're attached to. So if you were positioning the clipping planes as in the example below, this is no longer necessary:
  ```javascript
  clippingPlanes.modelMatrix = Cesium.Transforms.eastNorthUpToFixedFrame(
    tileset.boundingSphere.center
  );
  ```
  - This also fixes several issues with clipping planes not using the correct transform for tilesets with children.

##### Additions :tada:

- Initial support for clamping to 3D Tiles. [#6934](https://github.com/CesiumGS/cesium/pull/6934)
  - Added `Scene.sampleHeight` to get the height of geometry in the scene. May be used to clamp objects to the globe, 3D Tiles, or primitives in the scene.
  - Added `Scene.clampToHeight` to clamp a cartesian position to the scene geometry.
  - Requires depth texture support (`WEBGL_depth_texture` or `WEBKIT_WEBGL_depth_texture`). Added `Scene.sampleHeightSupported` and `Scene.clampToHeightSupported` functions for checking if height sampling is supported.
- Added `Cesium3DTileset.initialTilesLoaded` to indicate that all tiles in the initial view are loaded. [#6934](https://github.com/CesiumGS/cesium/pull/6934)
- Added support for glTF extension [KHR_materials_pbrSpecularGlossiness](https://github.com/KhronosGroup/glTF/tree/master/extensions/2.0/Khronos/KHR_materials_pbrSpecularGlossiness) [#7006](https://github.com/CesiumGS/cesium/pull/7006).
- Added support for glTF extension [KHR_materials_unlit](https://github.com/KhronosGroup/glTF/tree/master/extensions/2.0/Khronos/KHR_materials_unlit) [#6977](https://github.com/CesiumGS/cesium/pull/6977).
- Added support for glTF extensions [KHR_techniques_webgl](https://github.com/KhronosGroup/glTF/tree/master/extensions/2.0/Khronos/KHR_techniques_webgl) and [KHR_blend](https://github.com/KhronosGroup/glTF/pull/1302). [#6805](https://github.com/CesiumGS/cesium/pull/6805)
- Update [gltf-pipeline](https://github.com/CesiumGS/gltf-pipeline/) to 2.0. [#6805](https://github.com/CesiumGS/cesium/pull/6805)
- Added `cartographicLimitRectangle` to `Globe`. Use this to limit terrain and imagery to a specific `Rectangle` area. [#6987](https://github.com/CesiumGS/cesium/pull/6987)
- Added `OpenCageGeocoderService`, which provides geocoding via [OpenCage](https://opencagedata.com/). [#7015](https://github.com/CesiumGS/cesium/pull/7015)
- Added ground atmosphere lighting in 3D. This can be toggled with `Globe.showGroundAtmosphere`. [6877](https://github.com/CesiumGS/cesium/pull/6877)
  - Added `Globe.nightFadeOutDistance` and `Globe.nightFadeInDistance` to configure when ground atmosphere night lighting fades in and out. [6877](https://github.com/CesiumGS/cesium/pull/6877)
- Added `onStop` event to `Clock` that fires each time stopTime is reached. [#7066](https://github.com/CesiumGS/cesium/pull/7066)

##### Fixes :wrench:

- Fixed picking for overlapping translucent primitives. [#7039](https://github.com/CesiumGS/cesium/pull/7039)
- Fixed an issue in the 3D Tiles traversal where tilesets would render with mixed level of detail if an external tileset was visible but its root tile was not. [#7099](https://github.com/CesiumGS/cesium/pull/7099)
- Fixed an issue in the 3D Tiles traversal where external tilesets would not always traverse to their root tile. [#7035](https://github.com/CesiumGS/cesium/pull/7035)
- Fixed an issue in the 3D Tiles traversal where empty tiles would be selected instead of their nearest loaded ancestors. [#7011](https://github.com/CesiumGS/cesium/pull/7011)
- Fixed an issue where scaling near zero with an model animation could cause rendering to stop. [#6954](https://github.com/CesiumGS/cesium/pull/6954)
- Fixed bug where credits weren't displaying correctly if more than one viewer was initialized [#6965](expect(https://github.com/CesiumGS/cesium/issues/6965)
- Fixed entity show issues. [#7048](https://github.com/CesiumGS/cesium/issues/7048)
- Fixed a bug where polylines on terrain covering very large portions of the globe would cull incorrectly in 3d-only scenes. [#7043](https://github.com/CesiumGS/cesium/issues/7043)
- Fixed bug causing crash on entity geometry material change. [#7047](https://github.com/CesiumGS/cesium/pull/7047)
- Fixed MIME type behavior for `Resource` requests in recent versions of Edge [#7085](https://github.com/CesiumGS/cesium/issues/7085).

### 1.49 - 2018-09-04

##### Breaking Changes :mega:

- Removed `ClippingPlaneCollection.clone`. [#6872](https://github.com/CesiumGS/cesium/pull/6872)
- Changed `Globe.pick` to return a position in ECEF coordinates regardless of the current scene mode. This will only effect you if you were working around a bug to make `Globe.pick` work in 2D and Columbus View. Use `Globe.pickWorldCoordinates` to get the position in world coordinates that correlate to the current scene mode. [#6859](https://github.com/CesiumGS/cesium/pull/6859)
- Removed the unused `frameState` parameter in `evaluate` and `evaluateColor` functions in `Expression`, `StyleExpression`, `ConditionsExpression` and all other places that call the functions. [#6890](https://github.com/CesiumGS/cesium/pull/6890)
- Removed `PostProcessStageLibrary.createLensFlarStage`. Use `PostProcessStageLibrary.createLensFlareStage` instead. [#6972](https://github.com/CesiumGS/cesium/pull/6972)
- Removed `Scene.fxaa`. Use `Scene.postProcessStages.fxaa.enabled` instead. [#6980](https://github.com/CesiumGS/cesium/pull/6980)

##### Additions :tada:

- Added `heightReference` to `BoxGraphics`, `CylinderGraphics` and `EllipsoidGraphics`, which can be used to clamp these entity types to terrain. [#6932](https://github.com/CesiumGS/cesium/pull/6932)
- Added `GeocoderViewModel.destinationFound` for specifying a function that is called upon a successful geocode. The default behavior is to fly to the destination found by the geocoder. [#6915](https://github.com/CesiumGS/cesium/pull/6915)
- Added `ClippingPlaneCollection.planeAdded` and `ClippingPlaneCollection.planeRemoved` events. `planeAdded` is raised when a new plane is added to the collection and `planeRemoved` is raised when a plane is removed. [#6875](https://github.com/CesiumGS/cesium/pull/6875)
- Added `Matrix4.setScale` for setting the scale on an affine transformation matrix [#6888](https://github.com/CesiumGS/cesium/pull/6888)
- Added optional `width` and `height` to `Scene.drillPick` for specifying a search area. [#6922](https://github.com/CesiumGS/cesium/pull/6922)
- Added `Cesium3DTileset.root` for getting the root tile of a tileset. [#6944](https://github.com/CesiumGS/cesium/pull/6944)
- Added `Cesium3DTileset.extras` and `Cesium3DTile.extras` for getting application specific metadata from 3D Tiles. [#6974](https://github.com/CesiumGS/cesium/pull/6974)

##### Fixes :wrench:

- Several performance improvements and fixes to the 3D Tiles traversal code. [#6390](https://github.com/CesiumGS/cesium/pull/6390)
  - Improved load performance when `skipLevelOfDetail` is false.
  - Fixed a bug that caused some skipped tiles to load when `skipLevelOfDetail` is true.
  - Fixed pick statistics in the 3D Tiles Inspector.
  - Fixed drawing of debug labels for external tilesets.
  - Fixed drawing of debug outlines for empty tiles.
- The Geocoder widget now takes terrain altitude into account when calculating its final destination. [#6876](https://github.com/CesiumGS/cesium/pull/6876)
- The Viewer widget now takes terrain altitude into account when zooming or flying to imagery layers. [#6895](https://github.com/CesiumGS/cesium/pull/6895)
- Fixed Firefox camera control issues with mouse and touch events. [#6372](https://github.com/CesiumGS/cesium/issues/6372)
- Fixed `getPickRay` in 2D. [#2480](https://github.com/CesiumGS/cesium/issues/2480)
- Fixed `Globe.pick` for 2D and Columbus View. [#6859](https://github.com/CesiumGS/cesium/pull/6859)
- Fixed imagery layer feature picking in 2D and Columbus view. [#6859](https://github.com/CesiumGS/cesium/pull/6859)
- Fixed intermittent ground clamping issues for all entity types that use a height reference. [#6930](https://github.com/CesiumGS/cesium/pull/6930)
- Fixed bug that caused a new `ClippingPlaneCollection` to be created every frame when used with a model entity. [#6872](https://github.com/CesiumGS/cesium/pull/6872)
- Improved `Plane` entities so they are better aligned with the globe surface. [#6887](https://github.com/CesiumGS/cesium/pull/6887)
- Fixed crash when rendering translucent objects when all shadow maps in the scene set `fromLightSource` to false. [#6883](https://github.com/CesiumGS/cesium/pull/6883)
- Fixed night shading in 2D and Columbus view. [#4122](https://github.com/CesiumGS/cesium/issues/4122)
- Fixed model loading failure when a glTF 2.0 primitive does not have a material. [6906](https://github.com/CesiumGS/cesium/pull/6906)
- Fixed a crash when setting show to `false` on a polyline clamped to the ground. [#6912](https://github.com/CesiumGS/cesium/issues/6912)
- Fixed a bug where `Cesium3DTileset` wasn't using the correct `tilesetVersion`. [#6933](https://github.com/CesiumGS/cesium/pull/6933)
- Fixed crash that happened when calling `scene.pick` after setting a new terrain provider. [#6918](https://github.com/CesiumGS/cesium/pull/6918)
- Fixed an issue that caused the browser to hang when using `drillPick` on a polyline clamped to the ground. [6907](https://github.com/CesiumGS/cesium/issues/6907)
- Fixed an issue where color wasn't updated properly for polylines clamped to ground. [#6927](https://github.com/CesiumGS/cesium/pull/6927)
- Fixed an excessive memory use bug that occurred when a data URI was used to specify a glTF model. [#6928](https://github.com/CesiumGS/cesium/issues/6928)
- Fixed an issue where switching from 2D to 3D could cause a crash. [#6929](https://github.com/CesiumGS/cesium/issues/6929)
- Fixed an issue where point primitives behind the camera would appear in view. [#6904](https://github.com/CesiumGS/cesium/issues/6904)
- The `createGroundPolylineGeometry` web worker no longer depends on `GroundPolylinePrimitive`, making the worker smaller and potentially avoiding a hanging build in some webpack configurations. [#6946](https://github.com/CesiumGS/cesium/pull/6946)
- Fixed an issue that cause terrain entities (entities with unspecified `height`) and `GroundPrimitives` to fail when crossing the international date line. [#6951](https://github.com/CesiumGS/cesium/issues/6951)
- Fixed normal calculation for `CylinderGeometry` when the top radius is not equal to the bottom radius [#6863](https://github.com/CesiumGS/cesium/pull/6863)

### 1.48 - 2018-08-01

##### Additions :tada:

- Added support for loading Draco compressed Point Cloud tiles for 2-3x better compression. [#6559](https://github.com/CesiumGS/cesium/pull/6559)
- Added `TimeDynamicPointCloud` for playback of time-dynamic point cloud data, where each frame is a 3D Tiles Point Cloud tile. [#6721](https://github.com/CesiumGS/cesium/pull/6721)
- Added `CoplanarPolygonGeometry` and `CoplanarPolygonGeometryOutline` for drawing polygons composed of coplanar positions that are not necessarily on the ellipsoid surface. [#6769](https://github.com/CesiumGS/cesium/pull/6769)
- Improved support for polygon entities using `perPositionHeight`, including supporting vertical polygons. This also improves KML compatibility. [#6791](https://github.com/CesiumGS/cesium/pull/6791)
- Added `Cartesian3.midpoint` to compute the midpoint between two `Cartesian3` positions [#6836](https://github.com/CesiumGS/cesium/pull/6836)
- Added `equalsEpsilon` methods to `OrthographicFrustum`, `PerspectiveFrustum`, `OrthographicOffCenterFrustum` and `PerspectiveOffCenterFrustum`.

##### Deprecated :hourglass_flowing_sand:

- Support for 3D Tiles `content.url` is deprecated to reflect updates to the [3D Tiles spec](https://github.com/CesiumGS/3d-tiles/pull/301). Use `content.uri instead`. Support for `content.url` will remain for backwards compatibility. [#6744](https://github.com/CesiumGS/cesium/pull/6744)
- Support for the 3D Tiles pre-version 1.0 Batch Table Hierarchy is deprecated to reflect updates to the [3D Tiles spec](https://github.com/CesiumGS/3d-tiles/pull/301). Use the [`3DTILES_batch_table_hierarchy`](https://github.com/CesiumGS/3d-tiles/tree/main/extensions/3DTILES_batch_table_hierarchy) extension instead. Support for the deprecated batch table hierarchy will remain for backwards compatibility. [#6780](https://github.com/CesiumGS/cesium/pull/6780)
- `PostProcessStageLibrary.createLensFlarStage` is deprecated due to misspelling and will be removed in Cesium 1.49. Use `PostProcessStageLibrary.createLensFlareStage` instead.

##### Fixes :wrench:

- Fixed a bug where 3D Tilesets using the `region` bounding volume don't get transformed when the tileset's `modelMatrix` changes. [#6755](https://github.com/CesiumGS/cesium/pull/6755)
- Fixed a bug that caused eye dome lighting for point clouds to fail in Safari on macOS and Edge on Windows by removing the dependency on floating point color textures. [#6792](https://github.com/CesiumGS/cesium/issues/6792)
- Fixed a bug that caused polylines on terrain to render incorrectly in 2D and Columbus View with a `WebMercatorProjection`. [#6809](https://github.com/CesiumGS/cesium/issues/6809)
- Fixed bug causing billboards and labels to appear the wrong size when switching scene modes [#6745](https://github.com/CesiumGS/cesium/issues/6745)
- Fixed `PolygonGeometry` when using `VertexFormat.POSITION_ONLY`, `perPositionHeight` and `extrudedHeight` [#6790](expect(https://github.com/CesiumGS/cesium/pull/6790)
- Fixed an issue where tiles were missing in VR mode. [#6612](https://github.com/CesiumGS/cesium/issues/6612)
- Fixed issues related to updating entity show and geometry color [#6835](https://github.com/CesiumGS/cesium/pull/6835)
- Fixed `PolygonGeometry` and `EllipseGeometry` tangent and bitangent attributes when a texture rotation is used [#6788](https://github.com/CesiumGS/cesium/pull/6788)
- Fixed bug where entities with a height reference weren't being updated correctly when the terrain provider was changed. [#6820](https://github.com/CesiumGS/cesium/pull/6820)
- Fixed an issue where glTF 2.0 models sometimes wouldn't be centered in the view after putting the camera on them. [#6784](https://github.com/CesiumGS/cesium/issues/6784)
- Fixed the geocoder when `Viewer` is passed the option `geocoder: true` [#6833](https://github.com/CesiumGS/cesium/pull/6833)
- Improved performance for billboards and labels clamped to terrain [#6781](https://github.com/CesiumGS/cesium/pull/6781) [#6844](https://github.com/CesiumGS/cesium/pull/6844)
- Fixed a bug that caused billboard positions to be set incorrectly when using a `CallbackProperty`. [#6815](https://github.com/CesiumGS/cesium/pull/6815)
- Improved support for generating a TypeScript typings file using `tsd-jsdoc` [#6767](https://github.com/CesiumGS/cesium/pull/6767)
- Updated viewBoundingSphere to use correct zoomOptions [#6848](https://github.com/CesiumGS/cesium/issues/6848)
- Fixed a bug that caused the scene to continuously render after resizing the viewer when `requestRenderMode` was enabled. [#6812](https://github.com/CesiumGS/cesium/issues/6812)

### 1.47 - 2018-07-02

##### Highlights :sparkler:

- Added support for polylines on terrain [#6689](https://github.com/CesiumGS/cesium/pull/6689) [#6615](https://github.com/CesiumGS/cesium/pull/6615)
- Added `heightReference` and `extrudedHeightReference` properties to `CorridorGraphics`, `EllipseGraphics`, `PolygonGraphics` and `RectangleGraphics`. [#6717](https://github.com/CesiumGS/cesium/pull/6717)
- `PostProcessStage` has a `selected` property which is an array of primitives used for selectively applying a post-process stage. [#6476](https://github.com/CesiumGS/cesium/pull/6476)

##### Breaking Changes :mega:

- glTF 2.0 models corrected to face +Z forwards per specification. Internally Cesium uses +X as forward, so a new +Z to +X rotation was added for 2.0 models only. To fix models that are oriented incorrectly after this change:
  - If the model faces +X forwards update the glTF to face +Z forwards. This can be done by loading the glTF in a model editor and applying a 90 degree clockwise rotation about the up-axis. Alternatively, add a new root node to the glTF node hierarchy whose `matrix` is `[0,0,1,0,0,1,0,0,-1,0,0,0,0,0,0,1]`.
  - Apply a -90 degree rotation to the model's heading. This can be done by setting the model's `orientation` using the Entity API or from within CZML. See [#6738](https://github.com/CesiumGS/cesium/pull/6738) for more details.
- Dropped support for directory URLs when loading tilesets to match the updated [3D Tiles spec](https://github.com/CesiumGS/3d-tiles/issues/272). [#6502](https://github.com/CesiumGS/cesium/issues/6502)
- KML and GeoJSON now use `PolylineGraphics` instead of `CorridorGraphics` for polylines on terrain. [#6706](https://github.com/CesiumGS/cesium/pull/6706)

##### Additions :tada:

- Added support for polylines on terrain [#6689](https://github.com/CesiumGS/cesium/pull/6689) [#6615](https://github.com/CesiumGS/cesium/pull/6615)
  - Use the `clampToGround` option for `PolylineGraphics` (polyline entities).
  - Requires depth texture support (`WEBGL_depth_texture` or `WEBKIT_WEBGL_depth_texture`), otherwise `clampToGround` will be ignored. Use `Entity.supportsPolylinesOnTerrain` to check for support.
  - Added `GroundPolylinePrimitive` and `GroundPolylineGeometry`.
- `PostProcessStage` has a `selected` property which is an array of primitives used for selectively applying a post-process stage. [#6476](https://github.com/CesiumGS/cesium/pull/6476)
  - The `PostProcessStageLibrary.createBlackAndWhiteStage` and `PostProcessStageLibrary.createSilhouetteStage` have per-feature support.
- Added CZML support for `zIndex` with `corridor`, `ellipse`, `polygon`, `polyline` and `rectangle`. [#6708](https://github.com/CesiumGS/cesium/pull/6708)
- Added CZML `clampToGround` option for `polyline`. [#6706](https://github.com/CesiumGS/cesium/pull/6706)
- Added support for `RTC_CENTER` property in batched 3D model tilesets to conform to the updated [3D Tiles spec](https://github.com/CesiumGS/3d-tiles/issues/263). [#6488](https://github.com/CesiumGS/cesium/issues/6488)
- Added `heightReference` and `extrudedHeightReference` properties to `CorridorGraphics`, `EllipseGraphics`, `PolygonGraphics` and `RectangleGraphics`. [#6717](https://github.com/CesiumGS/cesium/pull/6717)
  - This can be used in conjunction with the `height` and/or `extrudedHeight` properties to clamp the geometry to terrain or set the height relative to terrain.
  - Note, this will not make the geometry conform to terrain. Extruded geoemtry that is clamped to the ground will have a flat top will sinks into the terrain at the base.

##### Fixes :wrench:

- Fixed a bug that caused Cesium to be unable to load local resources in Electron. [#6726](https://github.com/CesiumGS/cesium/pull/6726)
- Fixed a bug causing crashes with custom vertex attributes on `Geometry` crossing the IDL. Attributes will be barycentrically interpolated. [#6644](https://github.com/CesiumGS/cesium/pull/6644)
- Fixed a bug causing Point Cloud tiles with unsigned int batch-ids to not load. [#6666](https://github.com/CesiumGS/cesium/pull/6666)
- Fixed a bug with Draco encoded i3dm tiles, and loading two Draco models with the same url. [#6668](https://github.com/CesiumGS/cesium/issues/6668)
- Fixed a bug caused by creating a polygon with positions at the same longitude/latitude position but different heights [#6731](https://github.com/CesiumGS/cesium/pull/6731)
- Fixed terrain clipping when the camera was close to flat terrain and was using logarithmic depth. [#6701](https://github.com/CesiumGS/cesium/pull/6701)
- Fixed KML bug that constantly requested the same image if it failed to load. [#6710](https://github.com/CesiumGS/cesium/pull/6710)
- Improved billboard and label rendering so they no longer sink into terrain when clamped to ground. [#6621](https://github.com/CesiumGS/cesium/pull/6621)
- Fixed an issue where KMLs containing a `colorMode` of `random` could return the exact same color on successive calls to `Color.fromRandom()`.
- `Iso8601.MAXIMUM_VALUE` now formats to a string which can be parsed by `fromIso8601`.
- Fixed material support when using an image that is already loaded [#6729](https://github.com/CesiumGS/cesium/pull/6729)

### 1.46.1 - 2018-06-01

- This is an npm only release to fix the improperly published 1.46.0. There were no code changes.

### 1.46 - 2018-06-01

##### Highlights :sparkler:

- Added support for materials on terrain entities (entities with unspecified `height`) and `GroundPrimitives`. [#6393](https://github.com/CesiumGS/cesium/pull/6393)
- Added a post-processing framework. [#5615](https://github.com/CesiumGS/cesium/pull/5615)
- Added `zIndex` for ground geometry, including corridor, ellipse, polygon and rectangle entities. [#6362](https://github.com/CesiumGS/cesium/pull/6362)

##### Breaking Changes :mega:

- `ParticleSystem` no longer uses `forces`. [#6510](https://github.com/CesiumGS/cesium/pull/6510)
- `Particle` no longer uses `size`, `rate`, `lifeTime`, `life`, `minimumLife`, `maximumLife`, `minimumWidth`, `minimumHeight`, `maximumWidth`, and `maximumHeight`. [#6510](https://github.com/CesiumGS/cesium/pull/6510)
- Removed `Scene.copyGlobeDepth`. Globe depth will now be copied by default when supported. [#6393](https://github.com/CesiumGS/cesium/pull/6393)
- The default `classificationType` for `GroundPrimitive`, `CorridorGraphics`, `EllipseGraphics`, `PolygonGraphics` and `RectangleGraphics` is now `ClassificationType.TERRAIN`. If you wish the geometry to color both terrain and 3D tiles, pass in the option `classificationType: Cesium.ClassificationType.BOTH`.
- Removed support for the `options` argument for `Credit` [#6373](https://github.com/CesiumGS/cesium/issues/6373). Pass in an html string instead.
- glTF 2.0 models corrected to face +Z forwards per specification. Internally Cesium uses +X as forward, so a new +Z to +X rotation was added for 2.0 models only. [#6632](https://github.com/CesiumGS/cesium/pull/6632)

##### Deprecated :hourglass_flowing_sand:

- The `Scene.fxaa` property has been deprecated and will be removed in Cesium 1.47. Use `Scene.postProcessStages.fxaa.enabled`.

##### Additions :tada:

- Added support for materials on terrain entities (entities with unspecified `height`) and `GroundPrimitives`. [#6393](https://github.com/CesiumGS/cesium/pull/6393)
  - Only available for `ClassificationType.TERRAIN` at this time. Adding a material to a terrain `Entity` will cause it to behave as if it is `ClassificationType.TERRAIN`.
  - Requires depth texture support (`WEBGL_depth_texture` or `WEBKIT_WEBGL_depth_texture`), so materials on terrain entities and `GroundPrimitives` are not supported in Internet Explorer.
  - Best suited for notational patterns and not intended for precisely mapping textures to terrain - for that use case, use `SingleTileImageryProvider`.
- Added `GroundPrimitive.supportsMaterials` and `Entity.supportsMaterialsforEntitiesOnTerrain`, both of which can be used to check if materials on terrain entities and `GroundPrimitives` is supported. [#6393](https://github.com/CesiumGS/cesium/pull/6393)
- Added a post-processing framework. [#5615](https://github.com/CesiumGS/cesium/pull/5615)
  - Added `Scene.postProcessStages` which is a collection of post-process stages to be run in order.
    - Has a built-in `ambientOcclusion` property which will apply screen space ambient occlusion to the scene and run before all stages.
    - Has a built-in `bloom` property which applies a bloom filter to the scene before all other stages but after the ambient occlusion stage.
    - Has a built-in `fxaa` property which applies Fast Approximate Anti-aliasing (FXAA) to the scene after all other stages.
  - Added `PostProcessStageLibrary` which contains several built-in stages that can be added to the collection.
  - Added `PostProcessStageComposite` for multi-stage post-processes like depth of field.
  - Added a new Sandcastle label `Post Processing` to showcase the different built-in post-process stages.
- Added `zIndex` for ground geometry, including corridor, ellipse, polygon and rectangle entities. [#6362](https://github.com/CesiumGS/cesium/pull/6362)
- Added `Rectangle.equalsEpsilon` for comparing the equality of two rectangles [#6533](https://github.com/CesiumGS/cesium/pull/6533)

##### Fixes :wrench:

- Fixed a bug causing custom TilingScheme classes to not be able to use a GeographicProjection. [#6524](https://github.com/CesiumGS/cesium/pull/6524)
- Fixed incorrect 3D Tiles statistics when a tile fails during processing. [#6558](https://github.com/CesiumGS/cesium/pull/6558)
- Fixed race condition causing intermittent crash when changing geometry show value [#3061](https://github.com/CesiumGS/cesium/issues/3061)
- `ProviderViewModel`s with no category are displayed in an untitled group in `BaseLayerPicker` instead of being labeled as `'Other'` [#6574](https://github.com/CesiumGS/cesium/pull/6574)
- Fixed a bug causing intermittent crashes with clipping planes due to uninitialized textures. [#6576](https://github.com/CesiumGS/cesium/pull/6576)
- Added a workaround for clipping planes causing a picking shader compilation failure for gltf models and 3D Tilesets in Internet Explorer [#6575](https://github.com/CesiumGS/cesium/issues/6575)
- Allowed Bing Maps servers with a subpath (instead of being at the root) to work correctly. [#6597](https://github.com/CesiumGS/cesium/pull/6597)
- Added support for loading of Draco compressed glTF assets in IE11 [#6404](https://github.com/CesiumGS/cesium/issues/6404)
- Fixed polygon outline when using `perPositionHeight` and `extrudedHeight`. [#6595](https://github.com/CesiumGS/cesium/issues/6595)
- Fixed broken links in documentation of `createTileMapServiceImageryProvider`. [#5818](https://github.com/CesiumGS/cesium/issues/5818)
- Transitioning from 2 touches to 1 touch no longer triggers a new pan gesture. [#6479](https://github.com/CesiumGS/cesium/pull/6479)

### 1.45 - 2018-05-01

##### Major Announcements :loudspeaker:

- We've launched Cesium ion! Read all about it in our [blog post](https://cesium.com/blog/2018/05/01/get-your-cesium-ion-community-account/).
- Cesium now uses ion services by default for base imagery, terrain, and geocoding. A demo key is provided, but to use them in your own apps you must [sign up](https://cesium.com/ion/signup) for a free ion Commmunity account.

##### Breaking Changes :mega:

- `ClippingPlaneCollection` now uses `ClippingPlane` objects instead of `Plane` objects. [#6498](https://github.com/CesiumGS/cesium/pull/6498)
- Cesium no longer ships with a demo Bing Maps API key.
- `BingMapsImageryProvider` is no longer the default base imagery layer. (Bing imagery itself is still the default, however it is provided through Cesium ion)
- `BingMapsGeocoderService` is no longer the default geocoding service.
- If you wish to continue to use your own Bing API key for imagery and geocoding, you can go back to the old default behavior by constructing the Viewer as follows:
  ```javascript
  Cesium.BingMapsApi.defaultKey = "yourBingKey";
  var viewer = new Cesium.Viewer("cesiumContainer", {
    imageryProvider: new Cesium.BingMapsImageryProvider({
      url: "https://dev.virtualearth.net",
    }),
    geocoder: [
      new Cesium.CartographicGeocoderService(),
      new Cesium.BingMapsGeocoderService(),
    ],
  });
  ```

##### Deprecated :hourglass_flowing_sand:

- `Particle.size`, `ParticleSystem.rate`, `ParticleSystem.lifeTime`, `ParticleSystem.life`, `ParticleSystem.minimumLife`, and `ParticleSystem.maximumLife` have been renamed to `Particle.imageSize`, `ParticleSystem.emissionRate`, `ParticleSystem.lifetime`, `ParticleSystem.particleLife`, `ParticleSystem.minimumParticleLife`, and `ParticleSystem.maximumParticleLife`. Use of the `size`, `rate`, `lifeTime`, `life`, `minimumLife`, and `maximumLife` parameters is deprecated and will be removed in Cesium 1.46.
- `ParticleSystem.forces` array has been switched out for singular function `ParticleSystems.updateCallback`. Use of the `forces` parameter is deprecated and will be removed in Cesium 1.46.
- Any width and height variables in `ParticleSystem` will no longer be individual components. `ParticleSystem.minimumWidth` and `ParticleSystem.minimumHeight` will now be `ParticleSystem.minimumImageSize`, `ParticleSystem.maximumWidth` and `ParticleSystem.maximumHeight` will now be `ParticleSystem.maximumImageSize`, and `ParticleSystem.width` and `ParticleSystem.height` will now be `ParticleSystem.imageSize`. Use of the `minimumWidth`, `minimumHeight`, `maximumWidth`, `maximumHeight`, `width`, and `height` parameters is deprecated and will be removed in Cesium 1.46.

##### Additions :tada:

- Added option `logarithmicDepthBuffer` to `Scene`. With this option there is typically a single frustum using logarithmic depth rendered. This increases performance by issuing less draw calls to the GPU and helps to avoid artifacts on the connection of two frustums. [#5851](https://github.com/CesiumGS/cesium/pull/5851)
- When a log depth buffer is supported, the frustum near and far planes default to `0.1` and `1e10` respectively.
- Added `IonGeocoderService` and made it the default geocoding service for the `Geocoder` widget.
- Added `createWorldImagery` which provides Bing Maps imagery via a Cesium ion account.
- Added `PeliasGeocoderService`, which provides geocoding via a [Pelias](https://pelias.io) server.
- Added the ability for `BaseLayerPicker` to group layers by category. `ProviderViewModel.category` was also added to support this feature.
- Added `Math.log2` to compute the base 2 logarithm of a number.
- Added `GeocodeType` enum and use it as an optional parameter to all `GeocoderService` instances to differentiate between autocomplete and search requests.
- Added `initWebAssemblyModule` function to `TaskProcessor` to load a Web Assembly module in a web worker. [#6420](https://github.com/CesiumGS/cesium/pull/6420)
- Added `supportsWebAssembly` function to `FeatureDetection` to check if a browser supports loading Web Assembly modules. [#6420](https://github.com/CesiumGS/cesium/pull/6420)
- Improved `MapboxImageryProvider` performance by 300% via `tiles.mapbox.com` subdomain switching. [#6426](https://github.com/CesiumGS/cesium/issues/6426)
- Added ability to invoke `sampleTerrain` from node.js to enable offline terrain sampling
- Added more ParticleSystem Sandcastle examples for rocket and comet tails and weather. [#6375](https://github.com/CesiumGS/cesium/pull/6375)
- Added color and scale attributes to the `ParticleSystem` class constructor. When defined the variables override startColor and endColor and startScale and endScale. [#6429](https://github.com/CesiumGS/cesium/pull/6429)

##### Fixes :wrench:

- Fixed bugs in `TimeIntervalCollection.removeInterval`. [#6418](https://github.com/CesiumGS/cesium/pull/6418).
- Fixed glTF support to handle meshes with and without tangent vectors, and with/without morph targets, sharing one material. [#6421](https://github.com/CesiumGS/cesium/pull/6421)
- Fixed glTF support to handle skinned meshes when no skin is supplied. [#6061](https://github.com/CesiumGS/cesium/issues/6061)
- Updated glTF 2.0 PBR shader to have brighter lighting. [#6430](https://github.com/CesiumGS/cesium/pull/6430)
- Allow loadWithXhr to work with string URLs in a web worker.
- Updated to Draco 1.3.0 and implemented faster loading of Draco compressed glTF assets in browsers that support Web Assembly. [#6420](https://github.com/CesiumGS/cesium/pull/6420)
- `GroundPrimitive`s and `ClassificationPrimitive`s will become ready when `show` is `false`. [#6428](https://github.com/CesiumGS/cesium/pull/6428)
- Fix Firefox WebGL console warnings. [#5912](https://github.com/CesiumGS/cesium/issues/5912)
- Fix parsing Cesium.js in older browsers that do not support all TypedArray types. [#6396](https://github.com/CesiumGS/cesium/pull/6396)
- Fixed a bug causing crashes when setting colors on un-pickable models. [\$6442](https://github.com/CesiumGS/cesium/issues/6442)
- Fix flicker when adding, removing, or modifying entities. [#3945](https://github.com/CesiumGS/cesium/issues/3945)
- Fixed crash bug in PolylineCollection when a polyline was updated and removed at the same time. [#6455](https://github.com/CesiumGS/cesium/pull/6455)
- Fixed crash when animating a glTF model with a single keyframe. [#6422](https://github.com/CesiumGS/cesium/pull/6422)
- Fixed Imagery Layers Texture Filters Sandcastle example. [#6472](https://github.com/CesiumGS/cesium/pull/6472).
- Fixed a bug causing Cesium 3D Tilesets to not clip properly when tiles were unloaded and reloaded. [#6484](https://github.com/CesiumGS/cesium/issues/6484)
- Fixed `TimeInterval` so now it throws if `fromIso8601` is given an ISO 8601 string with improper formatting. [#6164](https://github.com/CesiumGS/cesium/issues/6164)
- Improved rendering of glTF models that don't contain normals with a temporary unlit shader workaround. [#6501](https://github.com/CesiumGS/cesium/pull/6501)
- Fixed rendering of glTF models with emissive-only materials. [#6501](https://github.com/CesiumGS/cesium/pull/6501)
- Fixed a bug in shader modification for glTF 1.0 quantized attributes and Draco quantized attributes. [#6523](https://github.com/CesiumGS/cesium/pull/6523)

### 1.44 - 2018-04-02

##### Highlights :sparkler:

- Added a new Sandcastle label, `New in X.X` which will include all new Sandcastle demos added for the current release. [#6384](https://github.com/CesiumGS/cesium/issues/6384)
- Added support for glTF models with [Draco geometry compression](https://github.com/KhronosGroup/glTF/blob/master/extensions/2.0/Khronos/KHR_draco_mesh_compression/README.md). [#5120](https://github.com/CesiumGS/cesium/issues/5120)
- Added support for ordering in `DataSourceCollection`. [#6316](https://github.com/CesiumGS/cesium/pull/6316)

##### Breaking Changes :mega:

- `GeometryVisualizer` now requires `primitive` and `groundPrimitive` parameters. [#6316](https://github.com/CesiumGS/cesium/pull/6316)
- For all classes/functions that take a `Resource` instance, all additional parameters that are part of the `Resource` class have been removed. This generally includes `proxy`, `headers` and `query` parameters. [#6368](https://github.com/CesiumGS/cesium/pull/6368)
- All low level load functions including `loadArrayBuffer`, `loadBlob`, `loadImage`, `loadJson`, `loadJsonp`, `loadText`, `loadXML` and `loadWithXhr` have been removed. Please use the equivalent `fetch` functions on the `Resource` class. [#6368](https://github.com/CesiumGS/cesium/pull/6368)

##### Deprecated :hourglass_flowing_sand:

- `ClippingPlaneCollection` is now supported in Internet Explorer, so `ClippingPlaneCollection.isSupported` has been deprecated and will be removed in Cesium 1.45.
- `ClippingPlaneCollection` should now be used with `ClippingPlane` objects instead of `Plane`. Use of `Plane` objects has been deprecated and will be removed in Cesium 1.45.
- `Credit` now takes an `html` and `showOnScreen` parameters instead of an `options` object. Use of the `options` parameter is deprecated and will be removed in Cesium 1.46.
- `Credit.text`, `Credit.imageUrl` and `Credit.link` properties have all been deprecated and will be removed in Cesium 1.46. Use `Credit.html` to retrieve the credit content.
- `Credit.hasImage` and `Credit.hasLink` functions have been deprecated and will be removed in Cesium 1.46.

##### Additions :tada:

- Added a new Sandcastle label, `New in X.X` which will include all new Sandcastle demos added for the current release. [#6384](https://github.com/CesiumGS/cesium/issues/6384)
- Added support for glTF models with [Draco geometry compression](https://github.com/KhronosGroup/glTF/blob/master/extensions/2.0/Khronos/KHR_draco_mesh_compression/README.md). [#5120](https://github.com/CesiumGS/cesium/issues/5120)
  - Added `dequantizeInShader` option parameter to `Model` and `Model.fromGltf` to specify if Draco compressed glTF assets should be dequantized on the GPU.
- Added support for ordering in `DataSourceCollection`. [#6316](https://github.com/CesiumGS/cesium/pull/6316)
  - All ground geometry from one `DataSource` will render in front of all ground geometry from another `DataSource` in the same collection with a lower index.
  - Use `DataSourceCollection.raise`, `DataSourceCollection.lower`, `DataSourceCollection.raiseToTop` and `DataSourceCollection.lowerToBottom` functions to change the ordering of a `DataSource` in the collection.
- `ClippingPlaneCollection` updates [#6201](https://github.com/CesiumGS/cesium/pull/6201):
  - Removed the 6-clipping-plane limit.
  - Added support for Internet Explorer.
  - Added a `ClippingPlane` object to be used with `ClippingPlaneCollection`.
  - Added 3D Tiles use-case to the Terrain Clipping Planes Sandcastle.
- `Credit` has been modified to take an HTML string as the credit content. [#6331](https://github.com/CesiumGS/cesium/pull/6331)
- Sharing Sandcastle examples now works by storing the full example directly in the URL instead of creating GitHub gists, because anonymous gist creation was removed by GitHub. Loading existing gists will still work. [#6342](https://github.com/CesiumGS/cesium/pull/6342)
- Updated `WebMapServiceImageryProvider` so it can take an srs or crs string to pass to the resource query parameters based on the WMS version. [#6223](https://github.com/CesiumGS/cesium/issues/6223)
- Added additional query parameter options to the CesiumViewer demo application [#6328](https://github.com/CesiumGS/cesium/pull/6328):
  - `sourceType` specifies the type of data source if the URL doesn't have a known file extension.
  - `flyTo=false` optionally disables the automatic `flyTo` after loading the data source.
- Added a multi-part CZML example to Sandcastle. [#6320](https://github.com/CesiumGS/cesium/pull/6320)
- Improved processing order of 3D tiles. [#6364](https://github.com/CesiumGS/cesium/pull/6364)

##### Fixes :wrench:

- Fixed Cesium ion browser caching. [#6353](https://github.com/CesiumGS/cesium/pull/6353).
- Fixed formula for Weighted Blended Order-Independent Transparency. [#6340](https://github.com/CesiumGS/cesium/pull/6340)
- Fixed support of glTF-supplied tangent vectors. [#6302](https://github.com/CesiumGS/cesium/pull/6302)
- Fixed model loading failure when containing unused materials. [6315](https://github.com/CesiumGS/cesium/pull/6315)
- Fixed default value of `alphaCutoff` in glTF models. [#6346](https://github.com/CesiumGS/cesium/pull/6346)
- Fixed double-sided flag for glTF materials with `BLEND` enabled. [#6371](https://github.com/CesiumGS/cesium/pull/6371)
- Fixed animation for glTF models with missing animation targets. [#6351](https://github.com/CesiumGS/cesium/pull/6351)
- Fixed improper zoom during model load failure. [#6305](https://github.com/CesiumGS/cesium/pull/6305)
- Fixed rendering vector tiles when using `invertClassification`. [#6349](https://github.com/CesiumGS/cesium/pull/6349)
- Fixed occlusion when `globe.show` is `false`. [#6374](https://github.com/CesiumGS/cesium/pull/6374)
- Fixed crash for entities with static geometry and time-dynamic attributes. [#6377](https://github.com/CesiumGS/cesium/pull/6377)
- Fixed geometry tile rendering in IE. [#6406](https://github.com/CesiumGS/cesium/pull/6406)

### 1.43 - 2018-03-01

##### Major Announcements :loudspeaker:

- Say hello to [Cesium ion](https://cesium.com/blog/2018/03/01/hello-cesium-ion/)
- Cesium, the JavaScript library, is now officially renamed to CesiumJS (no code changes required)
- The STK World Terrain tileset is deprecated and will be available until September 1, 2018. Check out the new high-resolution [Cesium World Terrain](https://cesium.com/blog/2018/03/01/introducing-cesium-world-terrain/)

##### Breaking Changes :mega:

- Removed `GeometryUpdater.perInstanceColorAppearanceType` and `GeometryUpdater.materialAppearanceType`. [#6239](https://github.com/CesiumGS/cesium/pull/6239)
- `GeometryVisualizer` no longer uses a `type` parameter. [#6239](https://github.com/CesiumGS/cesium/pull/6239)
- `GeometryVisualizer` no longer displays polylines. Use `PolylineVisualizer` instead. [#6239](https://github.com/CesiumGS/cesium/pull/6239)
- The experimental `CesiumIon` object has been completely refactored and renamed to `Ion`.

##### Deprecated :hourglass_flowing_sand:

- The STK World Terrain, ArcticDEM, and PAMAP Terrain tilesets hosted on `assets.agi.com` are deprecated and will be available until September 1, 2018. To continue using them, access them via [Cesium ion](https://cesium.com/blog/2018/03/01/hello-cesium-ion/)
- In the `Resource` class, `addQueryParameters` and `addTemplateValues` have been deprecated and will be removed in Cesium 1.45. Please use `setQueryParameters` and `setTemplateValues` instead.

##### Additions :tada:

- Added new `Ion`, `IonResource`, and `IonImageryProvider` objects for loading data hosted on [Cesium ion](https://cesium.com/blog/2018/03/01/hello-cesium-ion/).
- Added `createWorldTerrain` helper function for easily constructing the new Cesium World Terrain.
- Added support for a promise to a resource for `CesiumTerrainProvider`, `createTileMapServiceImageryProvider` and `Cesium3DTileset` [#6204](https://github.com/CesiumGS/cesium/pull/6204)
- Added `Cesium.Math.cbrt`. [#6222](https://github.com/CesiumGS/cesium/pull/6222)
- Added `PolylineVisualizer` for displaying polyline entities [#6239](https://github.com/CesiumGS/cesium/pull/6239)
- `Resource` class [#6205](https://github.com/CesiumGS/cesium/issues/6205)
  - Added `put`, `patch`, `delete`, `options` and `head` methods, so it can be used for all XHR requests.
  - Added `preserveQueryParameters` parameter to `getDerivedResource`, to allow us to append query parameters instead of always replacing them.
  - Added `setQueryParameters` and `appendQueryParameters` to allow for better handling of query strings.
- Enable terrain in the `CesiumViewer` demo application [#6198](https://github.com/CesiumGS/cesium/pull/6198)
- Added `Globe.tilesLoaded` getter property to determine if all terrain and imagery is loaded. [#6194](https://github.com/CesiumGS/cesium/pull/6194)
- Added `classificationType` property to entities which specifies whether an entity on the ground, like a polygon or rectangle, should be clamped to terrain, 3D Tiles, or both. [#6195](https://github.com/CesiumGS/cesium/issues/6195)

##### Fixes :wrench:

- Fixed bug where KmlDataSource did not use Ellipsoid to convert coordinates. Use `options.ellipsoid` to pass the ellipsoid to KmlDataSource constructors / loaders. [#6176](https://github.com/CesiumGS/cesium/pull/6176)
- Fixed bug where 3D Tiles Point Clouds would fail in Internet Explorer. [#6220](https://github.com/CesiumGS/cesium/pull/6220)
- Fixed issue where `CESIUM_BASE_URL` wouldn't work without a trailing `/`. [#6225](https://github.com/CesiumGS/cesium/issues/6225)
- Fixed coloring for polyline entities with a dynamic color for the depth fail material [#6245](https://github.com/CesiumGS/cesium/pull/6245)
- Fixed bug with zooming to dynamic geometry. [#6269](https://github.com/CesiumGS/cesium/issues/6269)
- Fixed bug where `AxisAlignedBoundingBox` did not copy over center value when cloning an undefined result. [#6183](https://github.com/CesiumGS/cesium/pull/6183)
- Fixed a bug where imagery stops loading when changing terrain in request render mode. [#6193](https://github.com/CesiumGS/cesium/issues/6193)
- Fixed `Resource.fetch` when called with no arguments [#6206](https://github.com/CesiumGS/cesium/issues/6206)
- Fixed `Resource.clone` to clone the `Request` object, so resource can be used in parallel. [#6208](https://github.com/CesiumGS/cesium/issues/6208)
- Fixed `Material` so it can now take a `Resource` object as an image. [#6199](https://github.com/CesiumGS/cesium/issues/6199)
- Fixed an issue causing the Bing Maps key to be sent unnecessarily with every tile request. [#6250](https://github.com/CesiumGS/cesium/pull/6250)
- Fixed documentation issue for the `Cesium.Math` class. [#6233](https://github.com/CesiumGS/cesium/issues/6233)
- Fixed rendering 3D Tiles as classification volumes. [#6295](https://github.com/CesiumGS/cesium/pull/6295)

### 1.42.1 - 2018-02-01

\_This is an npm-only release to fix an issue with using Cesium in Node.js.\_\_

- Fixed a bug where Cesium would fail to load under Node.js. [#6177](https://github.com/CesiumGS/cesium/pull/6177)

### 1.42 - 2018-02-01

##### Highlights :sparkler:

- Added experimental support for [3D Tiles Vector and Geometry data](https://github.com/CesiumGS/3d-tiles/tree/vctr/TileFormats/VectorData). ([#4665](https://github.com/CesiumGS/cesium/pull/4665))
- Added optional mode to reduce CPU usage. See [Improving Performance with Explicit Rendering](https://cesium.com/blog/2018/01/24/cesium-scene-rendering-performance/). ([#6115](https://github.com/CesiumGS/cesium/pull/6115))
- Added experimental `CesiumIon` utility class for working with the Cesium ion beta API. [#6136](https://github.com/CesiumGS/cesium/pull/6136)
- Major refactor of URL handling. All classes that take a url parameter, can now take a Resource or a String. This includes all imagery providers, all terrain providers, `Cesium3DTileset`, `KMLDataSource`, `CZMLDataSource`, `GeoJsonDataSource`, `Model`, and `Billboard`.

##### Breaking Changes :mega:

- The clock does not animate by default. Set the `shouldAnimate` option to `true` when creating the Viewer to enable animation.

##### Deprecated :hourglass_flowing_sand:

- For all classes/functions that can now take a `Resource` instance, all additional parameters that are part of the `Resource` class have been deprecated and will be removed in Cesium 1.44. This generally includes `proxy`, `headers` and `query` parameters.
- All low level load functions including `loadArrayBuffer`, `loadBlob`, `loadImage`, `loadJson`, `loadJsonp`, `loadText`, `loadXML` and `loadWithXhr` have been deprecated and will be removed in Cesium 1.44. Please use the equivalent `fetch` functions on the `Resource` class.

##### Additions :tada:

- Added experimental support for [3D Tiles Vector and Geometry data](https://github.com/CesiumGS/3d-tiles/tree/vctr/TileFormats/VectorData) ([#4665](https://github.com/CesiumGS/cesium/pull/4665)). The new and modified Cesium APIs are:
  - `Cesium3DTileStyle` has expanded to include styling point features. See the [styling specification](https://github.com/CesiumGS/3d-tiles/tree/vector-tiles/Styling#vector-data) for details.
  - `Cesium3DTileFeature` can modify `color` and `show` properties for polygon, polyline, and geometry features.
  - `Cesium3DTilePointFeature` can modify the styling options for a point feature.
- Added optional mode to reduce CPU usage. [#6115](https://github.com/CesiumGS/cesium/pull/6115)
  - `Scene.requestRenderMode` enables a mode which will only request new render frames on changes to the scene, or when the simulation time change exceeds `scene.maximumRenderTimeChange`.
  - `Scene.requestRender` will explicitly request a new render frame when in request render mode.
  - Added `Scene.preUpdate` and `Scene.postUpdate` events that are raised before and after the scene updates respectively. The scene is always updated before executing a potential render. Continue to listen to `Scene.preRender` and `Scene.postRender` events for when the scene renders a frame.
  - Added `CreditDisplay.update`, which updates the credit display before a new frame is rendered.
  - Added `Globe.imageryLayersUpdatedEvent`, which is raised when an imagery layer is added, shown, hidden, moved, or removed on the globe.
- Added `Cesium3DTileset.classificationType` to specify if a tileset classifies terrain, another 3D Tiles tileset, or both. This only applies to vector, geometry and batched 3D model tilesets. The limitations on the glTF contained in the b3dm tile are:
  - `POSITION` and `_BATCHID` semantics are required.
  - All indices with the same batch id must occupy contiguous sections of the index buffer.
  - All shaders and techniques are ignored. The generated shader simply multiplies the position by the model-view-projection matrix.
  - The only supported extensions are `CESIUM_RTC` and `WEB3D_quantized_attributes`.
  - Only one node is supported.
  - Only one mesh per node is supported.
  - Only one primitive per mesh is supported.
- Added geometric-error-based point cloud attenuation and eye dome lighting for point clouds using replacement refinement. [#6069](https://github.com/CesiumGS/cesium/pull/6069)
- Updated `Viewer.zoomTo` and `Viewer.flyTo` to take a `Cesium3DTileset` as a target. [#6104](https://github.com/CesiumGS/cesium/pull/6104)
- Added `shouldAnimate` option to the `Viewer` constructor to indicate if the clock should begin animating on startup. [#6154](https://github.com/CesiumGS/cesium/pull/6154)
- Added `Cesium3DTileset.ellipsoid` determining the size and shape of the globe. This can be set at construction and defaults to a WGS84 ellipsoid.
- Added `Plane.projectPointOntoPlane` for projecting a `Cartesian3` position onto a `Plane`. [#6092](https://github.com/CesiumGS/cesium/pull/6092)
- Added `Cartesian3.projectVector` for projecting one vector to another. [#6093](https://github.com/CesiumGS/cesium/pull/6093)
- Added `Cesium3DTileset.tileFailed` event that will be raised when a tile fails to load. The object passed to the event listener will have a url and message property. If there are no event listeners, error messages will be logged to the console. [#6088](https://github.com/CesiumGS/cesium/pull/6088)
- Added `AttributeCompression.zigZagDeltaDecode` which will decode delta and ZigZag encoded buffers in place.
- Added `pack` and `unpack` functions to `OrientedBoundingBox` for packing to and unpacking from a flat buffer.
- Added support for vertex shader uniforms when `tileset.colorBlendMode` is `MIX` or `REPLACE`. [#5874](https://github.com/CesiumGS/cesium/pull/5874)
- Added `ClippingPlaneCollection.isSupported` function for checking if rendering with clipping planes is supported.[#6084](https://github.com/CesiumGS/cesium/pull/6084)
- Added `Cartographic.toCartesian` to convert from `Cartographic` to `Cartesian3`. [#6163](https://github.com/CesiumGS/cesium/pull/6163)
- Added `BoundingSphere.volume` for computing the volume of a `BoundingSphere`. [#6069](https://github.com/CesiumGS/cesium/pull/6069)
- Added new file for the Cesium [Code of Conduct](https://github.com/CesiumGS/cesium/blob/main/CODE_OF_CONDUCT.md). [#6129](https://github.com/CesiumGS/cesium/pull/6129)

##### Fixes :wrench:

- Fixed a bug that could cause tiles to be missing from the globe surface, especially when starting with the camera zoomed close to the surface. [#4969](https://github.com/CesiumGS/cesium/pull/4969)
- Fixed applying a translucent style to a point cloud tileset. [#6113](https://github.com/CesiumGS/cesium/pull/6113)
- Fixed Sandcastle error in IE 11. [#6169](https://github.com/CesiumGS/cesium/pull/6169)
- Fixed a glTF animation bug that caused certain animations to jitter. [#5740](https://github.com/CesiumGS/cesium/pull/5740)
- Fixed a bug when creating billboard and model entities without a globe. [#6109](https://github.com/CesiumGS/cesium/pull/6109)
- Improved CZML Custom Properties Sandcastle example. [#6086](https://github.com/CesiumGS/cesium/pull/6086)
- Improved Particle System Sandcastle example for better visual. [#6132](https://github.com/CesiumGS/cesium/pull/6132)
- Fixed behavior of `Camera.move*` and `Camera.look*` functions in 2D mode. [#5884](https://github.com/CesiumGS/cesium/issues/5884)
- Fixed `Camera.moveStart` and `Camera.moveEnd` events not being raised when camera is close to the ground. [#4753](https://github.com/CesiumGS/cesium/issues/4753)
- Fixed `OrientedBoundingBox` documentation. [#6147](https://github.com/CesiumGS/cesium/pull/6147)
- Updated documentation links to reflect new locations on `https://cesiumjs.org` and `https://cesium.com`.

### 1.41 - 2018-01-02

- Breaking changes
  - Removed the `text`, `imageUrl`, and `link` parameters from `Credit`, which were deprecated in Cesium 1.40. Use `options.text`, `options.imageUrl`, and `options.link` instead.
- Added support for clipping planes. [#5913](https://github.com/CesiumGS/cesium/pull/5913), [#5996](https://github.com/CesiumGS/cesium/pull/5996)
  - Added `clippingPlanes` property to `ModelGraphics`, `Model`, `Cesium3DTileset`, and `Globe`, which specifies a `ClippingPlaneCollection` to selectively disable rendering.
  - Added `PlaneGeometry`, `PlaneOutlineGeometry`, `PlaneGeometryUpdater`, `PlaneOutlineGeometryUpdater`, `PlaneGraphics`, and `Entity.plane` to visualize planes.
  - Added `Plane.transformPlane` to apply a transformation to a plane.
- Fixed point cloud exception in IE. [#6051](https://github.com/CesiumGS/cesium/pull/6051)
- Fixed globe materials when `Globe.enableLighting` was `false`. [#6042](https://github.com/CesiumGS/cesium/issues/6042)
- Fixed shader compilation failure on pick when globe materials were enabled. [#6039](https://github.com/CesiumGS/cesium/issues/6039)
- Fixed exception when `invertClassification` was enabled, the invert color had an alpha less than `1.0`, and the window was resized. [#6046](https://github.com/CesiumGS/cesium/issues/6046)

### 1.40 - 2017-12-01

- Deprecated
  - The `text`, `imageUrl` and `link` parameters from `Credit` have been deprecated and will be removed in Cesium 1.41. Use `options.text`, `options.imageUrl` and `options.link` instead.
- Added `Globe.material` to apply materials to the globe/terrain for shading such as height- or slope-based color ramps. See the new [Sandcastle example](https://cesiumjs.org/Cesium/Apps/Sandcastle/?src=Globe%20Materials.html&label=Showcases). [#5919](https://github.com/CesiumGS/cesium/pull/5919/files)
- Added CZML support for `polyline.depthFailMaterial`, `label.scaleByDistance`, `distanceDisplayCondition`, and `disableDepthTestDistance`. [#5986](https://github.com/CesiumGS/cesium/pull/5986)
- Fixed a bug where drill picking a polygon clamped to ground would cause the browser to hang. [#5971](https://github.com/CesiumGS/cesium/issues/5971)
- Fixed bug in KML LookAt bug where degrees and radians were mixing in a subtraction. [#5992](https://github.com/CesiumGS/cesium/issues/5992)
- Fixed handling of KMZ files with missing `xsi` namespace declarations. [#6003](https://github.com/CesiumGS/cesium/pull/6003)
- Added function that removes duplicate namespace declarations while loading a KML or a KMZ. [#5972](https://github.com/CesiumGS/cesium/pull/5972)
- Fixed a language detection issue. [#6016](https://github.com/CesiumGS/cesium/pull/6016)
- Fixed a bug where glTF models with animations of different lengths would cause an error. [#5694](https://github.com/CesiumGS/cesium/issues/5694)
- Added a `clampAnimations` parameter to `Model` and `Entity.model`. Setting this to `false` allows different length animations to loop asynchronously over the duration of the longest animation.
- Fixed `Invalid asm.js: Invalid member of stdlib` console error by recompiling crunch.js with latest emscripten toolchain. [#5847](https://github.com/CesiumGS/cesium/issues/5847)
- Added `file:` scheme compatibility to `joinUrls`. [#5989](https://github.com/CesiumGS/cesium/pull/5989)
- Added a Reverse Geocoder [Sandcastle example](https://cesiumjs.org/Cesium/Apps/Sandcastle/?src=Reverse%20Geocoder.html&label=Showcases). [#5976](https://github.com/CesiumGS/cesium/pull/5976)
- Added ability to support touch event in Imagery Layers Split Sandcastle example. [#5948](https://github.com/CesiumGS/cesium/pull/5948)
- Added a new `@experimental` tag to the documentation. A small subset of the Cesium API tagged as such are subject to breaking changes without deprecation. See the [Coding Guide](https://github.com/CesiumGS/cesium/tree/main/Documentation/Contributors/CodingGuide#deprecation-and-breaking-changes) for further explanation. [#6010](https://github.com/CesiumGS/cesium/pull/6010)
- Moved terrain and imagery credits to a lightbox that pops up when you click a link in the onscreen credits [#3013](https://github.com/CesiumGS/cesium/issues/3013)

### 1.39 - 2017-11-01

- Cesium now officially supports webpack. See our [Integrating Cesium and webpack blog post](https://cesium.com/blog/2017/10/18/cesium-and-webpack/) for more details.
- Added support for right-to-left language detection in labels, currently Hebrew and Arabic are supported. To enable it, set `Cesium.Label.enableRightToLeftDetection = true` at the start of your application. [#5771](https://github.com/CesiumGS/cesium/pull/5771)
- Fixed handling of KML files with missing `xsi` namespace declarations. [#5860](https://github.com/CesiumGS/cesium/pull/5860)
- Fixed a bug that caused KML ground overlays to appear distorted when rotation was applied. [#5914](https://github.com/CesiumGS/cesium/issues/5914)
- Fixed a bug where KML placemarks with no specified icon would be displayed with default icon. [#5819](https://github.com/CesiumGS/cesium/issues/5819)
- Changed KML loading to ignore NetworkLink failures and continue to load the rest of the document. [#5871](https://github.com/CesiumGS/cesium/pull/5871)
- Added the ability to load Cesium's assets from the local file system if security permissions allow it. [#5830](https://github.com/CesiumGS/cesium/issues/5830)
- Added two new properties to `ImageryLayer` that allow for adjusting the texture sampler used for up and down-sampling of imagery tiles, namely `minificationFilter` and `magnificationFilter` with possible values `LINEAR` (the default) and `NEAREST` defined in `TextureMinificationFilter` and `TextureMagnificationFilter`. [#5846](https://github.com/CesiumGS/cesium/issues/5846)
- Fixed flickering artifacts with 3D Tiles tilesets with thin walls. [#5940](https://github.com/CesiumGS/cesium/pull/5940)
- Fixed bright fog when terrain lighting is enabled and added `Fog.minimumBrightness` to affect how bright the fog will be when in complete darkness. [#5934](https://github.com/CesiumGS/cesium/pull/5934)
- Fixed using arrow keys in geocoder widget to select search suggestions. [#5943](https://github.com/CesiumGS/cesium/issues/5943)
- Added support for the layer.json `parentUrl` property in `CesiumTerrainProvider` to allow for compositing of tilesets. [#5864](https://github.com/CesiumGS/cesium/pull/5864)
- Added `invertClassification` and `invertClassificationColor` to `Scene`. When `invertClassification` is `true`, any 3D Tiles geometry that is not classified by a `ClassificationPrimitive` or `GroundPrimitive` will have its color multiplied by `invertClassificationColor`. [#5836](https://github.com/CesiumGS/cesium/pull/5836)
- Added `customTags` property to the UrlTemplateImageryProvider to allow custom keywords in the template URL. [#5696](https://github.com/CesiumGS/cesium/pull/5696)
- Added `eyeSeparation` and `focalLength` properties to `Scene` to configure VR settings. [#5917](https://github.com/CesiumGS/cesium/pull/5917)
- Improved CZML Reference Properties example [#5754](https://github.com/CesiumGS/cesium/pull/5754)

### 1.38 - 2017-10-02

- Breaking changes
  - `Scene/CullingVolume` has been removed. Use `Core/CullingVolume`.
  - `Scene/OrthographicFrustum` has been removed. Use `Core/OrthographicFrustum`.
  - `Scene/OrthographicOffCenterFrustum` has been removed. Use `Core/OrthographicOffCenterFrustum`.
  - `Scene/PerspectiveFrustum` has been removed. Use `Core/PerspectiveFrustum`.
  - `Scene/PerspectiveOffCenterFrustum` has been removed. Use `Core/PerspectiveOffCenterFrustum`.
- Added support in CZML for expressing `orientation` as the velocity vector of an entity, using `velocityReference` syntax. [#5807](https://github.com/CesiumGS/cesium/pull/5807)
- Fixed CZML processing of `velocityReference` within an interval. [#5738](https://github.com/CesiumGS/cesium/issues/5738)
- Added ability to add an animation to `ModelAnimationCollection` by its index. [#5815](https://github.com/CesiumGS/cesium/pull/5815)
- Fixed a bug in `ModelAnimationCollection` that caused adding an animation by its name to throw an error. [#5815](https://github.com/CesiumGS/cesium/pull/5815)
- Fixed issue in Internet Explorer and Edge with loading unicode strings in typed arrays that impacted 3D Tiles Batch Table values.
- Zoom now maintains camera heading, pitch, and roll. [#4639](https://github.com/CesiumGS/cesium/pull/5603)
- Fixed a bug in `PolylineCollection` preventing the display of more than 16K points in a single collection. [#5538](https://github.com/CesiumGS/cesium/pull/5782)
- Fixed a 3D Tiles point cloud bug causing a stray point to appear at the center of the screen on certain hardware. [#5599](https://github.com/CesiumGS/cesium/issues/5599)
- Fixed removing multiple event listeners within event callbacks. [#5827](https://github.com/CesiumGS/cesium/issues/5827)
- Running `buildApps` now creates a built version of Sandcastle which uses the built version of Cesium for better performance.
- Fixed a tileset traversal bug when the `skipLevelOfDetail` optimization is off. [#5869](https://github.com/CesiumGS/cesium/issues/5869)

### 1.37 - 2017-09-01

- Breaking changes
  - Passing `options.clock` when creating a new `Viewer` instance is removed, pass `options.clockViewModel` instead.
  - Removed `GoogleEarthImageryProvider`, use `GoogleEarthEnterpriseMapsProvider` instead.
  - Removed the `throttleRequest` parameter from `TerrainProvider.requestTileGeometry` and inherited terrain providers. It is replaced with an optional `Request` object. Set the request's `throttle` property to `true` to throttle requests.
  - Removed the ability to provide a Promise for the `options.url` parameter of `loadWithXhr` and for the `url` parameter of `loadArrayBuffer`, `loadBlob`, `loadImageViaBlob`, `loadText`, `loadJson`, `loadXML`, `loadImage`, `loadCRN`, `loadKTX`, and `loadCubeMap`. Instead `url` must be a string.
- Added `classificationType` to `ClassificationPrimitive` and `GroundPrimitive` to choose whether terrain, 3D Tiles, or both are classified. [#5770](https://github.com/CesiumGS/cesium/pull/5770)
- Fixed depth picking on 3D Tiles. [#5676](https://github.com/CesiumGS/cesium/issues/5676)
- Fixed glTF model translucency bug. [#5731](https://github.com/CesiumGS/cesium/issues/5731)
- Fixed `replaceState` bug that was causing the `CesiumViewer` demo application to crash in Safari and iOS. [#5691](https://github.com/CesiumGS/cesium/issues/5691)
- Fixed a 3D Tiles traversal bug for tilesets using additive refinement. [#5766](https://github.com/CesiumGS/cesium/issues/5766)
- Fixed a 3D Tiles traversal bug where out-of-view children were being loaded unnecessarily. [#5477](https://github.com/CesiumGS/cesium/issues/5477)
- Fixed `Entity` id type to be `String` in `EntityCollection` and `CompositeEntityCollection` [#5791](https://github.com/CesiumGS/cesium/pull/5791)
- Fixed issue where `Model` and `BillboardCollection` would throw an error if the globe is undefined. [#5638](https://github.com/CesiumGS/cesium/issues/5638)
- Fixed issue where the `Model` glTF cache loses reference to the model's buffer data. [#5720](https://github.com/CesiumGS/cesium/issues/5720)
- Fixed some issues with `disableDepthTestDistance`. [#5501](https://github.com/CesiumGS/cesium/issues/5501) [#5331](https://github.com/CesiumGS/cesium/issues/5331) [#5621](https://github.com/CesiumGS/cesium/issues/5621)
- Added several new Bing Maps styles: `CANVAS_DARK`, `CANVAS_LIGHT`, and `CANVAS_GRAY`. [#5737](https://github.com/CesiumGS/cesium/pull/5737)
- Added small improvements to the atmosphere. [#5741](https://github.com/CesiumGS/cesium/pull/5741)
- Fixed a bug that caused imagery splitting to work incorrectly when CSS pixels were not equivalent to WebGL drawing buffer pixels, such as on high DPI displays in Microsoft Edge and Internet Explorer. [#5743](https://github.com/CesiumGS/cesium/pull/5743)
- Added `Cesium3DTileset.loadJson` to support overriding the default tileset loading behavior. [#5685](https://github.com/CesiumGS/cesium/pull/5685)
- Fixed loading of binary glTFs containing CRN or KTX textures. [#5753](https://github.com/CesiumGS/cesium/pull/5753)
- Fixed specular computation for certain models using the `KHR_materials_common` extension. [#5773](https://github.com/CesiumGS/cesium/pull/5773)
- Fixed a picking bug in the `3D Tiles Interactivity` Sandcastle demo. [#5703](https://github.com/CesiumGS/cesium/issues/5703)
- Updated knockout from 3.4.0 to 3.4.2 [#5703](https://github.com/CesiumGS/cesium/pull/5829)

### 1.36 - 2017-08-01

- Breaking changes
  - The function `Quaternion.fromHeadingPitchRoll(heading, pitch, roll, result)` was removed. Use `Quaternion.fromHeadingPitchRoll(hpr, result)` instead where `hpr` is a `HeadingPitchRoll`.
  - The function `Transforms.headingPitchRollToFixedFrame(origin, headingPitchRoll, ellipsoid, result)` was removed. Use `Transforms.headingPitchRollToFixedFrame(origin, headingPitchRoll, ellipsoid, fixedFrameTransform, result)` instead where `fixedFrameTransform` is a a 4x4 transformation matrix (see `Transforms.localFrameToFixedFrameGenerator`).
  - The function `Transforms.headingPitchRollQuaternion(origin, headingPitchRoll, ellipsoid, result)` was removed. Use `Transforms.headingPitchRollQuaternion(origin, headingPitchRoll, ellipsoid, fixedFrameTransform, result)` instead where `fixedFrameTransform` is a a 4x4 transformation matrix (see `Transforms.localFrameToFixedFrameGenerator`).
  - The `color`, `show`, and `pointSize` properties of `Cesium3DTileStyle` are no longer initialized with default values.
- Deprecated
  - `Scene/CullingVolume` is deprecated and will be removed in 1.38. Use `Core/CullingVolume`.
  - `Scene/OrthographicFrustum` is deprecated and will be removed in 1.38. Use `Core/OrthographicFrustum`.
  - `Scene/OrthographicOffCenterFrustum` is deprecated and will be removed in 1.38. Use `Core/OrthographicOffCenterFrustum`.
  - `Scene/PerspectiveFrustum` is deprecated and will be removed in 1.38. Use `Core/PerspectiveFrustum`.
  - `Scene/PerspectiveOffCenterFrustum` is deprecated and will be removed in 1.38. Use `Core/PerspectiveOffCenterFrustum`.
- Added glTF 2.0 support, including physically-based material rendering, morph targets, and appropriate updating of glTF 1.0 models to 2.0. [#5641](https://github.com/CesiumGS/cesium/pull/5641)
- Added `ClassificationPrimitive` which defines a volume and draws the intersection of the volume and terrain or 3D Tiles. [#5625](https://github.com/CesiumGS/cesium/pull/5625)
- Added `tileLoad` event to `Cesium3DTileset`. [#5628](https://github.com/CesiumGS/cesium/pull/5628)
- Fixed issue where scene would blink when labels were added. [#5537](https://github.com/CesiumGS/cesium/issues/5537)
- Fixed label positioning when height reference changes [#5609](https://github.com/CesiumGS/cesium/issues/5609)
- Fixed label positioning when using `HeightReference.CLAMP_TO_GROUND` and no position [#5648](https://github.com/CesiumGS/cesium/pull/5648)
- Fix for dynamic polylines with polyline dash material [#5681](https://github.com/CesiumGS/cesium/pull/5681)
- Added ability to provide a `width` and `height` to `scene.pick`. [#5602](https://github.com/CesiumGS/cesium/pull/5602)
- Fixed `Viewer.flyTo` not respecting zoom limits, and resetting minimumZoomDistance if the camera zoomed past the minimumZoomDistance. [5573](https://github.com/CesiumGS/cesium/issues/5573)
- Added ability to show tile urls in the 3D Tiles Inspector. [#5592](https://github.com/CesiumGS/cesium/pull/5592)
- Fixed a bug when reading CRN compressed textures with multiple mip levels. [#5618](https://github.com/CesiumGS/cesium/pull/5618)
- Fixed issue where composite 3D Tiles that contained instanced 3D Tiles with an external model reference would fail to download the model.
- Added behavior to `Cesium3DTilesInspector` that selects the first tileset hovered over if no tilest is specified. [#5139](https://github.com/CesiumGS/cesium/issues/5139)
- Added `Entity.computeModelMatrix` which returns the model matrix representing the entity's transformation. [#5584](https://github.com/CesiumGS/cesium/pull/5584)
- Added ability to set a style's `color`, `show`, or `pointSize` with a string or object literal. `show` may also take a boolean and `pointSize` may take a number. [#5412](https://github.com/CesiumGS/cesium/pull/5412)
- Added setter for `KmlDataSource.name` to specify a name for the datasource [#5660](https://github.com/CesiumGS/cesium/pull/5660).
- Added setter for `GeoJsonDataSource.name` to specify a name for the datasource [#5653](https://github.com/CesiumGS/cesium/issues/5653)
- Fixed crash when using the `Cesium3DTilesInspectorViewModel` and removing a tileset [#5607](https://github.com/CesiumGS/cesium/issues/5607)
- Fixed polygon outline in Polygon Sandcastle demo [#5642](https://github.com/CesiumGS/cesium/issues/5642)
- Updated `Billboard`, `Label` and `PointPrimitive` constructors to clone `NearFarScale` parameters [#5654](https://github.com/CesiumGS/cesium/pull/5654)
- Added `FrustumGeometry` and `FrustumOutlineGeometry`. [#5649](https://github.com/CesiumGS/cesium/pull/5649)
- Added an `options` parameter to the constructors of `PerspectiveFrustum`, `PerspectiveOffCenterFrustum`, `OrthographicFrustum`, and `OrthographicOffCenterFrustum` to set properties. [#5649](https://github.com/CesiumGS/cesium/pull/5649)

### 1.35.2 - 2017-07-11

- This is an npm-only release to fix an issue with using Cesium in Node.js.
- Fixed a bug where Cesium would fail to load under Node.js and some webpack configurations. [#5593](https://github.com/CesiumGS/cesium/issues/5593)
- Fixed a bug where a Model's compressed textures were not being displayed. [#5596](https://github.com/CesiumGS/cesium/pull/5596)
- Fixed documentation for `OrthographicFrustum`. [#5586](https://github.com/CesiumGS/cesium/issues/5586)

### 1.35.1 - 2017-07-05

- This is an npm-only release to fix a deployment issue with 1.35. No code changes.

### 1.35 - 2017-07-05

- Breaking changes
  - `JulianDate.fromIso8601` will default to midnight UTC if no time is provided to match the Javascript [`Date` specification](https://developer.mozilla.org/en-US/docs/Web/JavaScript/Reference/Global_Objects/Date). You must specify a local time of midnight to achieve the old behavior.
- Deprecated
  - `GoogleEarthImageryProvider` has been deprecated and will be removed in Cesium 1.37, use `GoogleEarthEnterpriseMapsProvider` instead.
  - The `throttleRequest` parameter for `TerrainProvider.requestTileGeometry`, `CesiumTerrainProvider.requestTileGeometry`, `VRTheWorldTerrainProvider.requestTileGeometry`, and `EllipsoidTerrainProvider.requestTileGeometry` is deprecated and will be replaced with an optional `Request` object. The `throttleRequests` parameter will be removed in 1.37. Instead set the request's `throttle` property to `true` to throttle requests.
  - The ability to provide a Promise for the `options.url` parameter of `loadWithXhr` and for the `url` parameter of `loadArrayBuffer`, `loadBlob`, `loadImageViaBlob`, `loadText`, `loadJson`, `loadXML`, `loadImage`, `loadCRN`, `loadKTX`, and `loadCubeMap` is deprecated. This will be removed in 1.37, instead `url` must be a string.
- Added support for [3D Tiles](https://github.com/CesiumGS/3d-tiles/blob/main/README.md) for streaming massive heterogeneous 3D geospatial datasets ([#5308](https://github.com/CesiumGS/cesium/pull/5308)). See the new [Sandcastle examples](http://cesiumjs.org/Cesium/Apps/Sandcastle/index.html?src=3D%20Tiles%20Photogrammetry&label=3D%20Tiles). The new Cesium APIs are:
  - `Cesium3DTileset`
  - `Cesium3DTileStyle`, `StyleExpression`, `Expression`, and `ConditionsExpression`
  - `Cesium3DTile`
  - `Cesium3DTileContent`
  - `Cesium3DTileFeature`
  - `Cesium3DTilesInspector`, `Cesium3DTilesInspectorViewModel`, and `viewerCesium3DTilesInspectorMixin`
  - `Cesium3DTileColorBlendMode`
- Added a particle system for effects like smoke, fire, sparks, etc. See `ParticleSystem`, `Particle`, `ParticleBurst`, `BoxEmitter`, `CircleEmitter`, `ConeEmitter`, `ParticleEmitter`, and `SphereEmitter`, and the new Sandcastle examples: [Particle System](http://cesiumjs.org/Cesium/Apps/Sandcastle/index.html?src=Particle%20System.html&label=Showcases) and [Particle System Fireworks](http://cesiumjs.org/Cesium/Apps/Sandcastle/index.html?src=Particle%20System%20Fireworks.html&label=Showcases). [#5212](https://github.com/CesiumGS/cesium/pull/5212)
- Added `options.clock`, `options.times` and `options.dimensions` to `WebMapTileServiceImageryProvider` in order to handle time dynamic and static values for dimensions.
- Added an `options.request` parameter to `loadWithXhr` and a `request` parameter to `loadArrayBuffer`, `loadBlob`, `loadImageViaBlob`, `loadText`, `loadJson`, `loadJsonp`, `loadXML`, `loadImageFromTypedArray`, `loadImage`, `loadCRN`, and `loadKTX`.
- `CzmlDataSource` and `KmlDataSource` load functions now take an optional `query` object, which will append query parameters to all network requests. [#5419](https://github.com/CesiumGS/cesium/pull/5419), [#5434](https://github.com/CesiumGS/cesium/pull/5434)
- Added Sandcastle demo for setting time with the Clock API [#5457](https://github.com/CesiumGS/cesium/pull/5457);
- Added Sandcastle demo for ArcticDEM data. [#5224](https://github.com/CesiumGS/cesium/issues/5224)
- Added `fromIso8601`, `fromIso8601DateArray`, and `fromIso8601DurationArray` to `TimeIntervalCollection` for handling various ways groups of intervals can be specified in ISO8601 format.
- Added `fromJulianDateArray` to `TimeIntervalCollection` for generating intervals from a list of dates.
- Fixed geocoder bug so geocoder can accurately handle NSEW inputs [#5407](https://github.com/CesiumGS/cesium/pull/5407)
- Fixed a bug where picking would break when the Sun came into view [#5478](https://github.com/CesiumGS/cesium/issues/5478)
- Fixed a bug where picking clusters would return undefined instead of a list of the clustered entities. [#5286](https://github.com/CesiumGS/cesium/issues/5286)
- Fixed bug where if polylines were set to follow the surface of an undefined globe, Cesium would throw an exception. [#5413](https://github.com/CesiumGS/cesium/pull/5413)
- Reduced the amount of Sun bloom post-process effect near the horizon. [#5381](https://github.com/CesiumGS/cesium/issues/5381)
- Fixed a bug where camera zooming worked incorrectly when the display height was greater than the display width [#5421](https://github.com/CesiumGS/cesium/pull/5421)
- Updated glTF/glb MIME types. [#5420](https://github.com/CesiumGS/cesium/issues/5420)
- Added `Cesium.Math.randomBetween`.
- Modified `defaultValue` to check for both `undefined` and `null`. [#5551](https://github.com/CesiumGS/cesium/pull/5551)
- The `throttleRequestByServer` function has been removed. Instead pass a `Request` object with `throttleByServer` set to `true` to any of following load functions: `loadWithXhr`, `loadArrayBuffer`, `loadBlob`, `loadImageViaBlob`, `loadText`, `loadJson`, `loadJsonp`, `loadXML`, `loadImageFromTypedArray`, `loadImage`, `loadCRN`, and `loadKTX`.

### 1.34 - 2017-06-01

- Deprecated
  - Passing `options.clock` when creating a new `Viewer` instance has been deprecated and will be removed in Cesium 1.37, pass `options.clockViewModel` instead.
- Fix issue where polylines in a `PolylineCollection` would ignore the far distance when updating the distance display condition. [#5283](https://github.com/CesiumGS/cesium/pull/5283)
- Fixed a crash when calling `Camera.pickEllipsoid` with a canvas of size 0.
- Fix `BoundingSphere.fromOrientedBoundingBox`. [#5334](https://github.com/CesiumGS/cesium/issues/5334)
- Fixed bug where polylines would not update when `PolylineCollection` model matrix was updated. [#5327](https://github.com/CesiumGS/cesium/pull/5327)
- Fixed a bug where adding a ground clamped label without a position would show up at a previous label's clamped position. [#5338](https://github.com/CesiumGS/cesium/issues/5338)
- Fixed translucency bug for certain material types. [#5335](https://github.com/CesiumGS/cesium/pull/5335)
- Fix picking polylines that use a depth fail appearance. [#5337](https://github.com/CesiumGS/cesium/pull/5337)
- Fixed a crash when morphing from Columbus view to 3D. [#5311](https://github.com/CesiumGS/cesium/issues/5311)
- Fixed a bug which prevented KML descriptions with relative paths from loading. [#5352](https://github.com/CesiumGS/cesium/pull/5352)
- Fixed an issue where camera view could be invalid at the last frame of animation. [#4949](https://github.com/CesiumGS/cesium/issues/4949)
- Fixed an issue where using the depth fail material for polylines would cause a crash in Edge. [#5359](https://github.com/CesiumGS/cesium/pull/5359)
- Fixed a crash where `EllipsoidGeometry` and `EllipsoidOutlineGeometry` were given floating point values when expecting integers. [#5260](https://github.com/CesiumGS/cesium/issues/5260)
- Fixed an issue where billboards were not properly aligned. [#2487](https://github.com/CesiumGS/cesium/issues/2487)
- Fixed an issue where translucent objects could flicker when picking on mouse move. [#5307](https://github.com/CesiumGS/cesium/issues/5307)
- Fixed a bug where billboards with `sizeInMeters` set to true would move upwards when zooming out. [#5373](https://github.com/CesiumGS/cesium/issues/5373)
- Fixed a bug where `SampledProperty.setInterpolationOptions` does not ignore undefined `options`. [#3575](https://github.com/CesiumGS/cesium/issues/3575)
- Added `basePath` option to `Cesium.Model.fromGltf`. [#5320](https://github.com/CesiumGS/cesium/issues/5320)

### 1.33 - 2017-05-01

- Breaking changes
  - Removed left, right, bottom and top properties from `OrthographicFrustum`. Use `OrthographicOffCenterFrustum` instead. [#5109](https://github.com/CesiumGS/cesium/issues/5109)
- Added `GoogleEarthEnterpriseTerrainProvider` and `GoogleEarthEnterpriseImageryProvider` to read data from Google Earth Enterprise servers. [#5189](https://github.com/CesiumGS/cesium/pull/5189).
- Support for dashed polylines [#5159](https://github.com/CesiumGS/cesium/pull/5159).
  - Added `PolylineDash` Material type.
  - Added `PolylineDashMaterialProperty` to the Entity API.
  - Added CZML `polylineDash` property .
- Added `disableDepthTestDistance` to billboards, points and labels. This sets the distance to the camera where the depth test will be disabled. Setting it to zero (the default) will always enable the depth test. Setting it to `Number.POSITVE_INFINITY` will never enabled the depth test. Also added `scene.minimumDisableDepthTestDistance` to change the default value from zero. [#5166](https://github.com/CesiumGS/cesium/pull/5166)
- Added a `depthFailMaterial` property to line entities, which is the material used to render the line when it fails the depth test. [#5160](https://github.com/CesiumGS/cesium/pull/5160)
- Fixed billboards not initially clustering. [#5208](https://github.com/CesiumGS/cesium/pull/5208)
- Fixed issue with displaying `MapboxImageryProvider` default token error message. [#5191](https://github.com/CesiumGS/cesium/pull/5191)
- Fixed bug in conversion formula in `Matrix3.fromHeadingPitchRoll`. [#5195](https://github.com/CesiumGS/cesium/issues/5195)
- Upgrade FXAA to version 3.11. [#5200](https://github.com/CesiumGS/cesium/pull/5200)
- `Scene.pickPosition` now caches results per frame to increase performance. [#5117](https://github.com/CesiumGS/cesium/issues/5117)

### 1.32 - 2017-04-03

- Deprecated
  - The `left`, `right`, `bottom`, and `top` properties of `OrthographicFrustum` are deprecated and will be removed in 1.33. Use `OrthographicOffCenterFrustum` instead.
- Breaking changes
  - Removed `ArcGisImageServerTerrainProvider`.
  - The top-level `properties` in an `Entity` created by `GeoJsonDataSource` are now instances of `ConstantProperty` instead of raw values.
- Added support for an orthographic projection in 3D and Columbus view.
  - Set `projectionPicker` to `true` in the options when creating a `Viewer` to add a widget that will switch projections. [#5021](https://github.com/CesiumGS/cesium/pull/5021)
  - Call `switchToOrthographicFrustum` or `switchToPerspectiveFrustum` on `Camera` to change projections.
- Added support for custom time-varying properties in CZML. [#5105](https:/github.com/CesiumGS/cesium/pull/5105).
- Added new flight parameters to `Camera.flyTo` and `Camera.flyToBoundingSphere`: `flyOverLongitude`, `flyOverLongitudeWeight`, and `pitchAdjustHeight`. [#5070](https://github.com/CesiumGS/cesium/pull/5070)
- Added the event `Viewer.trackedEntityChanged`, which is raised when the value of `viewer.trackedEntity` changes. [#5060](https://github.com/CesiumGS/cesium/pull/5060)
- Added `Camera.DEFAULT_OFFSET` for default view of objects with bounding spheres. [#4936](https://github.com/CesiumGS/cesium/pull/4936)
- Fixed an issue with `TileBoundingBox` that caused the terrain to disappear in certain places [4032](https://github.com/CesiumGS/cesium/issues/4032)
- Fixed overlapping billboard blending. [#5066](https://github.com/CesiumGS/cesium/pull/5066)
- Fixed an issue with `PinBuilder` where inset images could have low-alpha fringes against an opaque background. [#5099](https://github.com/CesiumGS/cesium/pull/5099)
- Fix billboard, point and label clustering in 2D and Columbus view. [#5136](https://github.com/CesiumGS/cesium/pull/5136)
- Fixed `GroundPrimitive` rendering in 2D and Columbus View. [#5078](https://github.com/CesiumGS/cesium/pull/5078)
- Fixed an issue with camera tracking of dynamic ellipsoids. [#5133](https://github.com/CesiumGS/cesium/pull/5133)
- Fixed issues with imagerySplitPosition and the international date line in 2D mode. [#5151](https://github.com/CesiumGS/cesium/pull/5151)
- Fixed a bug in `ModelAnimationCache` causing different animations to reference the same animation. [#5064](https://github.com/CesiumGS/cesium/pull/5064)
- `ConstantProperty` now provides `valueOf` and `toString` methods that return the constant value.
- Improved depth artifacts between opaque and translucent primitives. [#5116](https://github.com/CesiumGS/cesium/pull/5116)
- Fixed crunch compressed textures in IE11. [#5057](https://github.com/CesiumGS/cesium/pull/5057)
- Fixed a bug in `Quaternion.fromHeadingPitchRoll` that made it erroneously throw an exception when passed individual angles in an unminified / debug build.
- Fixed a bug that caused an exception in `CesiumInspectorViewModel` when using the NW / NE / SW / SE / Parent buttons to navigate to a terrain tile that is not yet loaded.
- `QuadtreePrimitive` now uses `frameState.afterRender` to fire `tileLoadProgressEvent` [#3450](https://github.com/CesiumGS/cesium/issues/3450)

### 1.31 - 2017-03-01

- Deprecated
  - The function `Quaternion.fromHeadingPitchRoll(heading, pitch, roll, result)` will be removed in 1.33. Use `Quaternion.fromHeadingPitchRoll(hpr, result)` instead where `hpr` is a `HeadingPitchRoll`. [#4896](https://github.com/CesiumGS/cesium/pull/4896)
  - The function `Transforms.headingPitchRollToFixedFrame(origin, headingPitchRoll, ellipsoid, result)` will be removed in 1.33. Use `Transforms.headingPitchRollToFixedFrame(origin, headingPitchRoll, ellipsoid, fixedFrameTransform, result)` instead where `fixedFrameTransform` is a a 4x4 transformation matrix (see `Transforms.localFrameToFixedFrameGenerator`). [#4896](https://github.com/CesiumGS/cesium/pull/4896)
  - The function `Transforms.headingPitchRollQuaternion(origin, headingPitchRoll, ellipsoid, result)` will be removed in 1.33. Use `Transforms.headingPitchRollQuaternion(origin, headingPitchRoll, ellipsoid, fixedFrameTransform, result)` instead where `fixedFrameTransform` is a a 4x4 transformation matrix (see `Transforms.localFrameToFixedFrameGenerator`). [#4896](https://github.com/CesiumGS/cesium/pull/4896)
  - `ArcGisImageServerTerrainProvider` will be removed in 1.32 due to missing TIFF support in web browsers. [#4981](https://github.com/CesiumGS/cesium/pull/4981)
- Breaking changes
  - Corrected spelling of `Color.FUCHSIA` from `Color.FUSCHIA`. [#4977](https://github.com/CesiumGS/cesium/pull/4977)
  - The enums `MIDDLE_DOUBLE_CLICK` and `RIGHT_DOUBLE_CLICK` from `ScreenSpaceEventType` have been removed. [#5052](https://github.com/CesiumGS/cesium/pull/5052)
  - Removed the function `GeometryPipeline.computeBinormalAndTangent`. Use `GeometryPipeline.computeTangentAndBitangent` instead. [#5053](https://github.com/CesiumGS/cesium/pull/5053)
  - Removed the `url` and `key` properties from `GeocoderViewModel`. [#5056](https://github.com/CesiumGS/cesium/pull/5056)
  - `BingMapsGeocoderServices` now requires `options.scene`. [#5056](https://github.com/CesiumGS/cesium/pull/5056)
- Added compressed texture support. [#4758](https://github.com/CesiumGS/cesium/pull/4758)
  - glTF models and imagery layers can now reference [KTX](https://www.khronos.org/opengles/sdk/tools/KTX/) textures and textures compressed with [crunch](https://github.com/BinomialLLC/crunch).
  - Added `loadKTX`, to load KTX textures, and `loadCRN` to load crunch compressed textures.
  - Added new `PixelFormat` and `WebGLConstants` enums from WebGL extensions `WEBGL_compressed_s3tc`, `WEBGL_compressed_texture_pvrtc`, and `WEBGL_compressed_texture_etc1`.
  - Added `CompressedTextureBuffer`.
- Added support for `Scene.pickPosition` in Columbus view and 2D. [#4990](https://github.com/CesiumGS/cesium/pull/4990)
- Added support for depth picking translucent primitives when `Scene.pickTranslucentDepth` is `true`. [#4979](https://github.com/CesiumGS/cesium/pull/4979)
- Fixed an issue where the camera would zoom past an object and flip to the other side of the globe. [#4967](https://github.com/CesiumGS/cesium/pull/4967) and [#4982](https://github.com/CesiumGS/cesium/pull/4982)
- Enable rendering `GroundPrimitives` on hardware without the `EXT_frag_depth` extension; however, this could cause artifacts for certain viewing angles. [#4930](https://github.com/CesiumGS/cesium/pull/4930)
- Added `Transforms.localFrameToFixedFrameGenerator` to generate a function that computes a 4x4 transformation matrix from a local reference frame to fixed reference frame. [#4896](https://github.com/CesiumGS/cesium/pull/4896)
- Added `Label.scaleByDistance` to control minimum/maximum label size based on distance from the camera. [#5019](https://github.com/CesiumGS/cesium/pull/5019)
- Added support to `DebugCameraPrimitive` to draw multifrustum planes. The attribute `debugShowFrustumPlanes` of `Scene` and `frustumPlanes` of `CesiumInspector` toggle this. [#4932](https://github.com/CesiumGS/cesium/pull/4932)
- Added fix to always outline KML line extrusions so that they show up properly in 2D and other straight down views. [#4961](https://github.com/CesiumGS/cesium/pull/4961)
- Improved `RectangleGeometry` by skipping unnecessary logic in the code. [#4948](https://github.com/CesiumGS/cesium/pull/4948)
- Fixed exception for polylines in 2D when rotating the map. [#4619](https://github.com/CesiumGS/cesium/issues/4619)
- Fixed an issue with constant `VertexArray` attributes not being set correctly. [#4995](https://github.com/CesiumGS/cesium/pull/4995)
- Added the event `Viewer.selectedEntityChanged`, which is raised when the value of `viewer.selectedEntity` changes. [#5043](https://github.com/CesiumGS/cesium/pull/5043)

### 1.30 - 2017-02-01

- Deprecated
  - The properties `url` and `key` will be removed from `GeocoderViewModel` in 1.31. These properties will be available on geocoder services that support them, like `BingMapsGeocoderService`.
  - The function `GeometryPipeline.computeBinormalAndTangent` will be removed in 1.31. Use `GeometryPipeline.createTangentAndBitangent` instead. [#4856](https://github.com/CesiumGS/cesium/pull/4856)
  - The enums `MIDDLE_DOUBLE_CLICK` and `RIGHT_DOUBLE_CLICK` from `ScreenSpaceEventType` have been deprecated and will be removed in 1.31. [#4910](https://github.com/CesiumGS/cesium/pull/4910)
- Breaking changes
  - Removed separate `heading`, `pitch`, `roll` parameters from `Transform.headingPitchRollToFixedFrame` and `Transform.headingPitchRollQuaternion`. Pass a `HeadingPitchRoll` object instead. [#4843](https://github.com/CesiumGS/cesium/pull/4843)
  - The property `binormal` has been renamed to `bitangent` for `Geometry` and `VertexFormat`. [#4856](https://github.com/CesiumGS/cesium/pull/4856)
  - A handful of `CesiumInspectorViewModel` properties were removed or changed from variables to functions. [#4857](https://github.com/CesiumGS/cesium/pull/4857)
  - The `ShadowMap` constructor has been made private. [#4010](https://github.com/CesiumGS/cesium/issues/4010)
- Added `sampleTerrainMostDetailed` to sample the height of an array of positions using the best available terrain data at each point. This requires a `TerrainProvider` with the `availability` property.
- Transparent parts of billboards, labels, and points no longer overwrite parts of the scene behind them. [#4886](https://github.com/CesiumGS/cesium/pull/4886)
  - Added `blendOption` property to `BillboardCollection`, `LabelCollection`, and `PointPrimitiveCollection`. The default is `BlendOption.OPAQUE_AND_TRANSLUCENT`; however, if all billboards, labels, or points are either completely opaque or completely translucent, `blendOption` can be changed to `BlendOption.OPAQUE` or `BlendOption.TRANSLUCENT`, respectively, to increase performance by up to 2x.
- Added support for custom geocoder services and autocomplete, see the [Sandcastle example](http://cesiumjs.org/Cesium/Apps/Sandcastle/index.html?src=Custom%20Geocoder.html). Added `GeocoderService`, an interface for geocoders, and `BingMapsGeocoderService` and `CartographicGeocoderService` implementations. [#4723](https://github.com/CesiumGS/cesium/pull/4723)
- Added ability to draw an `ImageryLayer` with a splitter to allow layers to only display to the left or right of a splitter. See `ImageryLayer.splitDirection`, `Scene.imagerySplitPosition`, and the [Sandcastle example](http://cesiumjs.org/Cesium/Apps/Sandcastle/index.html?src=Imagery%20Layers%20Split.html&label=Showcases).
- Fixed bug where `GroundPrimitives` where rendering incorrectly or disappearing at different zoom levels. [#4161](https://github.com/CesiumGS/cesium/issues/4161), [#4326](https://github.com/CesiumGS/cesium/issues/4326)
- `TerrainProvider` now optionally exposes an `availability` property that can be used to query the terrain level that is available at a location or in a rectangle. Currently only `CesiumTerrainProvider` exposes this property.
- Added support for WMS version 1.3 by using CRS vice SRS query string parameter to request projection. SRS is still used for older versions.
- Fixed a bug that caused all models to use the same highlight color. [#4798](https://github.com/CesiumGS/cesium/pull/4798)
- Fixed sky atmosphere from causing incorrect picking and hanging drill picking. [#4783](https://github.com/CesiumGS/cesium/issues/4783) and [#4784](https://github.com/CesiumGS/cesium/issues/4784)
- Fixed KML loading when color is an empty string. [#4826](https://github.com/CesiumGS/cesium/pull/4826)
- Fixed a bug that could cause a "readyImagery is not actually ready" exception when quickly zooming past the maximum available imagery level of an imagery layer near the poles.
- Fixed a bug that affected dynamic graphics with time-dynamic modelMatrix. [#4907](https://github.com/CesiumGS/cesium/pull/4907)
- Fixed `Geocoder` autocomplete drop down visibility in Firefox. [#4916](https://github.com/CesiumGS/cesium/issues/4916)
- Added `Rectangle.fromRadians`.
- Updated the morph so the default view in Columbus View is now angled. [#3878](https://github.com/CesiumGS/cesium/issues/3878)
- Added 2D and Columbus View support for models using the RTC extension or whose vertices are in WGS84 coordinates. [#4922](https://github.com/CesiumGS/cesium/pull/4922)
- The attribute `perInstanceAttribute` of `DebugAppearance` has been made optional and defaults to `false`.
- Fixed a bug that would cause a crash when `debugShowFrustums` is enabled with OIT. [#4864](https://github.com/CesiumGS/cesium/pull/4864)
- Added the ability to run the unit tests with a [WebGL Stub](https://github.com/CesiumGS/cesium/tree/main/Documentation/Contributors/TestingGuide#run-with-webgl-stub), which makes all WebGL calls a noop and ignores test expectations that rely on reading back from WebGL. Use the web link from the main index.html or run with `npm run test-webgl-stub`.

### 1.29 - 2017-01-02

- Improved 3D Models
  - Added the ability to blend a `Model` with a color/translucency. Added `color`, `colorBlendMode`, and `colorBlendAmount` properties to `Model`, `ModelGraphics`, and CZML. Also added `ColorBlendMode` enum. [#4547](https://github.com/CesiumGS/cesium/pull/4547)
  - Added the ability to render a `Model` with a silhouette. Added `silhouetteColor` and `silhouetteSize` properties to `Model`, `ModelGraphics`, and CZML. [#4314](https://github.com/CesiumGS/cesium/pull/4314)
- Improved Labels
  - Added new `Label` properties `showBackground`, `backgroundColor`, and `backgroundPadding` to the primitive, Entity, and CZML layers.
  - Added support for newlines (`\n`) in Cesium `Label`s and CZML. [#2402]
  - Added new enum `VerticalOrigin.BASELINE`. Previously, `VerticalOrigin.BOTTOM` would sometimes align to the baseline depending on the contents of a label.
    (https://github.com/CesiumGS/cesium/issues/2402)
- Fixed translucency in Firefox 50. [#4762](https://github.com/CesiumGS/cesium/pull/4762)
- Fixed texture rotation for `RectangleGeometry`. [#2737](https://github.com/CesiumGS/cesium/issues/2737)
- Fixed issue where billboards on terrain had an incorrect offset. [#4598](https://github.com/CesiumGS/cesium/issues/4598)
- Fixed issue where `globe.getHeight` incorrectly returned `undefined`. [#3411](https://github.com/CesiumGS/cesium/issues/3411)
- Fixed a crash when using Entity path visualization with reference properties. [#4915](https://github.com/CesiumGS/cesium/issues/4915)
- Fixed a bug that caused `GroundPrimitive` to render incorrectly on systems without the `WEBGL_depth_texture` extension. [#4747](https://github.com/CesiumGS/cesium/pull/4747)
- Fixed default Mapbox token and added a watermark to notify users that they need to sign up for their own token.
- Fixed glTF models with skinning that used `bindShapeMatrix`. [#4722](https://github.com/CesiumGS/cesium/issues/4722)
- Fixed a bug that could cause a "readyImagery is not actually ready" exception with some configurations of imagery layers.
- Fixed `Rectangle.union` to correctly account for rectangles that cross the IDL. [#4732](https://github.com/CesiumGS/cesium/pull/4732)
- Fixed tooltips for gallery thumbnails in Sandcastle [#4702].(https://github.com/CesiumGS/cesium/pull/4702)
- DataSourceClock.getValue now preserves the provided `result` properties when its properties are `undefined`. [#4029](https://github.com/CesiumGS/cesium/issues/4029)
- Added `divideComponents` function to `Cartesian2`, `Cartesian3`, and `Cartesian4`. [#4750](https://github.com/CesiumGS/cesium/pull/4750)
- Added `WebGLConstants` enum. Previously, this was part of the private Renderer API. [#4731](https://github.com/CesiumGS/cesium/pull/4731)

### 1.28 - 2016-12-01

- Improved terrain/imagery load ordering, especially when the terrain is already fully loaded and a new imagery layer is loaded. This results in a 25% reduction in load times in many cases. [#4616](https://github.com/CesiumGS/cesium/pull/4616)
- Improved `Billboard`, `Label`, and `PointPrimitive` visual quality. [#4675](https://github.com/CesiumGS/cesium/pull/4675)
  - Corrected odd-width and odd-height billboard sizes from being incorrectly rounded up.
  - Changed depth testing from `LESS` to `LEQUAL`, allowing label glyphs of equal depths to overlap.
  - Label glyph positions have been adjusted and corrected.
  - `TextureAtlas.borderWidthInPixels` has always been applied to the upper and right edges of each internal texture, but is now also applied to the bottom and left edges of the entire TextureAtlas, guaranteeing borders on all sides regardless of position within the atlas.
- Fall back to packing floats into an unsigned byte texture when floating point textures are unsupported. [#4563](https://github.com/CesiumGS/cesium/issues/4563)
- Added support for saving html and css in GitHub Gists. [#4125](https://github.com/CesiumGS/cesium/issues/4125)
- Fixed `Cartographic.fromCartesian` when the cartesian is not on the ellipsoid surface. [#4611](https://github.com/CesiumGS/cesium/issues/4611)

### 1.27 - 2016-11-01

- Deprecated
  - Individual heading, pitch, and roll options to `Transforms.headingPitchRollToFixedFrame` and `Transforms.headingPitchRollQuaternion` have been deprecated and will be removed in 1.30. Pass the new `HeadingPitchRoll` object instead. [#4498](https://github.com/CesiumGS/cesium/pull/4498)
- Breaking changes
  - The `scene` parameter for creating `BillboardVisualizer`, `LabelVisualizer`, and `PointVisualizer` has been removed. Instead, pass an instance of `EntityCluster`. [#4514](https://github.com/CesiumGS/cesium/pull/4514)
- Fixed an issue where a billboard entity would not render after toggling the show property. [#4408](https://github.com/CesiumGS/cesium/issues/4408)
- Fixed a crash when zooming from touch input on viewer initialization. [#4177](https://github.com/CesiumGS/cesium/issues/4177)
- Fixed a crash when clustering is enabled, an entity has a label graphics defined, but the label isn't visible. [#4414](https://github.com/CesiumGS/cesium/issues/4414)
- Added the ability for KML files to load network links to other KML files within the same KMZ archive. [#4477](https://github.com/CesiumGS/cesium/issues/4477)
- `KmlDataSource` and `GeoJsonDataSource` were not honoring the `clampToGround` option for billboards and labels and was instead always clamping, reducing performance in cases when it was unneeded. [#4459](https://github.com/CesiumGS/cesium/pull/4459)
- Fixed `KmlDataSource` features to respect `timespan` and `timestamp` properties of its parents (e.g. Folders or NetworkLinks). [#4041](https://github.com/CesiumGS/cesium/issues/4041)
- Fixed a `KmlDataSource` bug where features had duplicate IDs and only one was drawn. [#3941](https://github.com/CesiumGS/cesium/issues/3941)
- `GeoJsonDataSource` now treats null crs values as a no-op instead of failing to load. [#4456](https://github.com/CesiumGS/cesium/pull/4456)
- `GeoJsonDataSource` now gracefully handles missing style icons instead of failing to load. [#4452](https://github.com/CesiumGS/cesium/pull/4452)
- Added `HeadingPitchRoll` [#4047](https://github.com/CesiumGS/cesium/pull/4047)
  - `HeadingPitchRoll.fromQuaternion` function for retrieving heading-pitch-roll angles from a quaternion.
  - `HeadingPitchRoll.fromDegrees` function that returns a new HeadingPitchRoll instance from angles given in degrees.
  - `HeadingPitchRoll.clone` function to duplicate HeadingPitchRoll instance.
  - `HeadingPitchRoll.equals` and `HeadingPitchRoll.equalsEpsilon` functions for comparing two instances.
  - Added `Matrix3.fromHeadingPitchRoll` Computes a 3x3 rotation matrix from the provided headingPitchRoll.
- Fixed primitive bounding sphere bug that would cause a crash when loading data sources. [#4431](https://github.com/CesiumGS/cesium/issues/4431)
- Fixed `BoundingSphere` computation for `Primitive` instances with a modelMatrix. [#4428](https://github.com/CesiumGS/cesium/issues/4428)
- Fixed a bug with rotated, textured rectangles. [#4430](https://github.com/CesiumGS/cesium/pull/4430)
- Added the ability to specify retina options, such as `@2x.png`, via the `MapboxImageryProvider` `format` option. [#4453](https://github.com/CesiumGS/cesium/pull/4453).
- Fixed a crash that could occur when specifying an imagery provider's `rectangle` option. [https://github.com/CesiumGS/cesium/issues/4377](https://github.com/CesiumGS/cesium/issues/4377)
- Fixed a crash that would occur when using dynamic `distanceDisplayCondition` properties. [#4403](https://github.com/CesiumGS/cesium/pull/4403)
- Fixed several bugs that lead to billboards and labels being improperly clamped to terrain. [#4396](https://github.com/CesiumGS/cesium/issues/4396), [#4062](https://github.com/CesiumGS/cesium/issues/4062)
- Fixed a bug affected models with multiple meshes without indices. [#4237](https://github.com/CesiumGS/cesium/issues/4237)
- Fixed a glTF transparency bug where `blendFuncSeparate` parameters were loaded in the wrong order. [#4435](https://github.com/CesiumGS/cesium/pull/4435)
- Fixed a bug where creating a custom geometry with attributes and indices that have values that are not a typed array would cause a crash. [#4419](https://github.com/CesiumGS/cesium/pull/4419)
- Fixed a bug when morphing from 2D to 3D. [#4388](https://github.com/CesiumGS/cesium/pull/4388)
- Fixed `RectangleGeometry` rotation when the rectangle is close to the international date line [#3874](https://github.com/CesiumGS/cesium/issues/3874)
- Added `clusterBillboards`, `clusterLabels`, and `cluserPoints` properties to `EntityCluster` to selectively cluster screen space entities.
- Prevent execution of default device/browser behavior when handling "pinch" touch event/gesture. [#4518](https://github.com/CesiumGS/cesium/pull/4518).
- Fixed a shadow aliasing issue where polygon offset was not being applied. [#4559](https://github.com/CesiumGS/cesium/pull/4559)
- Removed an unnecessary reprojection of Web Mercator imagery tiles to the Geographic projection on load. This should improve both visual quality and load performance slightly. [#4339](https://github.com/CesiumGS/cesium/pull/4339)
- Added `Transforms.northUpEastToFixedFrame` to compute a 4x4 local transformation matrix from a reference frame with a north-west-up axes.
- Improved `Geocoder` usability by selecting text on click [#4464](https://github.com/CesiumGS/cesium/pull/4464)
- Added `Rectangle.simpleIntersection` which is an optimized version of `Rectangle.intersection` for more constrained input. [#4339](https://github.com/CesiumGS/cesium/pull/4339)
- Fixed warning when using Webpack. [#4467](https://github.com/CesiumGS/cesium/pull/4467)

### 1.26 - 2016-10-03

- Deprecated
  - The `scene` parameter for creating `BillboardVisualizer`, `LabelVisualizer`, and `PointVisualizer` has been deprecated and will be removed in 1.28. Instead, pass an instance of `EntityCluster`.
- Breaking changes
  - Vertex texture fetch is now required to be supported to render polylines. Maximum vertex texture image units must be greater than zero.
  - Removed `castShadows` and `receiveShadows` properties from `Model`, `Primitive`, and `Globe`. Instead, use `shadows` with the `ShadowMode` enum, e.g. `model.shadows = ShadowMode.ENABLED`.
  - `Viewer.terrainShadows` now uses the `ShadowMode` enum instead of a Boolean, e.g. `viewer.terrainShadows = ShadowMode.RECEIVE_ONLY`.
- Added support for clustering `Billboard`, `Label` and `Point` entities. [#4240](https://github.com/CesiumGS/cesium/pull/4240)
- Added `DistanceDisplayCondition`s to all primitives to determine the range interval from the camera for when it will be visible.
- Removed the default gamma correction for Bing Maps aerial imagery, because it is no longer an improvement to current versions of the tiles. To restore the previous look, set the `defaultGamma` property of your `BingMapsImageryProvider` instance to 1.3.
- Fixed a bug that could lead to incorrect terrain heights when using `HeightmapTerrainData` with an encoding in which actual heights were equal to the minimum representable height.
- Fixed a bug in `AttributeCompression.compressTextureCoordinates` and `decompressTextureCoordinates` that could cause a small inaccuracy in the encoded texture coordinates.
- Fixed a bug where viewing a model with transparent geometry would cause a crash. [#4378](https://github.com/CesiumGS/cesium/issues/4378)
- Added `TrustedServer` collection that controls which servers should have `withCredential` set to `true` on XHR Requests.
- Fixed billboard rotation when sized in meters. [#3979](https://github.com/CesiumGS/cesium/issues/3979)
- Added `backgroundColor` and `borderWidth` properties to `writeTextToCanvas`.
- Fixed timeline touch events. [#4305](https://github.com/CesiumGS/cesium/pull/4305)
- Fixed a bug that was incorrectly clamping Latitudes in KML <GroundOverlay>(s) to the range -PI..PI. Now correctly clamps to -PI/2..PI/2.
- Added `CesiumMath.clampToLatitudeRange`. A convenience function to clamp a passed radian angle to valid Latitudes.
- Added `DebugCameraPrimitive` to visualize the view frustum of a camera.

### 1.25 - 2016-09-01

- Breaking changes
  - The number and order of arguments passed to `KmlDataSource` `unsupportedNodeEvent` listeners have changed to allow better handling of unsupported KML Features.
  - Changed billboards and labels that are clamped to terrain to have the `verticalOrigin` set to `CENTER` by default instead of `BOTTOM`.
- Deprecated
  - Deprecated `castShadows` and `receiveShadows` properties from `Model`, `Primitive`, and `Globe`. They will be removed in 1.26. Use `shadows` instead with the `ShadowMode` enum, e.g. `model.shadows = ShadowMode.ENABLED`.
  - `Viewer.terrainShadows` now uses the `ShadowMode` enum instead of a Boolean, e.g. `viewer.terrainShadows = ShadowMode.RECEIVE_ONLY`. Boolean support will be removed in 1.26.
- Updated the online [model converter](http://cesiumjs.org/convertmodel.html) to convert OBJ models to glTF with [obj2gltf](https://github.com/CesiumGS/OBJ2GLTF), as well as optimize existing glTF models with the [gltf-pipeline](https://github.com/CesiumGS/gltf-pipeline). Added an option to bake ambient occlusion onto the glTF model. Also added an option to compress geometry using the glTF [WEB3D_quantized_attributes](https://github.com/KhronosGroup/glTF/blob/master/extensions/Vendor/WEB3D_quantized_attributes/README.md) extension.
- Improve label quality for oblique and italic fonts. [#3782](https://github.com/CesiumGS/cesium/issues/3782)
- Added `shadows` property to the entity API for `Box`, `Corridor`, `Cylinder`, `Ellipse`, `Ellipsoid`, `Polygon`, `Polyline`, `PoylineVolume`, `Rectangle`, and `Wall`. [#4005](https://github.com/CesiumGS/cesium/pull/4005)
- Added `Camera.cancelFlight` to cancel the existing camera flight if it exists.
- Fix overlapping camera flights by always cancelling the previous flight when a new one is created.
- Camera flights now disable collision with the terrain until all of the terrain in the area has finished loading. This prevents the camera from being moved to be above lower resolution terrain when flying to a position close to higher resolution terrain. [#4075](https://github.com/CesiumGS/cesium/issues/4075)
- Fixed a crash that would occur if quickly toggling imagery visibility. [#4083](https://github.com/CesiumGS/cesium/issues/4083)
- Fixed an issue causing an error if KML has a clamped to ground LineString with color. [#4131](https://github.com/CesiumGS/cesium/issues/4131)
- Added logic to `KmlDataSource` defaulting KML Feature node to hidden unless all ancestors are visible. This better matches the KML specification.
- Fixed position of KML point features with an altitude mode of `relativeToGround` and `clampToGround`.
- Added `GeocoderViewModel.keepExpanded` which when set to true will always keep the Geocoder in its expanded state.
- Added support for `INT` and `UNSIGNED_INT` in `ComponentDatatype`.
- Added `ComponentDatatype.fromName` for getting a `ComponentDatatype` from its name.
- Fixed a crash caused by draping dynamic geometry over terrain. [#4255](https://github.com/CesiumGS/cesium/pull/4255)

### 1.24 - 2016-08-01

- Added support in CZML for expressing `BillboardGraphics.alignedAxis` as the velocity vector of an entity, using `velocityReference` syntax.
- Added `urlSchemeZeroPadding` property to `UrlTemplateImageryProvider` to allow the numeric parts of a URL, such as `{x}`, to be padded with zeros to make them a fixed width.
- Added leap second just prior to January 2017. [#4092](https://github.com/CesiumGS/cesium/issues/4092)
- Fixed an exception that would occur when switching to 2D view when shadows are enabled. [#4051](https://github.com/CesiumGS/cesium/issues/4051)
- Fixed an issue causing entities to disappear when updating multiple entities simultaneously. [#4096](https://github.com/CesiumGS/cesium/issues/4096)
- Normalizing the velocity vector produced by `VelocityVectorProperty` is now optional.
- Pack functions now return the result array [#4156](https://github.com/CesiumGS/cesium/pull/4156)
- Added optional `rangeMax` parameter to `Math.toSNorm` and `Math.fromSNorm`. [#4121](https://github.com/CesiumGS/cesium/pull/4121)
- Removed `MapQuest OpenStreetMap` from the list of demo base layers since direct tile access has been discontinued. See the [MapQuest Developer Blog](http://devblog.mapquest.com/2016/06/15/modernization-of-mapquest-results-in-changes-to-open-tile-access/) for details.
- Fixed PolylinePipeline.generateArc to accept an array of heights when there's only one position [#4155](https://github.com/CesiumGS/cesium/pull/4155)

### 1.23 - 2016-07-01

- Breaking changes
  - `GroundPrimitive.initializeTerrainHeights()` must be called and have the returned promise resolve before a `GroundPrimitive` can be added synchronously.
- Added terrain clamping to entities, KML, and GeoJSON
  - Added `heightReference` property to point, billboard and model entities.
  - Changed corridor, ellipse, polygon and rectangle entities to conform to terrain by using a `GroundPrimitive` if its material is a `ColorMaterialProperty` instance and it doesn't have a `height` or `extrudedHeight`. Entities with any other type of material are not clamped to terrain.
  - `KMLDataSource`
    - Point and Model features will always respect `altitudeMode`.
    - Added `clampToGround` property. When `true`, clamps `Polygon`, `LineString` and `LinearRing` features to the ground if their `altitudeMode` is `clampToGround`. For this case, lines use a corridor instead of a polyline.
  - `GeoJsonDataSource`
    - Points with a height will be drawn at that height; otherwise, they will be clamped to the ground.
    - Added `clampToGround` property. When `true`, clamps `Polygon` and `LineString` features to the ground. For this case, lines use a corridor instead of a polyline.
  - Added [Ground Clamping Sandcastle example](https://cesiumjs.org/Cesium/Apps/Sandcastle/index.html?src=Ground%20Clamping.html&label=Showcases).
- Improved performance and accuracy of polygon triangulation by using the [earcut](https://github.com/mapbox/earcut) library. Loading a GeoJSON with polygons for each country was 2x faster.
- Fix some large polygon triangulations. [#2788](https://github.com/CesiumGS/cesium/issues/2788)
- Added support for the glTF extension [WEB3D_quantized_attributes](https://github.com/KhronosGroup/glTF/blob/master/extensions/Vendor/WEB3D_quantized_attributes/README.md). [#3241](https://github.com/CesiumGS/cesium/issues/3241)
- Added CZML support for `Box`, `Corridor` and `Cylinder`. Added new CZML properties:
  - `Billboard`: `width`, `height`, `heightReference`, `scaleByDistance`, `translucencyByDistance`, `pixelOffsetScaleByDistance`, `imageSubRegion`
  - `Label`: `heightReference`, `translucencyByDistance`, `pixelOffsetScaleByDistance`
  - `Model`: `heightReference`, `maximumScale`
  - `Point`: `heightReference`, `scaleByDistance`, `translucencyByDistance`
  - `Ellipsoid`: `subdivisions`, `stackPartitions`, `slicePartitions`
- Added `rotatable2D` property to to `Scene`, `CesiumWidget` and `Viewer` to enable map rotation in 2D mode. [#3897](https://github.com/CesiumGS/cesium/issues/3897)
- `Camera.setView` and `Camera.flyTo` now use the `orientation.heading` parameter in 2D if the map is rotatable.
- Added `Camera.changed` event that will fire whenever the camera has changed more than `Camera.percentageChanged`. `percentageChanged` is in the range [0, 1].
- Zooming in toward a target point now keeps the target point at the same screen position. [#4016](https://github.com/CesiumGS/cesium/pull/4016)
- Improved `GroundPrimitive` performance.
- Some incorrect KML (specifically KML that reuses IDs) is now parsed correctly.
- Added `unsupportedNodeEvent` to `KmlDataSource` that is fired whenever an unsupported node is encountered.
- `Clock` now keeps its configuration settings self-consistent. Previously, this was done by `AnimationViewModel` and could become inconsistent in certain cases. [#4007](https://github.com/CesiumGS/cesium/pull/4007)
- Updated [Google Cardboard Sandcastle example](http://cesiumjs.org/Cesium/Apps/Sandcastle/index.html?src=Cardboard.html&label=Showcase).
- Added [hot air balloon](https://github.com/CesiumGS/cesium/tree/main/Apps/SampleData/models/CesiumBalloon) sample model.
- Fixed handling of sampled Rectangle coordinates in CZML. [#4033](https://github.com/CesiumGS/cesium/pull/4033)
- Fix "Cannot read property 'x' of undefined" error when calling SceneTransforms.wgs84ToWindowCoordinates in certain cases. [#4022](https://github.com/CesiumGS/cesium/pull/4022)
- Re-enabled mouse inputs after a specified number of milliseconds past the most recent touch event.
- Exposed a parametric ray-triangle intersection test to the API as `IntersectionTests.rayTriangleParametric`.
- Added `packArray` and `unpackArray` functions to `Cartesian2`, `Cartesian3`, and `Cartesian4`.

### 1.22.2 - 2016-06-14

- This is an npm only release to fix the improperly published 1.22.1. There were no code changes.

### 1.22.1 - 2016-06-13

- Fixed default Bing Key and added a watermark to notify users that they need to sign up for their own key.

### 1.22 - 2016-06-01

- Breaking changes
  - `KmlDataSource` now requires `options.camera` and `options.canvas`.
- Added shadows
  - See the Sandcastle demo: [Shadows](http://cesiumjs.org/Cesium/Apps/Sandcastle/index.html?src=Shadows.html&label=Showcases).
  - Added `Viewer.shadows` and `Viewer.terrainShadows`. Both are off by default.
  - Added `Viewer.shadowMap` and `Scene.shadowMap` for accessing the scene's shadow map.
  - Added `castShadows` and `receiveShadows` properties to `Model` and `Entity.model`, and options to the `Model` constructor and `Model.fromGltf`.
  - Added `castShadows` and `receiveShadows` properties to `Primitive`, and options to the `Primitive` constructor.
  - Added `castShadows` and `receiveShadows` properties to `Globe`.
- Added `heightReference` to models so they can be drawn on terrain.
- Added support for rendering models in 2D and Columbus view.
- Added option to enable sun position based atmosphere color when `Globe.enableLighting` is `true`. [3439](https://github.com/CesiumGS/cesium/issues/3439)
- Improved KML NetworkLink compatibility by supporting the `Url` tag. [#3895](https://github.com/CesiumGS/cesium/pull/3895).
- Added `VelocityVectorProperty` so billboard's aligned axis can follow the velocity vector. [#3908](https://github.com/CesiumGS/cesium/issues/3908)
- Improve memory management for entity billboard/label/point/path visualization.
- Added `terrainProviderChanged` event to `Scene` and `Globe`
- Added support for hue, saturation, and brightness color shifts in the atmosphere in `SkyAtmosphere`. See the new Sandcastle example: [Atmosphere Color](http://cesiumjs.org/Cesium/Apps/Sandcastle/index.html?src=Atmosphere%20Color.html&label=Showcases). [#3439](https://github.com/CesiumGS/cesium/issues/3439)
- Fixed exaggerated terrain tiles disappearing. [#3676](https://github.com/CesiumGS/cesium/issues/3676)
- Fixed a bug that could cause incorrect normals to be computed for exaggerated terrain, especially for low-detail tiles. [#3904](https://github.com/CesiumGS/cesium/pull/3904)
- Fixed a bug that was causing errors to be thrown when picking and terrain was enabled. [#3779](https://github.com/CesiumGS/cesium/issues/3779)
- Fixed a bug that was causing the atmosphere to disappear when only atmosphere is visible. [#3347](https://github.com/CesiumGS/cesium/issues/3347)
- Fixed infinite horizontal 2D scrolling in IE/Edge. [#3893](https://github.com/CesiumGS/cesium/issues/3893)
- Fixed a bug that would cause a crash is the camera was on the IDL in 2D. [#3951](https://github.com/CesiumGS/cesium/issues/3951)
- Fixed issue where a repeating model animation doesn't play when the clock is set to a time before the model was created. [#3932](https://github.com/CesiumGS/cesium/issues/3932)
- Fixed `Billboard.computeScreenSpacePosition` returning the wrong y coordinate. [#3920](https://github.com/CesiumGS/cesium/issues/3920)
- Fixed issue where labels were disappearing. [#3730](https://github.com/CesiumGS/cesium/issues/3730)
- Fixed issue where billboards on terrain didn't always update when the terrain provider was changed. [#3921](https://github.com/CesiumGS/cesium/issues/3921)
- Fixed issue where `Matrix4.fromCamera` was taking eye/target instead of position/direction. [#3927](https://github.com/CesiumGS/cesium/issues/3927)
- Added `Scene.nearToFarDistance2D` that determines the size of each frustum of the multifrustum in 2D.
- Added `Matrix4.computeView`.
- Added `CullingVolume.fromBoundingSphere`.
- Added `debugShowShadowVolume` to `GroundPrimitive`.
- Fix issue with disappearing tiles on Linux. [#3889](https://github.com/CesiumGS/cesium/issues/3889)

### 1.21 - 2016-05-02

- Breaking changes
  - Removed `ImageryMaterialProperty.alpha`. Use `ImageryMaterialProperty.color.alpha` instead.
  - Removed `OpenStreetMapImageryProvider`. Use `createOpenStreetMapImageryProvider` instead.
- Added ability to import and export Sandcastle example using GitHub Gists. [#3795](https://github.com/CesiumGS/cesium/pull/3795)
- Added `PolygonGraphics.closeTop`, `PolygonGraphics.closeBottom`, and `PolygonGeometry` options for creating an extruded polygon without a top or bottom. [#3879](https://github.com/CesiumGS/cesium/pull/3879)
- Added support for polyline arrow material to `CzmlDataSource` [#3860](https://github.com/CesiumGS/cesium/pull/3860)
- Fixed issue causing the sun not to render. [#3801](https://github.com/CesiumGS/cesium/pull/3801)
- Fixed issue where `Camera.flyTo` would not work with a rectangle in 2D. [#3688](https://github.com/CesiumGS/cesium/issues/3688)
- Fixed issue causing the fog to go dark and the atmosphere to flicker when the camera clips the globe. [#3178](https://github.com/CesiumGS/cesium/issues/3178)
- Fixed a bug that caused an exception and rendering to stop when using `ArcGisMapServerImageryProvider` to connect to a MapServer specifying the Web Mercator projection and a fullExtent bigger than the valid extent of the projection. [#3854](https://github.com/CesiumGS/cesium/pull/3854)
- Fixed issue causing an exception when switching scene modes with an active KML network link. [#3865](https://github.com/CesiumGS/cesium/issues/3865)

### 1.20 - 2016-04-01

- Breaking changes
  - Removed `TileMapServiceImageryProvider`. Use `createTileMapServiceImageryProvider` instead.
  - Removed `GroundPrimitive.geometryInstance`. Use `GroundPrimitive.geometryInstances` instead.
  - Removed `definedNotNull`. Use `defined` instead.
  - Removed ability to rotate the map in 2D due to the new infinite 2D scrolling feature.
- Deprecated
  - Deprecated `ImageryMaterialProperty.alpha`. It will be removed in 1.21. Use `ImageryMaterialProperty.color.alpha` instead.
- Added infinite horizontal scrolling in 2D.
- Added a code example to Sandcastle for the [new 1-meter Pennsylvania terrain service](http://cesiumjs.org/2016/03/15/New-Cesium-Terrain-Service-Covering-Pennsylvania/).
- Fixed loading for KML `NetworkLink` to not append a `?` if there isn't a query string.
- Fixed handling of non-standard KML `styleUrl` references within a `StyleMap`.
- Fixed issue in KML where StyleMaps from external documents fail to load.
- Added translucent and colored image support to KML ground overlays
- Fix bug when upsampling exaggerated terrain where the terrain heights were exaggerated at twice the value. [#3607](https://github.com/CesiumGS/cesium/issues/3607)
- All external urls are now https by default to make Cesium work better with non-server-based applications. [#3650](https://github.com/CesiumGS/cesium/issues/3650)
- `GeoJsonDataSource` now handles CRS `urn:ogc:def:crs:EPSG::4326`
- Fixed `TimeIntervalCollection.removeInterval` bug that resulted in too many intervals being removed.
- `GroundPrimitive` throws a `DeveloperError` when passed an unsupported geometry type instead of crashing.
- Fix issue with billboard collections that have at least one billboard with an aligned axis and at least one billboard without an aligned axis. [#3318](https://github.com/CesiumGS/cesium/issues/3318)
- Fix a race condition that would cause the terrain to continue loading and unloading or cause a crash when changing terrain providers. [#3690](https://github.com/CesiumGS/cesium/issues/3690)
- Fix issue where the `GroundPrimitive` volume was being clipped by the far plane. [#3706](https://github.com/CesiumGS/cesium/issues/3706)
- Fixed issue where `Camera.computeViewRectangle` was incorrect when crossing the international date line. [#3717](https://github.com/CesiumGS/cesium/issues/3717)
- Added `Rectangle` result parameter to `Camera.computeViewRectangle`.
- Fixed a reentrancy bug in `EntityCollection.collectionChanged`. [#3739](https://github.com/CesiumGS/cesium/pull/3739)
- Fixed a crash that would occur if you added and removed an `Entity` with a path without ever actually rendering it. [#3738](https://github.com/CesiumGS/cesium/pull/3738)
- Fixed issue causing parts of geometry and billboards/labels to be clipped. [#3748](https://github.com/CesiumGS/cesium/issues/3748)
- Fixed bug where transparent image materials were drawn black.
- Fixed `Color.fromCssColorString` from reusing the input `result` alpha value in some cases.

### 1.19 - 2016-03-01

- Breaking changes
  - `PolygonGeometry` now changes the input `Cartesian3` values of `options.positions` so that they are on the ellipsoid surface. This only affects polygons created synchronously with `options.perPositionHeight = false` when the positions have a non-zero height and the same positions are used for multiple entities. In this case, make a copy of the `Cartesian3` values used for the polygon positions.
- Deprecated
  - Deprecated `KmlDataSource` taking a proxy object. It will throw an exception in 1.21. It now should take a `options` object with required `camera` and `canvas` parameters.
  - Deprecated `definedNotNull`. It will be removed in 1.20. Use `defined` instead, which now checks for `null` as well as `undefined`.
- Improved KML support.
  - Added support for `NetworkLink` refresh modes `onInterval`, `onExpire` and `onStop`. Includes support for `viewboundScale`, `viewFormat`, `httpQuery`.
  - Added partial support for `NetworkLinkControl` including `minRefreshPeriod`, `cookie` and `expires`.
  - Added support for local `StyleMap`. The `highlight` style is still ignored.
  - Added support for `root://` URLs.
  - Added more warnings for unsupported features.
  - Improved style processing in IE.
- `Viewer.zoomTo` and `Viewer.flyTo` now accept an `ImageryLayer` instance as a valid parameter and will zoom to the extent of the imagery.
- Added `Camera.flyHome` function for resetting the camera to the home view.
- `Camera.flyTo` now honors max and min zoom settings in `ScreenSpaceCameraController`.
- Added `show` property to `CzmlDataSource`, `GeoJsonDataSource`, `KmlDataSource`, `CustomDataSource`, and `EntityCollection` for easily toggling display of entire data sources.
- Added `owner` property to `CompositeEntityCollection`.
- Added `DataSouceDisplay.ready` for determining whether or not static data associated with the Entity API has been rendered.
- Fix an issue when changing a billboard's position property multiple times per frame. [#3511](https://github.com/CesiumGS/cesium/pull/3511)
- Fixed texture coordinates for polygon with position heights.
- Fixed issue that kept `GroundPrimitive` with an `EllipseGeometry` from having a `rotation`.
- Fixed crash caused when drawing `CorridorGeometry` and `CorridorOutlineGeometry` synchronously.
- Added the ability to create empty geometries. Instead of throwing `DeveloperError`, `undefined` is returned.
- Fixed flying to `latitude, longitude, height` in the Geocoder.
- Fixed bug in `IntersectionTests.lineSegmentSphere` where the ray origin was not set.
- Added `length` to `Matrix2`, `Matrix3` and `Matrix4` so these can be used as array-like objects.
- Added `Color.add`, `Color.subtract`, `Color.multiply`, `Color.divide`, `Color.mod`, `Color.multiplyByScalar`, and `Color.divideByScalar` functions to perform arithmetic operations on colors.
- Added optional `result` parameter to `Color.fromRgba`, `Color.fromHsl` and `Color.fromCssColorString`.
- Fixed bug causing `navigator is not defined` reference error when Cesium is used with Node.js.
- Upgraded Knockout from version 3.2.0 to 3.4.0.
- Fixed hole that appeared in the top of in dynamic ellipsoids

### 1.18 - 2016-02-01

- Breaking changes
  - Removed support for `CESIUM_binary_glTF`. Use `KHR_binary_glTF` instead, which is the default for the online [COLLADA-to-glTF converter](http://cesiumjs.org/convertmodel.html).
- Deprecated
  - Deprecated `GroundPrimitive.geometryInstance`. It will be removed in 1.20. Use `GroundPrimitive.geometryInstances` instead.
  - Deprecated `TileMapServiceImageryProvider`. It will be removed in 1.20. Use `createTileMapServiceImageryProvider` instead.
- Reduced the amount of CPU memory used by terrain by ~25% in Chrome.
- Added a Sandcastle example to "star burst" overlapping billboards and labels.
- Added `VRButton` which is a simple, single-button widget that toggles VR mode. It is off by default. To enable the button, set the `vrButton` option to `Viewer` to `true`. Only Cardboard for mobile is supported. More VR devices will be supported when the WebVR API is more stable.
- Added `Scene.useWebVR` to switch the scene to use stereoscopic rendering.
- Cesium now honors `window.devicePixelRatio` on browsers that support the CSS `imageRendering` attribute. This greatly improves performance on mobile devices and high DPI displays by rendering at the browser-recommended resolution. This also reduces bandwidth usage and increases battery life in these cases. To enable the previous behavior, use the following code:
  ```javascript
  if (Cesium.FeatureDetection.supportsImageRenderingPixelated()) {
    viewer.resolutionScale = window.devicePixelRatio;
  }
  ```
- `GroundPrimitive` now supports batching geometry for better performance.
- Improved compatibility with glTF KHR_binary_glTF and KHR_materials_common extensions
- Added `ImageryLayer.getViewableRectangle` to make it easy to get the effective bounds of an imagery layer.
- Improved compatibility with glTF KHR_binary_glTF and KHR_materials_common extensions
- Fixed a picking issue that sometimes prevented objects being selected. [#3386](https://github.com/CesiumGS/cesium/issues/3386)
- Fixed cracking between tiles in 2D. [#3486](https://github.com/CesiumGS/cesium/pull/3486)
- Fixed creating bounding volumes for `GroundPrimitive`s whose containing rectangle has a width greater than pi.
- Fixed incorrect texture coordinates for polygons with large height.
- Fixed camera.flyTo not working when in 2D mode and only orientation changes
- Added `UrlTemplateImageryProvider.reinitialize` for changing imagery provider options without creating a new instance.
- `UrlTemplateImageryProvider` now accepts a promise to an `options` object in addition to taking the object directly.
- Fixed a bug that prevented WMS feature picking from working with THREDDS XML and msGMLOutput in Internet Explorer 11.
- Added `Scene.useDepthPicking` to enable or disable picking using the depth buffer. [#3390](https://github.com/CesiumGS/cesium/pull/3390)
- Added `BoundingSphere.fromEncodedCartesianVertices` to create bounding volumes from parallel arrays of the upper and lower bits of `EncodedCartesian3`s.
- Added helper functions: `getExtensionFromUri`, `getAbsoluteUri`, and `Math.logBase`.
- Added `Rectangle.union` and `Rectangle.expand`.
- TMS support now works with newer versions of gdal2tiles.py generated layers. `createTileMapServiceImageryProvider`. Tilesets generated with older gdal2tiles.py versions may need to have the `flipXY : true` option set to load correctly.

### 1.17 - 2016-01-04

- Breaking changes
  - Removed `Camera.viewRectangle`. Use `Camera.setView({destination: rectangle})` instead.
  - Removed `RectanglePrimitive`. Use `RectangleGeometry` or `Entity.rectangle` instead.
  - Removed `Polygon`. Use `PolygonGeometry` or `Entity.polygon` instead.
  - Removed `OrthographicFrustum.getPixelSize`. Use `OrthographicFrustum.getPixelDimensions` instead.
  - Removed `PerspectiveFrustum.getPixelSize`. Use `PerspectiveFrustum.getPixelDimensions` instead.
  - Removed `PerspectiveOffCenterFrustum.getPixelSize`. Use `PerspectiveOffCenterFrustum.getPixelDimensions` instead.
  - Removed `Scene\HeadingPitchRange`. Use `Core\HeadingPitchRange` instead.
  - Removed `jsonp`. Use `loadJsonp` instead.
  - Removed `HeightmapTessellator` from the public API. It is an implementation details.
  - Removed `TerrainMesh` from the public API. It is an implementation details.
- Reduced the amount of GPU and CPU memory used by terrain by using [compression](http://cesiumjs.org/2015/12/18/Terrain-Quantization/). The CPU memory was reduced by up to 40%.
- Added the ability to manipulate `Model` node transformations via CZML and the Entity API. See the new Sandcastle example: [CZML Model - Node Transformations](http://cesiumjs.org/Cesium/Apps/Sandcastle/index.html?src=CZML%20Model%20-%20Node%20Transformations.html&label=CZML). [#3316](https://github.com/CesiumGS/cesium/pull/3316)
- Added `Globe.tileLoadProgressEvent`, which is raised when the length of the tile load queue changes, enabling incremental loading indicators.
- Added support for msGMLOutput and Thredds server feature information formats to `GetFeatureInfoFormat` and `WebMapServiceImageryProvider`.
- Added dynamic `enableFeaturePicking` toggle to all ImageryProviders that support feature picking.
- Fixed disappearing terrain while fog is active. [#3335](https://github.com/CesiumGS/cesium/issues/3335)
- Fixed short segments in `CorridorGeometry` and `PolylineVolumeGeometry`. [#3293](https://github.com/CesiumGS/cesium/issues/3293)
- Fixed `CorridorGeometry` with nearly colinear points. [#3320](https://github.com/CesiumGS/cesium/issues/3320)
- Added missing points to `EllipseGeometry` and `EllipseOutlineGeometry`. [#3078](https://github.com/CesiumGS/cesium/issues/3078)
- `Rectangle.fromCartographicArray` now uses the smallest rectangle regardess of whether or not it crosses the international date line. [#3227](https://github.com/CesiumGS/cesium/issues/3227)
- Added `TranslationRotationScale` property, which represents an affine transformation defined by a translation, rotation, and scale.
- Added `Matrix4.fromTranslationRotationScale`.
- Added `NodeTransformationProperty`, which is a `Property` value that is defined by independent `translation`, `rotation`, and `scale` `Property` instances.
- Added `PropertyBag`, which is a `Property` whose value is a key-value mapping of property names to the computed value of other properties.
- Added `ModelGraphics.runAnimations` which is a boolean `Property` indicating if all model animations should be started after the model is loaded.
- Added `ModelGraphics.nodeTransformations` which is a `PropertyBag` of `TranslationRotationScale` properties to be applied to a loaded model.
- Added CZML support for new `runAnimations` and `nodeTransformations` properties on the `model` packet.

### 1.16 - 2015-12-01

- Deprecated
  - Deprecated `HeightmapTessellator`. It will be removed in 1.17.
  - Deprecated `TerrainMesh`. It will be removed in 1.17.
  - Deprecated `OpenStreetMapImageryProvider`. It will be removed in 1.18. Use `createOpenStreetMapImageryProvider` instead.
- Improved terrain performance by up to 35%. Added support for fog near the horizon, which improves performance by rendering less terrain tiles and reduces terrain tile requests. This is enabled by default. See `Scene.fog` for options. [#3154](https://github.com/CesiumGS/cesium/pull/3154)
- Added terrain exaggeration. Enabled on viewer creation with the exaggeration scalar as the `terrainExaggeration` option.
- Added support for incrementally loading textures after a Model is ready. This allows the Model to be visible as soon as possible while its textures are loaded in the background.
- `ImageMaterialProperty.image` now accepts an `HTMLVideoElement`. You can also assign a video element directly to an Entity `material` property.
- `Material` image uniforms now accept and `HTMLVideoElement` anywhere it could previously take a `Canvas` element.
- Added `VideoSynchronizer` helper object for keeping an `HTMLVideoElement` in sync with a scene's clock.
- Fixed an issue with loading skeletons for skinned glTF models. [#3224](https://github.com/CesiumGS/cesium/pull/3224)
- Fixed an issue with tile selection when below the surface of the ellipsoid. [#3170](https://github.com/CesiumGS/cesium/issues/3170)
- Added `Cartographic.fromCartesian` function.
- Added `createOpenStreetMapImageryProvider` function to replace the `OpenStreetMapImageryProvider` class. This function returns a constructed `UrlTemplateImageryProvider`.
- `GeoJsonDataSource.load` now takes an optional `describeProperty` function for generating feature description properties. [#3140](https://github.com/CesiumGS/cesium/pull/3140)
- Added `ImageryProvider.readyPromise` and `TerrainProvider.readyPromise` and implemented it in all terrain and imagery providers. This is a promise which resolves when `ready` becomes true and rejected if there is an error during initialization. [#3175](https://github.com/CesiumGS/cesium/pull/3175)
- Fixed an issue where the sun texture is not generated correctly on some mobile devices. [#3141](https://github.com/CesiumGS/cesium/issues/3141)
- Fixed a bug that caused setting `Entity.parent` to `undefined` to throw an exception. [#3169](https://github.com/CesiumGS/cesium/issues/3169)
- Fixed a bug which caused `Entity` polyline graphics to be incorrect when a scene's ellipsoid was not WGS84. [#3174](https://github.com/CesiumGS/cesium/pull/3174)
- Entities have a reference to their entity collection and to their owner (usually a data source, but can be a `CompositeEntityCollection`).
- Added `ImageMaterialProperty.alpha` and a `alpha` uniform to `Image` and `Material` types to control overall image opacity. It defaults to 1.0, fully opaque.
- Added `Camera.getPixelSize` function to get the size of a pixel in meters based on the current view.
- Added `Camera.distanceToBoundingSphere` function.
- Added `BoundingSphere.fromOrientedBoundingBox` function.
- Added utility function `getBaseUri`, which given a URI with or without query parameters, returns the base path of the URI.
- Added `Queue.peek` to return the item at the front of a Queue.
- Fixed `JulianDate.fromIso8601` so that it correctly parses the `YYYY-MM-DDThh:mmTZD` format.
- Added `Model.maximumScale` and `ModelGraphics.maximumScale` properties, giving an upper limit for minimumPixelSize.
- Fixed glTF implementation to read the version as a string as per the specification and to correctly handle backwards compatibility for axis-angle rotations in glTF 0.8 models.
- Fixed a bug in the deprecated `jsonp` that prevented it from returning a promise. Its replacement, `loadJsonp`, was unaffected.
- Fixed a bug where loadWithXhr would reject the returned promise with successful HTTP responses (2xx) that weren't 200.

### 1.15 - 2015-11-02

- Breaking changes
  - Deleted old `<subfolder>/package.json` and `*.profile.js` files, not used since Cesium moved away from a Dojo-based build years ago. This will allow future compatibility with newer systems like Browserify and Webpack.
- Deprecated
  - Deprecated `Camera.viewRectangle`. It will be removed in 1.17. Use `Camera.setView({destination: rectangle})` instead.
  - The following options to `Camera.setView` have been deprecated and will be removed in 1.17:
    - `position`. Use `destination` instead.
    - `positionCartographic`. Convert to a `Cartesian3` and use `destination` instead.
    - `heading`, `pitch` and `roll`. Use `orientation.heading/pitch/roll` instead.
  - Deprecated `CESIUM_binary_glTF` extension support for glTF models. [KHR_binary_glTF](https://github.com/KhronosGroup/glTF/tree/master/extensions/Khronos/KHR_binary_glTF) should be used instead. `CESIUM_binary_glTF` will be removed in 1.18. Reconvert models using the online [model converter](http://cesiumjs.org/convertmodel.html).
  - Deprecated `RectanglePrimitive`. It will be removed in 1.17. Use `RectangleGeometry` or `Entity.rectangle` instead.
  - Deprecated `EllipsoidPrimitive`. It will be removed in 1.17. Use `EllipsoidGeometry` or `Entity.ellipsoid` instead.
  - Made `EllipsoidPrimitive` private, use `EllipsoidGeometry` or `Entity.ellipsoid` instead.
  - Deprecated `BoxGeometry.minimumCorner` and `BoxGeometry.maximumCorner`. These will be removed in 1.17. Use `BoxGeometry.minimum` and `BoxGeometry.maximum` instead.
  - Deprecated `BoxOutlineGeometry.minimumCorner` and `BoxOutlineGeometry.maximumCorner`. These will be removed in 1.17. Use `BoxOutlineGeometry.minimum` and `BoxOutlineGeometry.maximum` instead.
  - Deprecated `OrthographicFrustum.getPixelSize`. It will be removed in 1.17. Use `OrthographicFrustum.getPixelDimensions` instead.
  - Deprecated `PerspectiveFrustum.getPixelSize`. It will be removed in 1.17. Use `PerspectiveFrustum.getPixelDimensions` instead.
  - Deprecated `PerspectiveOffCenterFrustum.getPixelSize`. It will be removed in 1.17. Use `PerspectiveOffCenterFrustum.getPixelDimensions` instead.
  - Deprecated `Scene\HeadingPitchRange`. It will be removed in 1.17. Use `Core\HeadingPitchRange` instead.
  - Deprecated `jsonp`. It will be removed in 1.17. Use `loadJsonp` instead.
- Added support for the [glTF 1.0](https://github.com/KhronosGroup/glTF/blob/master/specification/README.md) draft specification.
- Added support for the glTF extensions [KHR_binary_glTF](https://github.com/KhronosGroup/glTF/tree/master/extensions/Khronos/KHR_binary_glTF) and [KHR_materials_common](https://github.com/KhronosGroup/glTF/tree/KHR_materials_common/extensions/Khronos/KHR_materials_common).
- Decreased GPU memory usage in `BillboardCollection` and `LabelCollection` by using WebGL instancing.
- Added CZML examples to Sandcastle. See the new CZML tab.
- Changed `Camera.setView` to take the same parameter options as `Camera.flyTo`. `options.destination` takes a rectangle, `options.orientation` works with heading/pitch/roll or direction/up, and `options.endTransform` was added. [#3100](https://github.com/CesiumGS/cesium/pull/3100)
- Fixed token issue in `ArcGisMapServerImageryProvider`.
- `ImageryLayerFeatureInfo` now has an `imageryLayer` property, indicating the layer that contains the feature.
- Made `TileMapServiceImageryProvider` and `CesiumTerrainProvider` work properly when the provided base url contains query parameters and fragments.
- The WebGL setting of `failIfMajorPerformanceCaveat` now defaults to `false`, which is the WebGL default. This improves compatibility with out-of-date drivers and remote desktop sessions. Cesium will run slower in these cases instead of simply failing to load. [#3108](https://github.com/CesiumGS/cesium/pull/3108)
- Fixed the issue where the camera inertia takes too long to finish causing the camera move events to fire after it appears to. [#2839](https://github.com/CesiumGS/cesium/issues/2839)
- Make KML invalid coordinate processing match Google Earth behavior. [#3124](https://github.com/CesiumGS/cesium/pull/3124)
- Added `BoxOutlineGeometry.fromAxisAlignedBoundingBox` and `BoxGeometry.fromAxisAlignedBoundingBox` functions.
- Switched to [gulp](http://gulpjs.com/) for all build tasks. `Java` and `ant` are no longer required to develop Cesium. [#3106](https://github.com/CesiumGS/cesium/pull/3106)
- Updated `requirejs` from 2.1.9 to 2.1.20. [#3107](https://github.com/CesiumGS/cesium/pull/3107)
- Updated `almond` from 0.2.6 to 0.3.1. [#3107](https://github.com/CesiumGS/cesium/pull/3107)

### 1.14 - 2015-10-01

- Fixed issues causing the terrain and sky to disappear when the camera is near the surface. [#2415](https://github.com/CesiumGS/cesium/issues/2415) and [#2271](https://github.com/CesiumGS/cesium/issues/2271)
- Changed the `ScreenSpaceCameraController.minimumZoomDistance` default from `20.0` to `1.0`.
- Added `Billboard.sizeInMeters`. `true` sets the billboard size to be measured in meters; otherwise, the size of the billboard is measured in pixels. Also added support for billboard `sizeInMeters` to entities and CZML.
- Fixed a bug in `AssociativeArray` that would cause unbounded memory growth when adding and removing lots of items.
- Provided a workaround for Safari 9 where WebGL constants can't be accessed through `WebGLRenderingContext`. Now constants are hard-coded in `WebGLConstants`. [#2989](https://github.com/CesiumGS/cesium/issues/2989)
- Added a workaround for Chrome 45, where the first character in a label with a small font size would not appear. [#3011](https://github.com/CesiumGS/cesium/pull/3011)
- Added `subdomains` option to the `WebMapTileServiceImageryProvider` constructor.
- Added `subdomains` option to the `WebMapServiceImageryProvider` constructor.
- Fix zooming in 2D when tracking an object. The zoom was based on location rather than the tracked object. [#2991](https://github.com/CesiumGS/cesium/issues/2991)
- Added `options.credit` parameter to `MapboxImageryProvider`.
- Fixed an issue with drill picking at low frame rates that would cause a crash. [#3010](https://github.com/CesiumGS/cesium/pull/3010)
- Fixed a bug that prevented `setView` from working across all scene modes.
- Fixed a bug that caused `camera.positionWC` to occasionally return the incorrect value.
- Used all the template urls defined in the CesiumTerrain provider.[#3038](https://github.com/CesiumGS/cesium/pull/3038)

### 1.13 - 2015-09-01

- Breaking changes
  - Remove deprecated `AxisAlignedBoundingBox.intersect` and `BoundingSphere.intersect`. Use `BoundingSphere.intersectPlane` instead.
  - Remove deprecated `getFeatureInfoAsGeoJson` and `getFeatureInfoAsXml` constructor parameters from `WebMapServiceImageryProvider`.
- Added support for `GroundPrimitive` which works much like `Primitive` but drapes geometry over terrain. Valid geometries that can be draped on terrain are `CircleGeometry`, `CorridorGeometry`, `EllipseGeometry`, `PolygonGeometry`, and `RectangleGeometry`. Because of the cutting edge nature of this feature in WebGL, it requires the [EXT_frag_depth](https://www.khronos.org/registry/webgl/extensions/EXT_frag_depth/) extension, which is currently only supported in Chrome, Firefox, and Edge. Apple support is expected in iOS 9 and MacOS Safari 9. Android support varies by hardware and IE11 will most likely never support it. You can use [webglreport.com](http://webglreport.com) to verify support for your hardware. Finally, this feature is currently only supported in Primitives and not yet available via the Entity API. [#2865](https://github.com/CesiumGS/cesium/pull/2865)
- Added `Scene.groundPrimitives`, which is a primitive collection like `Scene.primitives`, but for `GroundPrimitive` instances. It allows custom z-ordering. [#2960](https://github.com/CesiumGS/cesium/pull/2960) For example:

        // draws the ellipse on top of the rectangle
        var ellipse = scene.groundPrimitives.add(new Cesium.GroundPrimitive({...}));
        var rectangle = scene.groundPrimitives.add(new Cesium.GroundPrimitive({...}));

        // move the rectangle to draw on top of the ellipse
        scene.groundPrimitives.raise(rectangle);

- Added `reverseZ` tag to `UrlTemplateImageryProvider`. [#2961](https://github.com/CesiumGS/cesium/pull/2961)
- Added `BoundingSphere.isOccluded` and `OrientedBoundingBox.isOccluded` to determine if the volumes are occluded by an `Occluder`.
- Added `distanceSquaredTo` and `computePlaneDistances` functions to `OrientedBoundingBox`.
- Fixed a GLSL precision issue that enables Cesium to support Mali-400MP GPUs and other mobile GPUs where GLSL shaders did not previously compile. [#2984](https://github.com/CesiumGS/cesium/pull/2984)
- Fixed an issue where extruded `PolygonGeometry` was always extruding to the ellipsoid surface instead of specified height. [#2923](https://github.com/CesiumGS/cesium/pull/2923)
- Fixed an issue where non-feature nodes prevented KML documents from loading. [#2945](https://github.com/CesiumGS/cesium/pull/2945)
- Fixed an issue where `JulianDate` would not parse certain dates properly. [#405](https://github.com/CesiumGS/cesium/issues/405)
- Removed [es5-shim](https://github.com/kriskowal/es5-shim), which is no longer being used. [#2933](https://github.com/CesiumGS/cesium/pull/2945)

### 1.12 - 2015-08-03

- Breaking changes
  - Remove deprecated `ObjectOrientedBoundingBox`. Use `OrientedBoundingBox` instead.
- Added `MapboxImageryProvider` to load imagery from [Mapbox](https://www.mapbox.com).
- Added `maximumHeight` option to `Viewer.flyTo`. [#2868](https://github.com/CesiumGS/cesium/issues/2868)
- Added picking support to `UrlTemplateImageryProvider`.
- Added ArcGIS token-based authentication support to `ArcGisMapServerImageryProvider`.
- Added proxy support to `ArcGisMapServerImageryProvider` for `pickFeatures` requests.
- The default `CTRL + Left Click Drag` mouse behavior is now duplicated for `CTRL + Right Click Drag` for better compatibility with Firefox on Mac OS [#2872](https://github.com/CesiumGS/cesium/pull/2913).
- Fixed incorrect texture coordinates for `WallGeometry` [#2872](https://github.com/CesiumGS/cesium/issues/2872)
- Fixed `WallGeometry` bug that caused walls covering a short distance not to render. [#2897](https://github.com/CesiumGS/cesium/issues/2897)
- Fixed `PolygonGeometry` clockwise winding order bug.
- Fixed extruded `RectangleGeometry` bug for small heights. [#2823](https://github.com/CesiumGS/cesium/issues/2823)
- Fixed `BillboardCollection` bounding sphere for billboards with a non-center vertical origin. [#2894](https://github.com/CesiumGS/cesium/issues/2894)
- Fixed a bug that caused `Camera.positionCartographic` to be incorrect. [#2838](https://github.com/CesiumGS/cesium/issues/2838)
- Fixed calling `Scene.pickPosition` after calling `Scene.drillPick`. [#2813](https://github.com/CesiumGS/cesium/issues/2813)
- The globe depth is now rendered during picking when `Scene.depthTestAgainstTerrain` is `true` so objects behind terrain are not picked.
- Fixed Cesium.js failing to parse in IE 8 and 9. While Cesium doesn't work in IE versions less than 11, this allows for more graceful error handling.

### 1.11 - 2015-07-01

- Breaking changes
  - Removed `Scene.fxaaOrderIndependentTranslucency`, which was deprecated in 1.10. Use `Scene.fxaa` which is now `true` by default.
  - Removed `Camera.clone`, which was deprecated in 1.10.
- Deprecated
  - The STK World Terrain url `cesiumjs.org/stk-terrain/world` has been deprecated, use `assets.agi.com/stk-terrain/world` instead. A redirect will be in place until 1.14.
  - Deprecated `AxisAlignedBoundingBox.intersect` and `BoundingSphere.intersect`. These will be removed in 1.13. Use `AxisAlignedBoundingBox.intersectPlane` and `BoundingSphere.intersectPlane` instead.
  - Deprecated `ObjectOrientedBoundingBox`. It will be removed in 1.12. Use `OrientedBoundingBox` instead.
- Improved camera flights. [#2825](https://github.com/CesiumGS/cesium/pull/2825)
- The camera now zooms to the point under the mouse cursor.
- Added a new camera mode for horizon views. When the camera is looking at the horizon and a point on terrain above the camera is picked, the camera moves in the plane containing the camera position, up and right vectors.
- Improved terrain and imagery performance and reduced tile loading by up to 50%, depending on the camera view, by using the new `OrientedBoundingBox` for view frustum culling. See [Terrain Culling with Oriented Bounding Boxes](http://cesiumjs.org/2015/06/24/Oriented-Bounding-Boxes/).
- Added `UrlTemplateImageryProvider`. This new imagery provider allows access to a wide variety of imagery sources, including OpenStreetMap, TMS, WMTS, WMS, WMS-C, and various custom schemes, by specifying a URL template to use to request imagery tiles.
- Fixed flash/streak rendering artifacts when picking. [#2790](https://github.com/CesiumGS/cesium/issues/2790), [#2811](https://github.com/CesiumGS/cesium/issues/2811)
- Fixed 2D and Columbus view lighting issue. [#2635](https://github.com/CesiumGS/cesium/issues/2635).
- Fixed issues with material caching which resulted in the inability to use an image-based material multiple times. [#2821](https://github.com/CesiumGS/cesium/issues/2821)
- Improved `Camera.viewRectangle` so that the specified rectangle is now better centered on the screen. [#2764](https://github.com/CesiumGS/cesium/issues/2764)
- Fixed a crash when `viewer.zoomTo` or `viewer.flyTo` were called immediately before or during a scene morph. [#2775](https://github.com/CesiumGS/cesium/issues/2775)
- Fixed an issue where `Camera` functions would throw an exception if used from within a `Scene.morphComplete` callback. [#2776](https://github.com/CesiumGS/cesium/issues/2776)
- Fixed camera flights that ended up at the wrong position in Columbus view. [#802](https://github.com/CesiumGS/cesium/issues/802)
- Fixed camera flights through the map in 2D. [#804](https://github.com/CesiumGS/cesium/issues/804)
- Fixed strange camera flights from opposite sides of the globe. [#1158](https://github.com/CesiumGS/cesium/issues/1158)
- Fixed camera flights that wouldn't fly to the home view after zooming out past it. [#1400](https://github.com/CesiumGS/cesium/issues/1400)
- Fixed flying to rectangles that cross the IDL in Columbus view and 2D. [#2093](https://github.com/CesiumGS/cesium/issues/2093)
- Fixed flights with a pitch of -90 degrees. [#2468](https://github.com/CesiumGS/cesium/issues/2468)
- `Model` can now load Binary glTF from a `Uint8Array`.
- Fixed a bug in `ImageryLayer` that could cause an exception and the render loop to stop when the base layer did not cover the entire globe.
- The performance statistics displayed when `scene.debugShowFramesPerSecond === true` can now be styled using the `cesium-performanceDisplay` CSS classes in `shared.css` [#2779](https://github.com/CesiumGS/cesium/issues/2779).
- Added `Plane.fromCartesian4`.
- Added `Plane.ORIGIN_XY_PLANE`/`ORIGIN_YZ_PLANE`/`ORIGIN_ZX_PLANE` constants for commonly-used planes.
- Added `Matrix2`/`Matrix3`/`Matrix4.ZERO` constants.
- Added `Matrix2`/`Matrix3.multiplyByScale` for multiplying against non-uniform scales.
- Added `projectPointToNearestOnPlane` and `projectPointsToNearestOnPlane` to `EllipsoidTangentPlane` to project 3D points to the nearest 2D point on an `EllipsoidTangentPlane`.
- Added `EllipsoidTangentPlane.plane` property to get the `Plane` for the tangent plane.
- Added `EllipsoidTangentPlane.xAxis`/`yAxis`/`zAxis` properties to get the local coordinate system of the tangent plane.
- Add `QuantizedMeshTerrainData` constructor argument `orientedBoundingBox`.
- Add `TerrainMesh.orientedBoundingBox` which holds the `OrientedBoundingBox` for the mesh for a single terrain tile.

### 1.10 - 2015-06-01

- Breaking changes
  - Existing bookmarks to documentation of static members have changed [#2757](https://github.com/CesiumGS/cesium/issues/2757).
  - Removed `InfoBoxViewModel.defaultSanitizer`, `InfoBoxViewModel.sanitizer`, and `Cesium.sanitize`, which was deprecated in 1.7.
  - Removed `InfoBoxViewModel.descriptionRawHtml`, which was deprecated in 1.7. Use `InfoBoxViewModel.description` instead.
  - Removed `GeoJsonDataSource.fromUrl`, which was deprecated in 1.7. Use `GeoJsonDataSource.load` instead. Unlike fromUrl, load can take either a url or parsed JSON object and returns a promise to a new instance, rather than a new instance.
  - Removed `GeoJsonDataSource.prototype.loadUrl`, which was deprecated in 1.7. Instead, pass a url as the first parameter to `GeoJsonDataSource.prototype.load`.
  - Removed `CzmlDataSource.prototype.loadUrl`, which was deprecated in 1.7. Instead, pass a url as the first parameter to `CzmlDataSource.prototype.load`.
  - Removed `CzmlDataSource.prototype.processUrl`, which was deprecated in 1.7. Instead, pass a url as the first parameter to `CzmlDataSource.prototype.process`.
  - Removed the `sourceUri` parameter to all `CzmlDataSource` load and process functions, which was deprecated in 1.7. Instead pass an `options` object with `sourceUri` property.
  - Removed `PolygonGraphics.positions` which was deprecated in 1.6. Instead, use `PolygonGraphics.hierarchy`.
  - Existing bookmarks to documentation of static members changed. [#2757](https://github.com/CesiumGS/cesium/issues/2757)
- Deprecated
  - `WebMapServiceImageryProvider` constructor parameters `options.getFeatureInfoAsGeoJson` and `options.getFeatureInfoAsXml` were deprecated and will be removed in Cesium 1.13. Use `options.getFeatureInfoFormats` instead.
  - Deprecated `Camera.clone`. It will be removed in 1.11.
  - Deprecated `Scene.fxaaOrderIndependentTranslucency`. It will be removed in 1.11. Use `Scene.fxaa` which is now `true` by default.
  - The Cesium sample models are now in the Binary glTF format (`.bgltf`). Cesium will also include the models as plain glTF (`.gltf`) until 1.13. Cesium support for `.gltf` will not be removed.
- Added `view` query parameter to the CesiumViewer app, which sets the initial camera position using longitude, latitude, height, heading, pitch and roll. For example: `http://cesiumjs.org/Cesium/Build/Apps/CesiumViewer/index.html/index.html?view=-75.0,40.0,300.0,9.0,-13.0,3.0`
- Added `Billboard.heightReference` and `Label.heightReference` to clamp billboards and labels to terrain.
- Added support for the [CESIUM_binary_glTF](https://github.com/KhronosGroup/glTF/blob/new-extensions/extensions/CESIUM_binary_glTF/README.md) extension for loading binary blobs of glTF to `Model`. See [Faster 3D Models with Binary glTF](http://cesiumjs.org/2015/06/01/Binary-glTF/).
- Added support for the [CESIUM_RTC](https://github.com/KhronosGroup/glTF/blob/new-extensions/extensions/CESIUM_RTC/README.md) glTF extension for high-precision rendering to `Model`.
- Added `PointPrimitive` and `PointPrimitiveCollection`, which are faster and use less memory than billboards with circles.
- Changed `Entity.point` to use the new `PointPrimitive` instead of billboards. This does not change the `Entity.point` API.
- Added `Scene.pickPosition` to reconstruct the WGS84 position from window coordinates.
- The default mouse controls now support panning and zooming on 3D models and other opaque geometry.
- Added `Camera.moveStart` and `Camera.moveEnd` events.
- Added `GeocoderViewModel.complete` event. Triggered after the camera flight is completed.
- `KmlDataSource` can now load a KML file that uses explicit XML namespacing, e.g. `kml:Document`.
- Setting `Entity.show` now properly toggles the display of all descendant entities, previously it only affected its direct children.
- Fixed a bug that sometimes caused `Entity` instances with `show` set to false to reappear when new `Entity` geometry is added. [#2686](https://github.com/CesiumGS/cesium/issues/2686)
- Added a `Rotation` object which, when passed to `SampledProperty`, always interpolates values towards the shortest angle. Also hooked up CZML to use `Rotation` for all time-dynamic rotations.
- Fixed a bug where moon rendered in front of foreground geometry. [#1964](https://github.com/CesiumGS/cesium/issue/1964)
- Fixed a bug where the sun was smeared when the skybox/stars was disabled. [#1829](https://github.com/CesiumGS/cesium/issue/1829)
- `TileProviderError` now optionally takes an `error` parameter with more details of the error or exception that occurred. `ImageryLayer` passes that information through when tiles fail to load. This allows tile provider error handling to take a different action when a tile returns a 404 versus a 500, for example.
- `ArcGisMapServerImageryProvider` now has a `maximumLevel` constructor parameter.
- `ArcGisMapServerImageryProvider` picking now works correctly when the `layers` parameter is specified. Previously, it would pick from all layers even if only displaying a subset.
- `WebMapServiceImageryProvider.pickFeatures` now works with WMS servers, such as Google Maps Engine, that can only return feature information in HTML format.
- `WebMapServiceImageryProvider` now accepts an array of `GetFeatureInfoFormat` instances that it will use to obtain information about the features at a given position on the globe. This enables an arbitrary `info_format` to be passed to the WMS server, and an arbitrary JavaScript function to be used to interpret the response.
- Fixed a crash caused by `ImageryLayer` attempting to generate mipmaps for textures that are not a power-of-two size.
- Fixed a bug where `ImageryLayerCollection.pickImageryLayerFeatures` would return incorrect results when picking from a terrain tile that was partially covered by correct-level imagery and partially covered by imagery from an ancestor level.
- Fixed incorrect counting of `debug.tilesWaitingForChildren` in `QuadtreePrimitive`.
- Added `throttleRequestsByServer.maximumRequestsPerServer` property.
- Changed `createGeometry` to load individual-geometry workers using a CommonJS-style `require` when run in a CommonJS-like environment.
- Added `buildModuleUrl.setBaseUrl` function to allow the Cesium base URL to be set without the use of the global CESIUM_BASE_URL variable.
- Changed `ThirdParty/zip` to defer its call to `buildModuleUrl` until it is needed, rather than executing during module loading.
- Added optional drilling limit to `Scene.drillPick`.
- Added optional `ellipsoid` parameter to construction options of imagery and terrain providers that were lacking it. Note that terrain bounding spheres are precomputed on the server, so any supplied terrain ellipsoid must match the one used by the server.
- Added debug option to `Scene` to show the depth buffer information for a specified view frustum slice and exposed capability in `CesiumInspector` widget.
- Added new leap second for 30 June 2015 at UTC 23:59:60.
- Upgraded Autolinker from version 0.15.2 to 0.17.1.

### 1.9 - 2015-05-01

- Breaking changes
  - Removed `ColorMaterialProperty.fromColor`, previously deprecated in 1.6. Pass a `Color` directly to the `ColorMaterialProperty` constructor instead.
  - Removed `CompositeEntityCollection.entities` and `EntityCollection.entities`, both previously deprecated in 1.6. Use `CompositeEntityCollection.values` and `EntityCollection.values` instead.
  - Removed `DataSourceDisplay.getScene` and `DataSourceDisplay.getDataSources`, both previously deprecated in 1.6. Use `DataSourceDisplay.scene` and `DataSourceDisplay.dataSources` instead.
  - `Entity` no longer takes a string id as its constructor argument. Pass an options object with `id` property instead. This was previously deprecated in 1.6.
  - Removed `Model.readyToRender`, previously deprecated in 1.6. Use `Model.readyPromise` instead.
- Entity `material` properties and `Material` uniform values can now take a `canvas` element in addition to an image or url. [#2667](https://github.com/CesiumGS/cesium/pull/2667)
- Fixed a bug which caused `Entity.viewFrom` to be ignored when flying to, zooming to, or tracking an Entity. [#2628](https://github.com/CesiumGS/cesium/issues/2628)
- Fixed a bug that caused `Corridor` and `PolylineVolume` geometry to be incorrect for sharp corners [#2626](https://github.com/CesiumGS/cesium/pull/2626)
- Fixed crash when modifying a translucent entity geometry outline. [#2630](https://github.com/CesiumGS/cesium/pull/2630)
- Fixed crash when loading KML GroundOverlays that spanned 360 degrees. [#2639](https://github.com/CesiumGS/cesium/pull/2639)
- Fixed `Geocoder` styling issue in Safari. [#2658](https://github.com/CesiumGS/cesium/pull/2658).
- Fixed a crash that would occur when the `Viewer` or `CesiumWidget` was resized to 0 while the camera was in motion. [#2662](https://github.com/CesiumGS/cesium/issues/2662)
- Fixed a bug that prevented the `InfoBox` title from updating if the name of `viewer.selectedEntity` changed. [#2644](https://github.com/CesiumGS/cesium/pull/2644)
- Added an optional `result` parameter to `computeScreenSpacePosition` on both `Billboard` and `Label`.
- Added number of cached shaders to the `CesiumInspector` debugging widget.
- An exception is now thrown if `Primitive.modelMatrix` is not the identity matrix when in in 2D or Columbus View.

### 1.8 - 2015-04-01

- Breaking changes
  - Removed the `eye`, `target`, and `up` parameters to `Camera.lookAt` which were deprecated in Cesium 1.6. Use the `target` and `offset`.
  - Removed `Camera.setTransform`, which was deprecated in Cesium 1.6. Use `Camera.lookAtTransform`.
  - Removed `Camera.transform`, which was deprecated in Cesium 1.6. Use `Camera.lookAtTransform`.
  - Removed the `direction` and `up` options to `Camera.flyTo`, which were deprecated in Cesium 1.6. Use the `orientation` option.
  - Removed `Camera.flyToRectangle`, which was deprecated in Cesium 1.6. Use `Camera.flyTo`.
- Deprecated
  - Deprecated the `smallterrain` tileset. It will be removed in 1.11. Use the [STK World Terrain](http://cesiumjs.org/data-and-assets/terrain/stk-world-terrain.html) tileset.
- Added `Entity.show`, a boolean for hiding or showing an entity and its children.
- Added `Entity.isShowing`, a read-only property that indicates if an entity is currently being drawn.
- Added support for the KML `visibility` element.
- Added `PolylineArrowMaterialProperty` to allow entities materials to use polyline arrows.
- Added `VelocityOrientationProperty` to easily orient Entity graphics (such as a model) along the direction it is moving.
- Added a new Sandcastle demo, [Interpolation](http://cesiumjs.org/Cesium/Apps/Sandcastle/index.html?src=Interpolation.html&label=Showcases), which illustrates time-dynamic position interpolation options and uses the new `VelocityOrientationProperty` to orient an aircraft in flight.
- Improved `viewer.zoomTo` and `viewer.flyTo` so they are now "best effort" and work even if some entities being zoomed to are not currently in the scene.
- Fixed `PointerEvent` detection so that it works with older implementations of the specification. This also fixes lack of mouse handling when detection failed, such as when using Cesium in the Windows `WebBrowser` control.
- Fixed an issue with transparency. [#2572](https://github.com/CesiumGS/cesium/issues/2572)
- Fixed improper handling of null values when loading `GeoJSON` data.
- Added support for automatic raster feature picking from `ArcGisMapServerImagerProvider`.
- Added the ability to specify the desired tiling scheme, rectangle, and width and height of tiles to the `ArcGisMapServerImagerProvider` constructor.
- Added the ability to access dynamic ArcGIS MapServer layers by specifying the `layers` parameter to the `ArcGisMapServerImagerProvider` constructor.
- Fixed a bug that could cause incorrect rendering of an `ArcGisMapServerImageProvider` with a "singleFusedMapCache" in the geographic projection (EPSG:4326).
- Added new construction options to `CesiumWidget` and `Viewer`, for `skyBox`, `skyAtmosphere`, and `globe`.
- Fixed a bug that prevented Cesium from working in browser configurations that explicitly disabled localStorage, such as Safari's private browsing mode.
- Cesium is now tested using Jasmine 2.2.0.

### 1.7.1 - 2015-03-06

- Fixed a crash in `InfoBox` that would occur when attempting to display plain text.
- Fixed a crash when loading KML features that have no description and an empty `ExtendedData` node.
- Fixed a bug `in Color.fromCssColorString` where undefined would be returned for the CSS color `transparent`.
- Added `Color.TRANSPARENT`.
- Added support for KML `TimeStamp` nodes.
- Improved KML compatibility to work with non-specification compliant KML files that still happen to load in Google Earth.
- All data sources now print errors to the console in addition to raising the `errorEvent` and rejecting their load promise.

### 1.7 - 2015-03-02

- Breaking changes
  - Removed `viewerEntityMixin`, which was deprecated in Cesium 1.5. Its functionality is now directly part of the `Viewer` widget.
  - Removed `Camera.tilt`, which was deprecated in Cesium 1.6. Use `Camera.pitch`.
  - Removed `Camera.heading` and `Camera.tilt`. They were deprecated in Cesium 1.6. Use `Camera.setView`.
  - Removed `Camera.setPositionCartographic`, which was was deprecated in Cesium 1.6. Use `Camera.setView`.
- Deprecated
  - Deprecated `InfoBoxViewModel.defaultSanitizer`, `InfoBoxViewModel.sanitizer`, and `Cesium.sanitize`. They will be removed in 1.10.
  - Deprecated `InfoBoxViewModel.descriptionRawHtml`, it will be removed in 1.10. Use `InfoBoxViewModel.description` instead.
  - Deprecated `GeoJsonDataSource.fromUrl`, it will be removed in 1.10. Use `GeoJsonDataSource.load` instead. Unlike fromUrl, load can take either a url or parsed JSON object and returns a promise to a new instance, rather than a new instance.
  - Deprecated `GeoJsonDataSource.prototype.loadUrl`, it will be removed in 1.10. Instead, pass a url as the first parameter to `GeoJsonDataSource.prototype.load`.
  - Deprecated `CzmlDataSource.prototype.loadUrl`, it will be removed in 1.10. Instead, pass a url as the first parameter to `CzmlDataSource.prototype.load`.
  - Deprecated `CzmlDataSource.prototype.processUrl`, it will be removed in 1.10. Instead, pass a url as the first parameter to `CzmlDataSource.prototype.process`.
  - Deprecated the `sourceUri` parameter to all `CzmlDataSource` load and process functions. Support will be removed in 1.10. Instead pass an `options` object with `sourceUri` property.
- Added initial support for [KML 2.2](https://developers.google.com/kml/) via `KmlDataSource`. Check out the new [Sandcastle Demo](http://cesiumjs.org/Cesium/Apps/Sandcastle/index.html?src=KML.html) and the [reference documentation](http://cesiumjs.org/Cesium/Build/Documentation/KmlDataSource.html) for more details.
- `InfoBox` sanitization now relies on [iframe sandboxing](http://www.html5rocks.com/en/tutorials/security/sandboxed-iframes/). This allows for much more content to be displayed in the InfoBox (and still be secure).
- Added `InfoBox.frame` which is the instance of the iframe that is used to host description content. Sanitization can be controlled via the frame's `sandbox` attribute. See the above link for additional information.
- Worked around a bug in Safari that caused most of Cesium to be broken. Cesium should now work much better on Safari for both desktop and mobile.
- Fixed incorrect ellipse texture coordinates. [#2363](https://github.com/CesiumGS/cesium/issues/2363) and [#2465](https://github.com/CesiumGS/cesium/issues/2465)
- Fixed a bug that would cause incorrect geometry for long Corridors and Polyline Volumes. [#2513](https://github.com/CesiumGS/cesium/issues/2513)
- Fixed a bug in imagery loading that could cause some or all of the globe to be missing when using an imagery layer that does not cover the entire globe.
- Fixed a bug that caused `ElipseOutlineGeometry` and `CircleOutlineGeometry` to be extruded to the ground when they should have instead been drawn at height. [#2499](https://github.com/CesiumGS/cesium/issues/2499).
- Fixed a bug that prevented per-vertex colors from working with `PolylineGeometry` and `SimplePolylineGeometry` when used asynchronously. [#2516](https://github.com/CesiumGS/cesium/issues/2516)
- Fixed a bug that would caused duplicate graphics if non-time-dynamic `Entity` objects were modified in quick succession. [#2514](https://github.com/CesiumGS/cesium/issues/2514).
- Fixed a bug where `camera.flyToBoundingSphere` would ignore range if the bounding sphere radius was 0. [#2519](https://github.com/CesiumGS/cesium/issues/2519)
- Fixed some styling issues with `InfoBox` and `BaseLayerPicker` caused by using Bootstrap with Cesium. [#2487](https://github.com/CesiumGS/cesium/issues/2479)
- Added support for rendering a water effect on Quantized-Mesh terrain tiles.
- Added `pack` and `unpack` functions to `Matrix2` and `Matrix3`.
- Added camera-terrain collision detection/response when the camera reference frame is set.
- Added `ScreenSpaceCameraController.enableCollisionDetection` to enable/disable camera collision detection with terrain.
- Added `CzmlDataSource.load` and `GeoJsonDataSource.load` to make it easy to create and load data in a single line.
- Added the ability to pass a `Promise` to a `DataSource` to `DataSourceCollection.add`. The `DataSource` will not actually be added until the promise resolves.
- Added the ability to pass a `Promise` to a target to `viewer.zoomTo` and `viewer.flyTo`.
- All `CzmlDataSource` and `GeoJsonDataSource` loading functions now return `Promise` instances that resolve to the instances after data is loaded.
- Error handling in all `CzmlDataSource` and `GeoJsonDataSource` loading functions is now more consistent. Rather than a mix of exceptions and `Promise` rejections, all errors are raised via `Promise` rejections.
- In addition to addresses, the `Geocoder` widget now allows input of longitude, latitude, and an optional height in degrees and meters. Example: `-75.596, 40.038, 1000` or `-75.596 40.038`.

### 1.6 - 2015-02-02

- Breaking changes
  - `Rectangle.intersectWith` was deprecated in Cesium 1.5. Use `Rectangle.intersection`, which is the same but returns `undefined` when two rectangles do not intersect.
  - `Rectangle.isEmpty` was deprecated in Cesium 1.5.
  - The `sourceUri` parameter to `GeoJsonDatasource.load` was deprecated in Cesium 1.4 and has been removed. Use options.sourceUri instead.
  - `PolygonGraphics.positions` created by `GeoJSONDataSource` now evaluate to a `PolygonHierarchy` object instead of an array of positions.
- Deprecated
  - `Camera.tilt` was deprecated in Cesium 1.6. It will be removed in Cesium 1.7. Use `Camera.pitch`.
  - `Camera.heading` and `Camera.tilt` were deprecated in Cesium 1.6. They will become read-only in Cesium 1.7. Use `Camera.setView`.
  - `Camera.setPositionCartographic` was deprecated in Cesium 1.6. It will be removed in Cesium 1.7. Use `Camera.setView`.
  - The `direction` and `up` options to `Camera.flyTo` have been deprecated in Cesium 1.6. They will be removed in Cesium 1.8. Use the `orientation` option.
  - `Camera.flyToRectangle` has been deprecated in Cesium 1.6. They will be removed in Cesium 1.8. Use `Camera.flyTo`.
  - `Camera.setTransform` was deprecated in Cesium 1.6. It will be removed in Cesium 1.8. Use `Camera.lookAtTransform`.
  - `Camera.transform` was deprecated in Cesium 1.6. It will be removed in Cesium 1.8. Use `Camera.lookAtTransform`.
  - The `eye`, `target`, and `up` parameters to `Camera.lookAt` were deprecated in Cesium 1.6. It will be removed in Cesium 1.8. Use the `target` and `offset`.
  - `PolygonGraphics.positions` was deprecated and replaced with `PolygonGraphics.hierarchy`, whose value is a `PolygonHierarchy` instead of an array of positions. `PolygonGraphics.positions` will be removed in Cesium 1.8.
  - The `Model.readyToRender` event was deprecated and will be removed in Cesium 1.9. Use the new `Model.readyPromise` instead.
  - `ColorMaterialProperty.fromColor(color)` has been deprecated and will be removed in Cesium 1.9. The constructor can now take a Color directly, for example `new ColorMaterialProperty(color)`.
  - `DataSourceDisplay` methods `getScene` and `getDataSources` have been deprecated and replaced with `scene` and `dataSources` properties. They will be removed in Cesium 1.9.
  - The `Entity` constructor taking a single string value for the id has been deprecated. The constructor now takes an options object which allows you to provide any and all `Entity` related properties at construction time. Support for the deprecated behavior will be removed in Cesium 1.9.
  - The `EntityCollection.entities` and `CompositeEntityCollect.entities` properties have both been renamed to `values`. Support for the deprecated behavior will be removed in Cesium 1.9.
- Fixed an issue which caused order independent translucency to be broken on many video cards. Disabling order independent translucency should no longer be necessary.
- `GeoJsonDataSource` now supports polygons with holes.
- Many Sandcastle examples have been rewritten to make use of the newly improved Entity API.
- Instead of throwing an exception when there are not enough unique positions to define a geometry, creating a `Primitive` will succeed, but not render. [#2375](https://github.com/CesiumGS/cesium/issues/2375)
- Improved performance of asynchronous geometry creation (as much as 20% faster in some use cases). [#2342](https://github.com/CesiumGS/cesium/issues/2342)
- Fixed picking in 2D. [#2447](https://github.com/CesiumGS/cesium/issues/2447)
- Added `viewer.entities` which allows you to easily create and manage `Entity` instances without a corresponding `DataSource`. This is just a shortcut to `viewer.dataSourceDisplay.defaultDataSource.entities`
- Added `viewer.zoomTo` and `viewer.flyTo` which takes an entity, array of entities, `EntityCollection`, or `DataSource` as a parameter and zooms or flies to the corresponding visualization.
- Setting `viewer.trackedEntity` to `undefined` will now restore the camera controls to their default states.
- When you track an entity by clicking on the track button in the `InfoBox`, you can now stop tracking by clicking the button a second time.
- Added `Quaternion.fromHeadingPitchRoll` to create a rotation from heading, pitch, and roll angles.
- Added `Transforms.headingPitchRollToFixedFrame` to create a local frame from a position and heading/pitch/roll angles.
- Added `Transforms.headingPitchRollQuaternion` which is the quaternion rotation from `Transforms.headingPitchRollToFixedFrame`.
- Added `Color.fromAlpha` and `Color.withAlpha` to make it easy to create translucent colors from constants, i.e. `var translucentRed = Color.RED.withAlpha(0.95)`.
- Added `PolylineVolumeGraphics` and `Entity.polylineVolume`
- Added `Camera.lookAtTransform` which sets the camera position and orientation given a transformation matrix defining a reference frame and either a cartesian offset or heading/pitch/range from the center of that frame.
- Added `Camera.setView` (which use heading, pitch, and roll) and `Camera.roll`.
- Added an orientation option to `Camera.flyTo` that can be either direction and up unit vectors or heading, pitch and roll angles.
- Added `BillboardGraphics.imageSubRegion`, to enable custom texture atlas use for `Entity` instances.
- Added `CheckerboardMaterialProperty` to enable use of the checkerboard material with the entity API.
- Added `PolygonHierarchy` to make defining polygons with holes clearer.
- Added `PolygonGraphics.hierarchy` for supporting polygons with holes via data sources.
- Added `BoundingSphere.fromBoundingSpheres`, which creates a `BoundingSphere` that encloses the specified array of BoundingSpheres.
- Added `Model.readyPromise` and `Primitive.readyPromise` which are promises that resolve when the primitives are ready.
- `ConstantProperty` can now hold any value; previously it was limited to values that implemented `equals` and `clones` functions, as well as a few special cases.
- Fixed a bug in `EllipsoidGeodesic` that caused it to modify the `height` of the positions passed to the constructor or to to `setEndPoints`.
- `WebMapTileServiceImageryProvider` now supports RESTful requests (by accepting a tile-URL template).
- Fixed a bug that caused `Camera.roll` to be around 180 degrees, indicating the camera was upside-down, when in the Southern hemisphere.
- The object returned by `Primitive.getGeometryInstanceAttributes` now contains the instance's bounding sphere and repeated calls will always now return the same object instance.
- Fixed a bug that caused dynamic geometry outlines widths to not work on implementations that support them.
- The `SelectionIndicator` widget now works for all entity visualization and uses the center of visualization instead of entity.position. This produces more accurate results, especially for shapes, volumes, and models.
- Added `CustomDataSource` which makes it easy to create and manage a group of entities without having to manually implement the DataSource interface in a new class.
- Added `DataSourceDisplay.defaultDataSource` which is an instance of `CustomDataSource` and allows you to easily add custom entities to the display.
- Added `Camera.viewBoundingSphere` and `Camera.flyToBoundingSphere`, which as the names imply, sets or flies to a view that encloses the provided `BoundingSphere`
- For constant `Property` values, there is no longer a need to create an instance of `ConstantProperty` or `ConstantPositionProperty`, you can now assign a value directly to the corresponding property. The same is true for material images and colors.
- All Entity and related classes can now be assigned using anonymous objects as well as be passed template objects. The correct underlying instance is created for you automatically. For a more detailed overview of changes to the Entity API, see [this forum thread](https://community.cesium.com/t/cesium-in-2015-entity-api/1863) for details.

### 1.5 - 2015-01-05

- Breaking changes
  - Removed `GeometryPipeline.wrapLongitude`, which was deprecated in 1.4. Use `GeometryPipeline.splitLongitude` instead.
  - Removed `GeometryPipeline.combine`, which was deprecated in 1.4. Use `GeometryPipeline.combineInstances` instead.
- Deprecated
  - `viewerEntityMixin` was deprecated. It will be removed in Cesium 1.6. Its functionality is now directly part of the `Viewer` widget.
  - `Rectangle.intersectWith` was deprecated. It will be removed in Cesium 1.6. Use `Rectangle.intersection`, which is the same but returns `undefined` when two rectangles do not intersect.
  - `Rectangle.isEmpty` was deprecated. It will be removed in Cesium 1.6.
- Improved GeoJSON, TopoJSON, and general polygon loading performance.
- Added caching to `Model` to save memory and improve loading speed when several models with the same url are created.
- Added `ModelNode.show` for per-node show/hide.
- Added the following properties to `Viewer` and `CesiumWidget`: `imageryLayers`, `terrainProvider`, and `camera`. This avoids the need to access `viewer.scene` in some cases.
- Dramatically improved the quality of font outlines.
- Added `BoxGraphics` and `Entity.box`.
- Added `CorridorGraphics` and `Entity.corridor`.
- Added `CylinderGraphics` and `Entity.cylinder`.
- Fixed imagery providers whose rectangle crosses the IDL. Added `Rectangle.computeWidth`, `Rectangle.computeHeight`, `Rectangle.width`, and `Rectangle.height`. [#2195](https://github.com/CesiumGS/cesium/issues/2195)
- `ConstantProperty` now accepts `HTMLElement` instances as valid values.
- `BillboardGraphics.image` and `ImageMaterialProperty.image` now accept `Property` instances that represent an `Image` or `Canvas` in addition to a url.
- Fixed a bug in `PolylineGeometry` that would cause gaps in the line. [#2136](https://github.com/CesiumGS/cesium/issues/2136)
- Fixed `upsampleQuantizedTerrainMesh` rounding errors that had occasionally led to missing terrain skirt geometry in upsampled tiles.
- Added `Math.mod` which computes `m % n` but also works when `m` is negative.

### 1.4 - 2014-12-01

- Breaking changes
  - Types implementing `TerrainProvider` are now required to implement the `getTileDataAvailable` function. Backwards compatibility for this was deprecated in Cesium 1.2.
- Deprecated
  - The `sourceUri` parameter to `GeoJsonDatasource.load` was deprecated and will be removed in Cesium 1.6 on February 3, 2015 ([#2257](https://github.com/CesiumGS/cesium/issues/2257)). Use `options.sourceUri` instead.
  - `GeometryPipeline.wrapLongitude` was deprecated. It will be removed in Cesium 1.5 on January 2, 2015. Use `GeometryPipeline.splitLongitude`. ([#2272](https://github.com/CesiumGS/cesium/issues/2272))
  - `GeometryPipeline.combine` was deprecated. It will be removed in Cesium 1.5. Use `GeometryPipeline.combineInstances`.
- Added support for touch events on Internet Explorer 11 using the [Pointer Events API](http://www.w3.org/TR/pointerevents/).
- Added geometry outline width support to the `DataSource` layer. This is exposed via the new `outlineWidth` property on `EllipseGraphics`, `EllipsoidGraphics`, `PolygonGraphics`, `RectangleGraphics`, and `WallGraphics`.
- Added `outlineWidth` support to CZML geometry packets.
- Added `stroke-width` support to the GeoJSON simple-style implementation.
- Added the ability to specify global GeoJSON default styling. See the [documentation](http://cesiumjs.org/Cesium/Build/Documentation/GeoJsonDataSource.html) for details.
- Added `CallbackProperty` to support lazy property evaluation as well as make custom properties easier to create.
- Added an options parameter to `GeoJsonDataSource.load`, `GeoJsonDataSource.loadUrl`, and `GeoJsonDataSource.fromUrl` to allow for basic per-instance styling. [Sandcastle example](http://cesiumjs.org/Cesium/Apps/Sandcastle/index.html?src=GeoJSON%20and%20TopoJSON.html&label=Showcases).
- Improved GeoJSON loading performance.
- Improved point visualization performance for all DataSources.
- Improved the performance and memory usage of `EllipseGeometry`, `EllipseOutlineGeometry`, `CircleGeometry`, and `CircleOutlineGeometry`.
- Added `tileMatrixLabels` option to `WebMapTileServiceImageryProvider`.
- Fixed a bug in `PolylineGeometry` that would cause the geometry to be split across the IDL for 3D only scenes. [#1197](https://github.com/CesiumGS/cesium/issues/1197)
- Added `modelMatrix` and `cull` options to `Primitive` constructor.
- The `translation` parameter to `Matrix4.fromRotationTranslation` now defaults to `Cartesian3.ZERO`.
- Fixed `ModelNode.matrix` when a node is targeted for animation.
- `Camera.tilt` now clamps to [-pi / 2, pi / 2] instead of [0, pi / 2].
- Fixed an issue that could lead to poor performance on lower-end GPUs like the Intel HD 3000.
- Added `distanceSquared` to `Cartesian2`, `Cartesian3`, and `Cartesian4`.
- Added `Matrix4.multiplyByMatrix3`.
- Fixed a bug in `Model` where the WebGL shader optimizer in Linux was causing mesh loading to fail.

### 1.3 - 2014-11-03

- Worked around a shader compilation regression in Firefox 33 and 34 by falling back to a less precise shader on those browsers. [#2197](https://github.com/CesiumGS/cesium/issues/2197)
- Added support to the `CesiumTerrainProvider` for terrain tiles with more than 64K vertices, which is common for sub-meter terrain.
- Added `Primitive.compressVertices`. When true (default), geometry vertices are compressed to save GPU memory.
- Added `culture` option to `BingMapsImageryProvider` constructor.
- Reduced the amount of GPU memory used by billboards and labels.
- Fixed a bug that caused non-base imagery layers with a limited `rectangle` to be stretched to the edges of imagery tiles. [#416](https://github.com/CesiumGS/cesium/issues/416)
- Fixed rendering polylines with duplicate positions. [#898](https://github.com/CesiumGS/cesium/issues/898)
- Fixed a bug in `Globe.pick` that caused it to return incorrect results when using terrain data with vertex normals. The bug manifested itself as strange behavior when navigating around the surface with the mouse as well as incorrect results when using `Camera.viewRectangle`.
- Fixed a bug in `sampleTerrain` that could cause it to produce undefined heights when sampling for a position very near the edge of a tile.
- `ReferenceProperty` instances now retain their last value if the entity being referenced is removed from the target collection. The reference will be automatically reattached if the target is reintroduced.
- Upgraded topojson from 1.6.8 to 1.6.18.
- Upgraded Knockout from version 3.1.0 to 3.2.0.
- Upgraded CodeMirror, used by SandCastle, from 2.24 to 4.6.

### 1.2 - 2014-10-01

- Deprecated
  - Types implementing the `TerrainProvider` interface should now include the new `getTileDataAvailable` function. The function will be required starting in Cesium 1.4.
- Fixed model orientations to follow the same Z-up convention used throughout Cesium. There was also an orientation issue fixed in the [online model converter](http://cesiumjs.org/convertmodel.html). If you are having orientation issues after updating, try reconverting your models.
- Fixed a bug in `Model` where the wrong animations could be used when the model was created from glTF JSON instead of a url to a glTF file. [#2078](https://github.com/CesiumGS/cesium/issues/2078)
- Fixed a bug in `GeoJsonDataSource` which was causing polygons with height values to be drawn onto the surface.
- Fixed a bug that could cause a crash when quickly adding and removing imagery layers.
- Eliminated imagery artifacts at some zoom levels due to Mercator reprojection.
- Added support for the GeoJSON [simplestyle specification](https://github.com/mapbox/simplestyle-spec). ([Sandcastle example](http://cesiumjs.org/Cesium/Apps/Sandcastle/index.html?src=GeoJSON%20simplestyle.html))
- Added `GeoJsonDataSource.fromUrl` to make it easy to add a data source in less code.
- Added `PinBuilder` class for easy creation of map pins. ([Sandcastle example](http://cesiumjs.org/Cesium/Apps/Sandcastle/index.html?src=PinBuilder.html))
- Added `Color.brighten` and `Color.darken` to make it easy to brighten or darker a color instance.
- Added a constructor option to `Scene`, `CesiumWidget`, and `Viewer` to disable order independent translucency.
- Added support for WKID 102113 (equivalent to 102100) to `ArcGisMapServerImageryProvider`.
- Added `TerrainProvider.getTileDataAvailable` to improve tile loading performance when camera starts near globe.
- Added `Globe.showWaterEffect` to enable/disable the water effect for supported terrain providers.
- Added `Globe.baseColor` to set the color of the globe when no imagery is available.
- Changed default `GeoJSON` Point feature graphics to use `BillboardGraphics` with a blue map pin instead of color `PointGraphics`.
- Cesium now ships with a version of the [maki icon set](https://www.mapbox.com/maki/) for use with `PinBuilder` and GeoJSON simplestyle support.
- Cesium now ships with a default web.config file to simplify IIS deployment.

### 1.1 - 2014-09-02

- Added a new imagery provider, `WebMapTileServiceImageryProvider`, for accessing tiles on a WMTS 1.0.0 server.
- Added an optional `pickFeatures` function to the `ImageryProvider` interface. With supporting imagery providers, such as `WebMapServiceImageryProvider`, it can be used to determine the rasterized features under a particular location.
- Added `ImageryLayerCollection.pickImageryLayerFeatures`. It determines the rasterized imagery layer features intersected by a given pick ray by querying supporting layers using `ImageryProvider.pickFeatures`.
- Added `tileWidth`, `tileHeight`, `minimumLevel`, and `tilingScheme` parameters to the `WebMapServiceImageryProvider` constructor.
- Added `id` property to `Scene` which is a readonly unique identifier associated with each instance.
- Added `FeatureDetection.supportsWebWorkers`.
- Greatly improved the performance of time-varying polylines when using DataSources.
- `viewerEntityMixin` now automatically queries for imagery layer features on click and shows their properties in the `InfoBox` panel.
- Fixed a bug in terrain and imagery loading that could cause an inconsistent frame rate when moving around the globe, especially on a faster internet connection.
- Fixed a bug that caused `SceneTransforms.wgs84ToWindowCoordinates` to incorrectly return `undefined` when in 2D.
- Fixed a bug in `ImageryLayer` that caused layer images to be rendered twice for each terrain tile that existed prior to adding the imagery layer.
- Fixed a bug in `Camera.pickEllipsoid` that caused it to return the back side of the ellipsoid when near the surface.
- Fixed a bug which prevented `loadWithXhr` from working with older browsers, such as Internet Explorer 9.

### 1.0 - 2014-08-01

- Breaking changes ([why so many?](https://community.cesium.com/t/moving-towards-cesium-1-0/1209))

  - All `Matrix2`, `Matrix3`, `Matrix4` and `Quaternion` functions that take a `result` parameter now require the parameter, except functions starting with `from`.
  - Removed `Billboard.imageIndex` and `BillboardCollection.textureAtlas`. Instead, use `Billboard.image`.

    - Code that looked like:

            var billboards = new Cesium.BillboardCollection();
            var textureAtlas = new Cesium.TextureAtlas({
                scene : scene,
                images : images // array of loaded images
            });
            billboards.textureAtlas = textureAtlas;
            billboards.add({
                imageIndex : 0,
                position : //...
            });

    - should now look like:

            var billboards = new Cesium.BillboardCollection();
            billboards.add({
                image : '../images/Cesium_Logo_overlay.png',
                position : //...
            });

  - Updated the [Model Converter](http://cesiumjs.org/convertmodel.html) and `Model` to support [glTF 0.8](https://github.com/KhronosGroup/glTF/blob/schema-8/specification/README.md). See the [forum post](https://community.cesium.com/t/cesium-and-gltf-version-compatibility/1343) for full details.
  - `Model` primitives are now rotated to be `Z`-up to match Cesium convention; glTF stores models with `Y` up.
  - `SimplePolylineGeometry` and `PolylineGeometry` now curve to follow the ellipsoid surface by default. To disable this behavior, set the option `followSurface` to `false`.
  - Renamed `DynamicScene` layer to `DataSources`. The following types were also renamed:
    - `DynamicBillboard` -> `BillboardGraphics`
    - `DynamicBillboardVisualizer` -> `BillboardVisualizer`
    - `CompositeDynamicObjectCollection` -> `CompositeEntityCollection`
    - `DynamicClock` -> `DataSourceClock`
    - `DynamicEllipse` -> `EllipseGraphics`
    - `DynamicEllipsoid` -> `EllipsoidGraphics`
    - `DynamicObject` -> `Entity`
    - `DynamicObjectCollection` -> `EntityCollection`
    - `DynamicObjectView` -> `EntityView`
    - `DynamicLabel` -> `LabelGraphics`
    - `DynamicLabelVisualizer` -> `LabelVisualizer`
    - `DynamicModel` -> `ModelGraphics`
    - `DynamicModelVisualizer` -> `ModelVisualizer`
    - `DynamicPath` -> `PathGraphics`
    - `DynamicPathVisualizer` -> `PathVisualizer`
    - `DynamicPoint` -> `PointGraphics`
    - `DynamicPointVisualizer` -> `PointVisualizer`
    - `DynamicPolygon` -> `PolygonGraphics`
    - `DynamicPolyline` -> `PolylineGraphics`
    - `DynamicRectangle` -> `RectangleGraphics`
    - `DynamicWall` -> `WallGraphics`
    - `viewerDynamicObjectMixin` -> `viewerEntityMixin`
  - Removed `DynamicVector` and `DynamicVectorVisualizer`.
  - Renamed `DataSource.dynamicObjects` to `DataSource.entities`.
  - `EntityCollection.getObjects()` and `CompositeEntityCollection.getObjects()` are now properties named `EntityCollection.entities` and `CompositeEntityCollection.entities`.
  - Renamed `Viewer.trackedObject` and `Viewer.selectedObject` to `Viewer.trackedEntity` and `Viewer.selectedEntity` when using the `viewerEntityMixin`.
  - Renamed functions for consistency:
    - `BoundingSphere.getPlaneDistances` -> `BoundingSphere.computePlaneDistances`
    - `Cartesian[2,3,4].getMaximumComponent` -> `Cartesian[2,3,4].maximumComponent`
    - `Cartesian[2,3,4].getMinimumComponent` -> `Cartesian[2,3,4].minimumComponent`
    - `Cartesian[2,3,4].getMaximumByComponent` -> `Cartesian[2,3,4].maximumByComponent`
    - `Cartesian[2,3,4].getMinimumByComponent` -> `Cartesian[2,3,4].minimumByComponent`
    - `CubicRealPolynomial.realRoots` -> `CubicRealPolynomial.computeRealRoots`
    - `CubicRealPolynomial.discriminant` -> `CubicRealPolynomial.computeDiscriminant`
    - `JulianDate.getTotalDays` -> `JulianDate.totalDyas`
    - `JulianDate.getSecondsDifference` -> `JulianDate.secondsDifference`
    - `JulianDate.getDaysDifference` -> `JulianDate.daysDifference`
    - `JulianDate.getTaiMinusUtc` -> `JulianDate.computeTaiMinusUtc`
    - `Matrix3.getEigenDecompostion` -> `Matrix3.computeEigenDecomposition`
    - `Occluder.getVisibility` -> `Occluder.computeVisibility`
    - `Occluder.getOccludeePoint` -> `Occluder.computerOccludeePoint`
    - `QuadraticRealPolynomial.discriminant` -> `QuadraticRealPolynomial.computeDiscriminant`
    - `QuadraticRealPolynomial.realRoots` -> `QuadraticRealPolynomial.computeRealRoots`
    - `QuarticRealPolynomial.discriminant` -> `QuarticRealPolynomial.computeDiscriminant`
    - `QuarticRealPolynomial.realRoots` -> `QuarticRealPolynomial.computeRealRoots`
    - `Quaternion.getAxis` -> `Quaternion.computeAxis`
    - `Quaternion.getAngle` -> `Quaternion.computeAngle`
    - `Quaternion.innerQuadrangle` -> `Quaternion.computeInnerQuadrangle`
    - `Rectangle.getSouthwest` -> `Rectangle.southwest`
    - `Rectangle.getNorthwest` -> `Rectangle.northwest`
    - `Rectangle.getSoutheast` -> `Rectangle.southeast`
    - `Rectangle.getNortheast` -> `Rectangle.northeast`
    - `Rectangle.getCenter` -> `Rectangle.center`
    - `CullingVolume.getVisibility` -> `CullingVolume.computeVisibility`
  - Replaced `PerspectiveFrustum.fovy` with `PerspectiveFrustum.fov` which will change the field of view angle in either the `X` or `Y` direction depending on the aspect ratio.
  - Removed the following from the Cesium API: `Transforms.earthOrientationParameters`, `EarthOrientationParameters`, `EarthOrientationParametersSample`, `Transforms.iau2006XysData`, `Iau2006XysData`, `Iau2006XysSample`, `IauOrientationAxes`, `TimeConstants`, `Scene.frameState`, `FrameState`, `EncodedCartesian3`, `EllipsoidalOccluder`, `TextureAtlas`, and `FAR`. These are still available but are not part of the official API and may change in future versions.
  - Removed `DynamicObject.vertexPositions`. Use `DynamicWall.positions`, `DynamicPolygon.positions`, and `DynamicPolyline.positions` instead.
  - Removed `defaultPoint`, `defaultLine`, and `defaultPolygon` from `GeoJsonDataSource`.
  - Removed `Primitive.allow3DOnly`. Set the `Scene` constructor option `scene3DOnly` instead.
  - `SampledProperty` and `SampledPositionProperty` no longer extrapolate outside of their sample data time range by default.
  - Changed the following functions to properties:
    - `TerrainProvider.hasWaterMask`
    - `CesiumTerrainProvider.hasWaterMask`
    - `ArcGisImageServerTerrainProvider.hasWaterMask`
    - `EllipsoidTerrainProvider.hasWaterMask`
    - `VRTheWorldTerrainProvider.hasWaterMask`
  - Removed `ScreenSpaceCameraController.ellipsoid`. The behavior that depended on the ellipsoid is now determined based on the scene state.
  - Sandcastle examples now automatically wrap the example code in RequireJS boilerplate. To upgrade any custom examples, copy the code into an existing example (such as Hello World) and save a new file.
  - Removed `CustomSensorVolume`, `RectangularPyramidSensorVolume`, `DynamicCone`, `DynamicConeVisualizerUsingCustomSensor`, `DynamicPyramid` and `DynamicPyramidVisualizer`. This will be moved to a plugin in early August. [#1887](https://github.com/CesiumGS/cesium/issues/1887)
  - If `Primitive.modelMatrix` is changed after creation, it only affects primitives with one instance and only in 3D mode.
  - `ImageryLayer` properties `alpha`, `brightness`, `contrast`, `hue`, `saturation`, and `gamma` may no longer be functions. If you need to change these values each frame, consider moving your logic to an event handler for `Scene.preRender`.
  - Removed `closeTop` and `closeBottom` options from `RectangleGeometry`.
  - CZML changes:
    - CZML is now versioned using the <major>.<minor> scheme. For example, any CZML 1.0 implementation will be able to load any 1.<minor> document (with graceful degradation). Major version number increases will be reserved for breaking changes. We fully expect these major version increases to happen, as CZML is still in development, but we wanted to give developers a stable target to work with.
    - A `"1.0"` version string is required to be on the document packet, which is required to be the first packet in a CZML file. Previously the `document` packet was optional; it is now mandatory. The simplest document packet is:
      ```
      {
        "id":"document",
        "version":"1.0"
      }
      ```
    - The `vertexPositions` property has been removed. There is now a `positions` property directly on objects that use it, currently `polyline`, `polygon`, and `wall`.
    - `cone`, `pyramid`, and `vector` have been removed from the core CZML schema. They are now treated as extensions maintained by Analytical Graphics and have been renamed to `agi_conicSensor`, `agi_customPatternSensor`, and `agi_vector` respectively.
    - The `orientation` property has been changed to match Cesium convention. To update existing CZML documents, conjugate the quaternion values.
    - `pixelOffset` now uses the top-left of the screen as the origin; previously it was the bottom-left. To update existing documents, negate the `y` value.
    - Removed `color`, `outlineColor`, and `outlineWidth` properties from `polyline` and `path`. There is a new `material` property that allows you to specify a variety of materials, such as `solidColor`, `polylineOutline` and `polylineGlow`.
    - See the [CZML Schema](https://github.com/CesiumGS/cesium/wiki/CZML-Content) for more details. We plan on greatly improving this document in the coming weeks.

- Added camera collision detection with terrain to the default mouse interaction.
- Modified the default camera tilt mouse behavior to tilt about the point clicked, taking into account terrain.
- Modified the default camera mouse behavior to look about the camera's position when the sky is clicked.
- Cesium can now render an unlimited number of imagery layers, no matter how few texture units are supported by the hardware.
- Added support for rendering terrain lighting with oct-encoded per-vertex normals. Added `CesiumTerrainProvider.requestVertexNormals` to request per vertex normals. Added `hasVertexNormals` property to all terrain providers to indicate whether or not vertex normals are included in the requested terrain tiles.
- Added `Globe.getHeight` and `Globe.pick` for finding the terrain height at a given Cartographic coordinate and picking the terrain with a ray.
- Added `scene3DOnly` options to `Viewer`, `CesiumWidget`, and `Scene` constructors. This setting optimizes memory usage and performance for 3D mode at the cost of losing the ability to use 2D or Columbus View.
- Added `forwardExtrapolationType`, `forwardExtrapolationDuration`, `backwardExtrapolationType`, and `backwardExtrapolationDuration` to `SampledProperty` and `SampledPositionProperty` which allows the user to specify how a property calculates its value when outside the range of its sample data.
- Prevent primitives from flashing off and on when modifying static DataSources.
- Added the following methods to `IntersectionTests`: `rayTriangle`, `lineSegmentTriangle`, `raySphere`, and `lineSegmentSphere`.
- Matrix types now have `add` and `subtract` functions.
- `Matrix3` type now has a `fromCrossProduct` function.
- Added `CesiumMath.signNotZero`, `CesiumMath.toSNorm` and `CesiumMath.fromSNorm` functions.
- DataSource & CZML models now default to North-East-Down orientation if none is provided.
- `TileMapServiceImageryProvider` now works with tilesets created by tools that better conform to the TMS specification. In particular, a profile of `global-geodetic` or `global-mercator` is now supported (in addition to the previous `geodetic` and `mercator`) and in these profiles it is assumed that the X coordinates of the bounding box correspond to the longitude direction.
- `EntityCollection` and `CompositeEntityCollection` now include the array of modified entities as the last parameter to their `onCollectionChanged` event.
- `RectangleGeometry`, `RectangleOutlineGeometry` and `RectanglePrimitive` can cross the international date line.

## Beta Releases

### b30 - 2014-07-01

- Breaking changes ([why so many?](https://community.cesium.com/t/moving-towards-cesium-1-0/1209))

  - CZML property references now use a `#` symbol to separate identifier from property path. `objectId.position` should now be `objectId#position`.
  - All `Cartesian2`, `Cartesian3`, `Cartesian4`, `TimeInterval`, and `JulianDate` functions that take a `result` parameter now require the parameter (except for functions starting with `from`).
  - Modified `Transforms.pointToWindowCoordinates` and `SceneTransforms.wgs84ToWindowCoordinates` to return window coordinates with origin at the top left corner.
  - `Billboard.pixelOffset` and `Label.pixelOffset` now have their origin at the top left corner.
  - Replaced `CameraFlightPath.createAnimation` with `Camera.flyTo` and replaced `CameraFlightPath.createAnimationRectangle` with `Camera.flyToRectangle`. Code that looked like:

            scene.animations.add(Cesium.CameraFlightPath.createAnimation(scene, {
                destination : Cesium.Cartesian3.fromDegrees(-117.16, 32.71, 15000.0)
            }));

    should now look like:

            scene.camera.flyTo({
                destination : Cesium.Cartesian3.fromDegrees(-117.16, 32.71, 15000.0)
            });

  - In `Camera.flyTo` and `Camera.flyToRectangle`:
    - `options.duration` is now in seconds, not milliseconds.
    - Renamed `options.endReferenceFrame` to `options.endTransform`.
    - Renamed `options.onComplete` to `options.complete`.
    - Renamed `options.onCancel` to `options.cancel`.
  - The following are now in seconds, not milliseconds.
    - `Scene.morphToColumbusView`, `Scene.morphTo2D`, and `Scene.morphTo3D` parameter `duration`.
    - `HomeButton` constructor parameter `options.duration`, `HomeButtonViewModel` constructor parameter `duration`, and `HomeButtonViewModel.duration`.
    - `SceneModePicker` constructor parameter `duration`, `SceneModePickerViewModel` constructor parameter `duration`, and `SceneModePickerViewModel.duration`.
    - `Geocoder` and `GeocoderViewModel` constructor parameter `options.flightDuration` and `GeocoderViewModel.flightDuration`.
    - `ScreenSpaceCameraController.bounceAnimationTime`.
    - `FrameRateMonitor` constructor parameter `options.samplingWindow`, `options.quietPeriod`, and `options.warmupPeriod`.
  - Refactored `JulianDate` to be in line with other Core types.
    - Most functions now take result parameters.
    - The default constructor no longer creates a date at the current time, use `JulianDate.now()` instead.
    - Removed `JulianDate.getJulianTimeFraction` and `JulianDate.compareTo`
    - `new JulianDate()` -> `JulianDate.now()`
    - `date.getJulianDayNumber()` -> `date.dayNumber`
    - `date.getSecondsOfDay()` -> `secondsOfDay`
    - `date.getTotalDays()` -> `JulianDate.getTotalDays(date)`
    - `date.getSecondsDifference(arg1, arg2)` -> `JulianDate.getSecondsDifference(arg2, arg1)` (Note, order of arguments flipped)
    - `date.getDaysDifference(arg1, arg2)` -> `JulianDate.getDaysDifference(arg2, arg1)` (Note, order of arguments flipped)
    - `date.getTaiMinusUtc()` -> `JulianDate.getTaiMinusUtc(date)`
    - `date.addSeconds(seconds)` -> `JulianDate.addSeconds(date, seconds)`
    - `date.addMinutes(minutes)` -> `JulianDate.addMinutes(date, minutes)`
    - `date.addHours(hours)` -> `JulianDate.addHours(date, hours)`
    - `date.addDays(days)` -> `JulianDate.addDays(date, days)`
    - `date.lessThan(right)` -> `JulianDate.lessThan(left, right)`
    - `date.lessThanOrEquals(right)` -> `JulianDate.lessThanOrEquals(left, right)`
    - `date.greaterThan(right)` -> `JulianDate.greaterThan(left, right)`
    - `date.greaterThanOrEquals(right)` -> `JulianDate.greaterThanOrEquals(left, right)`
  - Refactored `TimeInterval` to be in line with other Core types.

    - The constructor no longer requires parameters and now takes a single options parameter. Code that looked like:

            new TimeInterval(startTime, stopTime, true, true, data);

    should now look like:

            new TimeInterval({
                start : startTime,
                stop : stopTime,
                isStartIncluded : true,
                isStopIncluded : true,
                data : data
            });

    - `TimeInterval.fromIso8601` now takes a single options parameter. Code that looked like:

            TimeInterval.fromIso8601(intervalString, true, true, data);

    should now look like:

            TimeInterval.fromIso8601({
                iso8601 : intervalString,
                isStartIncluded : true,
                isStopIncluded : true,
                data : data
            });

    - `interval.intersect(otherInterval)` -> `TimeInterval.intersect(interval, otherInterval)`
    - `interval.contains(date)` -> `TimeInterval.contains(interval, date)`

  - Removed `TimeIntervalCollection.intersectInterval`.
  - `TimeIntervalCollection.findInterval` now takes a single options parameter instead of individual parameters. Code that looked like:

            intervalCollection.findInterval(startTime, stopTime, false, true);

    should now look like:

            intervalCollection.findInterval({
                start : startTime,
                stop : stopTime,
                isStartIncluded : false,
                isStopIncluded : true
            });

  - `TimeIntervalCollection.empty` was renamed to `TimeIntervalCollection.isEmpty`
  - Removed `Scene.animations` and `AnimationCollection` from the public Cesium API.
  - Replaced `color`, `outlineColor`, and `outlineWidth` in `DynamicPath` with a `material` property.
  - `ModelAnimationCollection.add` and `ModelAnimationCollection.addAll` renamed `options.startOffset` to `options.delay`. Also renamed `ModelAnimation.startOffset` to `ModelAnimation.delay`.
  - Replaced `Scene.scene2D.projection` property with read-only `Scene.mapProjection`. Set this with the `mapProjection` option for the `Viewer`, `CesiumWidget`, or `Scene` constructors.
  - Moved Fresnel, Reflection, and Refraction materials to the [Materials Pack Plugin](https://github.com/CesiumGS/cesium-materials-pack).
  - Renamed `Simon1994PlanetaryPositions` functions `ComputeSunPositionInEarthInertialFrame` and `ComputeMoonPositionInEarthInertialFrame` to `computeSunPositionInEarthInertialFrame` and `computeMoonPositionInEarthInertialFrame`, respectively.
  - `Scene` constructor function now takes an `options` parameter instead of individual parameters.
  - `CesiumWidget.showErrorPanel` now takes a `message` parameter in between the previous `title` and `error` parameters.
  - Removed `Camera.createCorrectPositionAnimation`.
  - Moved `LeapSecond.leapSeconds` to `JulianDate.leapSeconds`.
  - `Event.removeEventListener` no longer throws `DeveloperError` if the `listener` does not exist; it now returns `false`.
  - Enumeration values of `SceneMode` have better correspondence with mode names to help with debugging.
  - The build process now requires [Node.js](http://nodejs.org/) to be installed on the system.

- Cesium now supports Internet Explorer 11.0.9 on desktops. For the best results, use the new [IE Developer Channel](http://devchannel.modern.ie/) for development.
- `ReferenceProperty` can now handle sub-properties, for example, `myObject#billboard.scale`.
- `DynamicObject.id` can now include period characters.
- Added `PolylineGlowMaterialProperty` which enables data sources to use the PolylineGlow material.
- Fixed support for embedded resources in glTF models.
- Added `HermitePolynomialApproximation.interpolate` for performing interpolation when derivative information is available.
- `SampledProperty` and `SampledPositionProperty` can now store derivative information for each sample value. This allows for more accurate interpolation when using `HermitePolynomialApproximation`.
- Added `FrameRateMonitor` to monitor the frame rate achieved by a `Scene` and to raise a `lowFrameRate` event when it falls below a configurable threshold.
- Added `PerformanceWatchdog` widget and `viewerPerformanceWatchdogMixin`.
- `Viewer` and `CesiumWidget` now provide more user-friendly error messages when an initialization or rendering error occurs.
- `Viewer` and `CesiumWidget` now take a new optional parameter, `creditContainer`.
- `Viewer` can now optionally be constructed with a `DataSourceCollection`. Previously, it always created one itself internally.
- Fixed a problem that could rarely lead to the camera's `tilt` property being `NaN`.
- `GeoJsonDataSource` no longer uses the `name` or `title` property of the feature as the dynamic object's name if the value of the property is null.
- Added `TimeIntervalCollection.isStartIncluded` and `TimeIntervalCollection.isStopIncluded`.
- Added `Cesium.VERSION` to the combined `Cesium.js` file.
- Made general improvements to the [reference documentation](http://cesiumjs.org/refdoc.html).
- Updated third-party [Tween.js](https://github.com/sole/tween.js/) from r7 to r13.
- Updated third-party JSDoc 3.3.0-alpha5 to 3.3.0-alpha9.
- The development web server has been rewritten in Node.js, and is now included as part of each release.

### b29 - 2014-06-02

- Breaking changes ([why so many?](https://community.cesium.com/t/moving-towards-cesium-1-0/1209))

  - Replaced `Scene.createTextureAtlas` with `new TextureAtlas`.
  - Removed `CameraFlightPath.createAnimationCartographic`. Code that looked like:

           var flight = CameraFlightPath.createAnimationCartographic(scene, {
               destination : cartographic
           });
           scene.animations.add(flight);

    should now look like:

           var flight = CameraFlightPath.createAnimation(scene, {
               destination : ellipsoid.cartographicToCartesian(cartographic)
           });
           scene.animations.add(flight);

  - Removed `CesiumWidget.onRenderLoopError` and `Viewer.renderLoopError`. They have been replaced by `Scene.renderError`.
  - Renamed `CompositePrimitive` to `PrimitiveCollection` and added an `options` parameter to the constructor function.
  - Removed `Shapes.compute2DCircle`, `Shapes.computeCircleBoundary` and `Shapes.computeEllipseBoundary`. Instead, use `CircleOutlineGeometry` and `EllipseOutlineGeometry`. See the [tutorial](http://cesiumjs.org/2013/11/04/Geometry-and-Appearances/).
  - Removed `PolylinePipeline`, `PolygonPipeline`, `Tipsify`, `FrustumCommands`, and all `Renderer` types (except noted below) from the public Cesium API. These are still available but are not part of the official API and may change in future versions. `Renderer` types in particular are likely to change.
  - For AMD users only:
    - Moved `PixelFormat` from `Renderer` to `Core`.
    - Moved the following from `Renderer` to `Scene`: `TextureAtlas`, `TextureAtlasBuilder`, `BlendEquation`, `BlendFunction`, `BlendingState`, `CullFace`, `DepthFunction`, `StencilFunction`, and `StencilOperation`.
    - Moved the following from `Scene` to `Core`: `TerrainProvider`, `ArcGisImageServerTerrainProvider`, `CesiumTerrainProvider`, `EllipsoidTerrainProvider`, `VRTheWorldTerrainProvider`, `TerrainData`, `HeightmapTerrainData`, `QuantizedMeshTerrainData`, `TerrainMesh`, `TilingScheme`, `GeographicTilingScheme`, `WebMercatorTilingScheme`, `sampleTerrain`, `TileProviderError`, `Credit`.
  - Removed `TilingScheme.createRectangleOfLevelZeroTiles`, `GeographicTilingScheme.createLevelZeroTiles` and `WebMercatorTilingScheme.createLevelZeroTiles`.
  - Removed `CameraColumbusViewMode`.
  - Removed `Enumeration`.

- Added new functions to `Cartesian3`: `fromDegrees`, `fromRadians`, `fromDegreesArray`, `fromRadiansArray`, `fromDegreesArray3D` and `fromRadiansArray3D`. Added `fromRadians` to `Cartographic`.
- Fixed dark lighting in 3D and Columbus View when viewing a primitive edge on. ([#592](https://github.com/CesiumGS/cesium/issues/592))
- Improved Internet Explorer 11.0.8 support including workarounds for rendering labels, billboards, and the sun.
- Improved terrain and imagery rendering performance when very close to the surface.
- Added `preRender` and `postRender` events to `Scene`.
- Added `Viewer.targetFrameRate` and `CesiumWidget.targetFrameRate` to allow for throttling of the requestAnimationFrame rate.
- Added `Viewer.resolutionScale` and `CesiumWidget.resolutionScale` to allow the scene to be rendered at a resolution other than the canvas size.
- `Camera.transform` now works consistently across scene modes.
- Fixed a bug that prevented `sampleTerrain` from working with STK World Terrain in Firefox.
- `sampleTerrain` no longer fails when used with a `TerrainProvider` that is not yet ready.
- Fixed problems that could occur when using `ArcGisMapServerImageryProvider` to access a tiled MapServer of non-global extent.
- Added `interleave` option to `Primitive` constructor.
- Upgraded JSDoc from 3.0 to 3.3.0-alpha5. The Cesium reference documentation now has a slightly different look and feel.
- Upgraded Dojo from 1.9.1 to 1.9.3. NOTE: Dojo is only used in Sandcastle and not required by Cesium.

### b28 - 2014-05-01

- Breaking changes ([why so many?](https://community.cesium.com/t/breaking-changes/1132)):
  - Renamed and moved `Scene.primitives.centralBody` moved to `Scene.globe`.
  - Removed `CesiumWidget.centralBody` and `Viewer.centralBody`. Use `CesiumWidget.scene.globe` and `Viewer.scene.globe`.
  - Renamed `CentralBody` to `Globe`.
  - Replaced `Model.computeWorldBoundingSphere` with `Model.boundingSphere`.
  - Refactored visualizers, removing `setDynamicObjectCollection`, `getDynamicObjectCollection`, `getScene`, and `removeAllPrimitives` which are all superfluous after the introduction of `DataSourceDisplay`. The affected classes are:
    - `DynamicBillboardVisualizer`
    - `DynamicConeVisualizerUsingCustomSensor`
    - `DynamicLabelVisualizer`
    - `DynamicModelVisualizer`
    - `DynamicPathVisualizer`
    - `DynamicPointVisualizer`
    - `DynamicPyramidVisualizer`
    - `DynamicVectorVisualizer`
    - `GeometryVisualizer`
  - Renamed Extent to Rectangle
    - `Extent` -> `Rectangle`
    - `ExtentGeometry` -> `RectangleGeomtry`
    - `ExtentGeometryOutline` -> `RectangleGeometryOutline`
    - `ExtentPrimitive` -> `RectanglePrimitive`
    - `BoundingRectangle.fromExtent` -> `BoundingRectangle.fromRectangle`
    - `BoundingSphere.fromExtent2D` -> `BoundingSphere.fromRectangle2D`
    - `BoundingSphere.fromExtentWithHeights2D` -> `BoundingSphere.fromRectangleWithHeights2D`
    - `BoundingSphere.fromExtent3D` -> `BoundingSphere.fromRectangle3D`
    - `EllipsoidalOccluder.computeHorizonCullingPointFromExtent` -> `EllipsoidalOccluder.computeHorizonCullingPointFromRectangle`
    - `Occluder.computeOccludeePointFromExtent` -> `Occluder.computeOccludeePointFromRectangle`
    - `Camera.getExtentCameraCoordinates` -> `Camera.getRectangleCameraCoordinates`
    - `Camera.viewExtent` -> `Camera.viewRectangle`
    - `CameraFlightPath.createAnimationExtent` -> `CameraFlightPath.createAnimationRectangle`
    - `TilingScheme.extentToNativeRectangle` -> `TilingScheme.rectangleToNativeRectangle`
    - `TilingScheme.tileXYToNativeExtent` -> `TilingScheme.tileXYToNativeRectangle`
    - `TilingScheme.tileXYToExtent` -> `TilingScheme.tileXYToRectangle`
  - Converted `DataSource` get methods into properties.
    - `getName` -> `name`
    - `getClock` -> `clock`
    - `getChangedEvent` -> `changedEvent`
    - `getDynamicObjectCollection` -> `dynamicObjects`
    - `getErrorEvent` -> `errorEvent`
  - `BaseLayerPicker` has been extended to support terrain selection ([#1607](https://github.com/CesiumGS/cesium/pull/1607)).
    - The `BaseLayerPicker` constructor function now takes the container element and an options object instead of a CentralBody and ImageryLayerCollection.
    - The `BaseLayerPickerViewModel` constructor function now takes an options object instead of a `CentralBody` and `ImageryLayerCollection`.
    - `ImageryProviderViewModel` -> `ProviderViewModel`
    - `BaseLayerPickerViewModel.selectedName` -> `BaseLayerPickerViewModel.buttonTooltip`
    - `BaseLayerPickerViewModel.selectedIconUrl` -> `BaseLayerPickerViewModel.buttonImageUrl`
    - `BaseLayerPickerViewModel.selectedItem` -> `BaseLayerPickerViewModel.selectedImagery`
    - `BaseLayerPickerViewModel.imageryLayers`has been removed and replaced with `BaseLayerPickerViewModel.centralBody`
  - Renamed `TimeIntervalCollection.clear` to `TimeIntervalColection.removeAll`
  - `Context` is now private.
    - Removed `Scene.context`. Instead, use `Scene.drawingBufferWidth`, `Scene.drawingBufferHeight`, `Scene.maximumAliasedLineWidth`, and `Scene.createTextureAtlas`.
    - `Billboard.computeScreenSpacePosition`, `Label.computeScreenSpacePosition`, `SceneTransforms.clipToWindowCoordinates` and `SceneTransforms.clipToDrawingBufferCoordinates` take a `Scene` parameter instead of a `Context`.
    - `Camera` constructor takes `Scene` as parameter instead of `Context`
  - Types implementing the `ImageryProvider` interface arenow require a `hasAlphaChannel` property.
  - Removed `checkForChromeFrame` since Chrome Frame is no longer supported by Google. See [Google's official announcement](http://blog.chromium.org/2013/06/retiring-chrome-frame.html).
  - Types implementing `DataSource` no longer need to implement `getIsTimeVarying`.
- Added a `NavigationHelpButton` widget that, when clicked, displays information about how to navigate around the globe with the mouse. The new button is enabled by default in the `Viewer` widget.
- Added `Model.minimumPixelSize` property so models remain visible when the viewer zooms out.
- Added `DynamicRectangle` to support DataSource provided `RectangleGeometry`.
- Added `DynamicWall` to support DataSource provided `WallGeometry`.
- Improved texture upload performance and reduced memory usage when using `BingMapsImageryProvider` and other imagery providers that return false from `hasAlphaChannel`.
- Added the ability to offset the grid in the `GridMaterial`.
- `GeometryVisualizer` now creates geometry asynchronously to prevent locking up the browser.
- Add `Clock.canAnimate` to prevent time from advancing, even while the clock is animating.
- `Viewer` now prevents time from advancing if asynchronous geometry is being processed in order to avoid showing an incomplete picture. This can be disabled via the `Viewer.allowDataSourcesToSuspendAnimation` settings.
- Added ability to modify glTF material parameters using `Model.getMaterial`, `ModelMaterial`, and `ModelMesh.material`.
- Added `asynchronous` and `ready` properties to `Model`.
- Added `Cartesian4.fromColor` and `Color.fromCartesian4`.
- Added `getScale` and `getMaximumScale` to `Matrix2`, `Matrix3`, and `Matrix4`.
- Upgraded Knockout from version 3.0.0 to 3.1.0.
- Upgraded TopoJSON from version 1.1.4 to 1.6.8.

### b27 - 2014-04-01

- Breaking changes:

  - All `CameraController` functions have been moved up to the `Camera`. Removed `CameraController`. For example, code that looked like:

           scene.camera.controller.viewExtent(extent);

    should now look like:

           scene.camera.viewExtent(extent);

  - Finished replacing getter/setter functions with properties:
    - `ImageryLayer`
      - `getImageryProvider` -> `imageryProvider`
      - `getExtent` -> `extent`
    - `Billboard`, `Label`
      - `getShow`, `setShow` -> `show`
      - `getPosition`, `setPosition` -> `position`
      - `getPixelOffset`, `setPixelOffset` -> `pixelOffset`
      - `getTranslucencyByDistance`, `setTranslucencyByDistance` -> `translucencyByDistance`
      - `getPixelOffsetScaleByDistance`, `setPixelOffsetScaleByDistance` -> `pixelOffsetScaleByDistance`
      - `getEyeOffset`, `setEyeOffset` -> `eyeOffset`
      - `getHorizontalOrigin`, `setHorizontalOrigin` -> `horizontalOrigin`
      - `getVerticalOrigin`, `setVerticalOrigin` -> `verticalOrigin`
      - `getScale`, `setScale` -> `scale`
      - `getId` -> `id`
    - `Billboard`
      - `getScaleByDistance`, `setScaleByDistance` -> `scaleByDistance`
      - `getImageIndex`, `setImageIndex` -> `imageIndex`
      - `getColor`, `setColor` -> `color`
      - `getRotation`, `setRotation` -> `rotation`
      - `getAlignedAxis`, `setAlignedAxis` -> `alignedAxis`
      - `getWidth`, `setWidth` -> `width`
      - `getHeight` `setHeight` -> `height`
    - `Label`
      - `getText`, `setText` -> `text`
      - `getFont`, `setFont` -> `font`
      - `getFillColor`, `setFillColor` -> `fillColor`
      - `getOutlineColor`, `setOutlineColor` -> `outlineColor`
      - `getOutlineWidth`, `setOutlineWidth` -> `outlineWidth`
      - `getStyle`, `setStyle` -> `style`
    - `Polygon`
      - `getPositions`, `setPositions` -> `positions`
    - `Polyline`
      - `getShow`, `setShow` -> `show`
      - `getPositions`, `setPositions` -> `positions`
      - `getMaterial`, `setMeterial` -> `material`
      - `getWidth`, `setWidth` -> `width`
      - `getLoop`, `setLoop` -> `loop`
      - `getId` -> `id`
    - `Occluder`
      - `getPosition` -> `position`
      - `getRadius` -> `radius`
      - `setCameraPosition` -> `cameraPosition`
    - `LeapSecond`
      - `getLeapSeconds`, `setLeapSeconds` -> `leapSeconds`
    - `Fullscreen`
      - `getFullscreenElement` -> `element`
      - `getFullscreenChangeEventName` -> `changeEventName`
      - `getFullscreenErrorEventName` -> `errorEventName`
      - `isFullscreenEnabled` -> `enabled`
      - `isFullscreen` -> `fullscreen`
    - `Event`
      - `getNumberOfListeners` -> `numberOfListeners`
    - `EllipsoidGeodesic`
      - `getSurfaceDistance` -> `surfaceDistance`
      - `getStart` -> `start`
      - `getEnd` -> `end`
      - `getStartHeading` -> `startHeading`
      - `getEndHeading` -> `endHeading`
    - `AnimationCollection`
      - `getAll` -> `all`
    - `CentralBodySurface`
      - `getTerrainProvider`, `setTerrainProvider` -> `terrainProvider`
    - `Credit`
      - `getText` -> `text`
      - `getImageUrl` -> `imageUrl`
      - `getLink` -> `link`
    - `TerrainData`, `HightmapTerrainData`, `QuanitzedMeshTerrainData`
      - `getWaterMask` -> `waterMask`
    - `Tile`
      - `getChildren` -> `children`
    - `Buffer`
      - `getSizeInBytes` -> `sizeInBytes`
      - `getUsage` -> `usage`
      - `getVertexArrayDestroyable`, `setVertexArrayDestroyable` -> `vertexArrayDestroyable`
    - `CubeMap`
      - `getPositiveX` -> `positiveX`
      - `getNegativeX` -> `negativeX`
      - `getPositiveY` -> `positiveY`
      - `getNegativeY` -> `negativeY`
      - `getPositiveZ` -> `positiveZ`
      - `getNegativeZ` -> `negativeZ`
    - `CubeMap`, `Texture`
      - `getSampler`, `setSampler` -> `sampler`
      - `getPixelFormat` -> `pixelFormat`
      - `getPixelDatatype` -> `pixelDatatype`
      - `getPreMultiplyAlpha` -> `preMultiplyAlpha`
      - `getFlipY` -> `flipY`
      - `getWidth` -> `width`
      - `getHeight` -> `height`
    - `CubeMapFace`
      - `getPixelFormat` -> `pixelFormat`
      - `getPixelDatatype` -> `pixelDatatype`
    - `Framebuffer`
      - `getNumberOfColorAttachments` -> `numberOfColorAttachments`
      - `getDepthTexture` -> `depthTexture`
      - `getDepthRenderbuffer` -> `depthRenderbuffer`
      - `getStencilRenderbuffer` -> `stencilRenderbuffer`
      - `getDepthStencilTexture` -> `depthStencilTexture`
      - `getDepthStencilRenderbuffer` -> `depthStencilRenderbuffer`
      - `hasDepthAttachment` -> `hasdepthAttachment`
    - `Renderbuffer`
      - `getFormat` -> `format`
      - `getWidth` -> `width`
      - `getHeight` -> `height`
    - `ShaderProgram`
      - `getVertexAttributes` -> `vertexAttributes`
      - `getNumberOfVertexAttributes` -> `numberOfVertexAttributes`
      - `getAllUniforms` -> `allUniforms`
      - `getManualUniforms` -> `manualUniforms`
    - `Texture`
      - `getDimensions` -> `dimensions`
    - `TextureAtlas`
      - `getBorderWidthInPixels` -> `borderWidthInPixels`
      - `getTextureCoordinates` -> `textureCoordinates`
      - `getTexture` -> `texture`
      - `getNumberOfImages` -> `numberOfImages`
      - `getGUID` -> `guid`
    - `VertexArray`
      - `getNumberOfAttributes` -> `numberOfAttributes`
      - `getIndexBuffer` -> `indexBuffer`
  - Finished removing prototype functions. (Use 'static' versions of these functions instead):
    - `BoundingRectangle`
      - `union`, `expand`
    - `BoundingSphere`
      - `union`, `expand`, `getPlaneDistances`, `projectTo2D`
    - `Plane`
      - `getPointDistance`
    - `Ray`
      - `getPoint`
    - `Spherical`
      - `normalize`
    - `Extent`
      - `validate`, `getSouthwest`, `getNorthwest`, `getNortheast`, `getSoutheast`, `getCenter`, `intersectWith`, `contains`, `isEmpty`, `subsample`
  - `DataSource` now has additional required properties, `isLoading` and `loadingEvent` as well as a new optional `update` method which will be called each frame.
  - Renamed `Stripe` material uniforms `lightColor` and `darkColor` to `evenColor` and `oddColor`.
  - Replaced `SceneTransitioner` with new functions and properties on the `Scene`: `morphTo2D`, `morphToColumbusView`, `morphTo3D`, `completeMorphOnUserInput`, `morphStart`, `morphComplete`, and `completeMorph`.
  - Removed `TexturePool`.

- Improved visual quality for translucent objects with [Weighted Blended Order-Independent Transparency](http://cesiumjs.org/2014/03/14/Weighted-Blended-Order-Independent-Transparency/).
- Fixed extruded polygons rendered in the southern hemisphere. [#1490](https://github.com/CesiumGS/cesium/issues/1490)
- Fixed Primitive picking that have a closed appearance drawn on the surface. [#1333](https://github.com/CesiumGS/cesium/issues/1333)
- Added `StripeMaterialProperty` for supporting the `Stripe` material in DynamicScene.
- `loadArrayBuffer`, `loadBlob`, `loadJson`, `loadText`, and `loadXML` now support loading data from data URIs.
- The `debugShowBoundingVolume` property on primitives now works across all scene modes.
- Eliminated the use of a texture pool for Earth surface imagery textures. The use of the pool was leading to mipmapping problems in current versions of Google Chrome where some tiles would show imagery from entirely unrelated parts of the globe.

### b26 - 2014-03-03

- Breaking changes:
  - Replaced getter/setter functions with properties:
    - `Scene`
      - `getCanvas` -> `canvas`
      - `getContext` -> `context`
      - `getPrimitives` -> `primitives`
      - `getCamera` -> `camera`
      - `getScreenSpaceCameraController` -> `screenSpaceCameraController`
      - `getFrameState` -> `frameState`
      - `getAnimations` -> `animations`
    - `CompositePrimitive`
      - `getCentralBody`, `setCentralBody` -> `centralBody`
      - `getLength` -> `length`
    - `Ellipsoid`
      - `getRadii` -> `radii`
      - `getRadiiSquared` -> `radiiSquared`
      - `getRadiiToTheFourth` -> `radiiToTheFourth`
      - `getOneOverRadii` -> `oneOverRadii`
      - `getOneOverRadiiSquared` -> `oneOverRadiiSquared`
      - `getMinimumRadius` -> `minimumRadius`
      - `getMaximumRadius` -> `maximumRadius`
    - `CentralBody`
      - `getEllipsoid` -> `ellipsoid`
      - `getImageryLayers` -> `imageryLayers`
    - `EllipsoidalOccluder`
      - `getEllipsoid` -> `ellipsoid`
      - `getCameraPosition`, `setCameraPosition` -> `cameraPosition`
    - `EllipsoidTangentPlane`
      - `getEllipsoid` -> `ellipsoid`
      - `getOrigin` -> `origin`
    - `GeographicProjection`
      - `getEllipsoid` -> `ellipsoid`
    - `WebMercatorProjection`
      - `getEllipsoid` -> `ellipsoid`
    - `SceneTransitioner`
      - `getScene` -> `scene`
      - `getEllipsoid` -> `ellipsoid`
    - `ScreenSpaceCameraController`
      - `getEllipsoid`, `setEllipsoid` -> `ellipsoid`
    - `SkyAtmosphere`
      - `getEllipsoid` -> `ellipsoid`
    - `TilingScheme`, `GeographicTilingScheme`, `WebMercatorTilingSheme`
      - `getEllipsoid` -> `ellipsoid`
      - `getExtent` -> `extent`
      - `getProjection` -> `projection`
    - `ArcGisMapServerImageryProvider`, `BingMapsImageryProvider`, `GoogleEarthImageryProvider`, `GridImageryProvider`, `OpenStreetMapImageryProvider`, `SingleTileImageryProvider`, `TileCoordinatesImageryProvider`, `TileMapServiceImageryProvider`, `WebMapServiceImageryProvider`
      - `getProxy` -> `proxy`
      - `getTileWidth` -> `tileWidth`
      - `getTileHeight` -> `tileHeight`
      - `getMaximumLevel` -> `maximumLevel`
      - `getMinimumLevel` -> `minimumLevel`
      - `getTilingScheme` -> `tilingScheme`
      - `getExtent` -> `extent`
      - `getTileDiscardPolicy` -> `tileDiscardPolicy`
      - `getErrorEvent` -> `errorEvent`
      - `isReady` -> `ready`
      - `getCredit` -> `credit`
    - `ArcGisMapServerImageryProvider`, `BingMapsImageryProvider`, `GoogleEarthImageryProvider`, `OpenStreetMapImageryProvider`, `SingleTileImageryProvider`, `TileMapServiceImageryProvider`, `WebMapServiceImageryProvider`
      - `getUrl` -> `url`
    - `ArcGisMapServerImageryProvider`
      - `isUsingPrecachedTiles` - > `usingPrecachedTiles`
    - `BingMapsImageryProvider`
      - `getKey` -> `key`
      - `getMapStyle` -> `mapStyle`
    - `GoogleEarthImageryProvider`
      - `getPath` -> `path`
      - `getChannel` -> `channel`
      - `getVersion` -> `version`
      - `getRequestType` -> `requestType`
    - `WebMapServiceImageryProvider`
      - `getLayers` -> `layers`
    - `CesiumTerrainProvider`, `EllipsoidTerrainProvider`, `ArcGisImageServerTerrainProvider`, `VRTheWorldTerrainProvider`
      - `getErrorEvent` -> `errorEvent`
      - `getCredit` -> `credit`
      - `getTilingScheme` -> `tilingScheme`
      - `isReady` -> `ready`
    - `TimeIntervalCollection`
      - `getChangedEvent` -> `changedEvent`
      - `getStart` -> `start`
      - `getStop` -> `stop`
      - `getLength` -> `length`
      - `isEmpty` -> `empty`
    - `DataSourceCollection`, `ImageryLayerCollection`, `LabelCollection`, `PolylineCollection`, `SensorVolumeCollection`
      - `getLength` -> `length`
    - `BillboardCollection`
      - `getLength` -> `length`
      - `getTextureAtlas`, `setTextureAtlas` -> `textureAtlas`
      - `getDestroyTextureAtlas`, `setDestroyTextureAtlas` -> `destroyTextureAtlas`
  - Removed `Scene.getUniformState()`. Use `scene.context.getUniformState()`.
  - Visualizers no longer create a `dynamicObject` property on the primitives they create. Instead, they set the `id` property that is standard for all primitives.
  - The `propertyChanged` on DynamicScene objects has been renamed to `definitionChanged`. Also, the event is now raised in the case of an existing property being modified as well as having a new property assigned (previously only property assignment would raise the event).
  - The `visualizerTypes` parameter to the `DataSouceDisplay` has been changed to a callback function that creates an array of visualizer instances.
  - `DynamicDirectionsProperty` and `DynamicVertexPositionsProperty` were both removed, they have been superseded by `PropertyArray` and `PropertyPositionArray`, which make it easy for DataSource implementations to create time-dynamic arrays.
  - `VisualizerCollection` has been removed. It is superseded by `DataSourceDisplay`.
  - `DynamicEllipsoidVisualizer`, `DynamicPolygonVisualizer`, and `DynamicPolylineVisualizer` have been removed. They are superseded by `GeometryVisualizer` and corresponding `GeometryUpdater` implementations; `EllipsoidGeometryUpdater`, `PolygonGeometryUpdater`, `PolylineGeometryUpdater`.
  - Modified `CameraFlightPath` functions to take place in the camera's current reference frame. The arguments to the function now need to be given in world coordinates and an optional reference frame can be given when the flight is completed.
  - `PixelDatatype` properties are now JavaScript numbers, not `Enumeration` instances.
  - `combine` now takes two objects instead of an array, and defaults to copying shallow references. The `allowDuplicates` parameter has been removed. In the event of duplicate properties, the first object's properties will be used.
  - Removed `FeatureDetection.supportsCrossOriginImagery`. This check was only useful for very old versions of WebKit.
- Added `Model` for drawing 3D models using glTF. See the [tutorial](http://cesiumjs.org/2014/03/03/Cesium-3D-Models-Tutorial/) and [Sandcastle example](http://cesiumjs.org/Cesium/Apps/Sandcastle/index.html?src=3D%20Models.html&label=Showcases).
- DynamicScene now makes use of [Geometry and Appearances](http://cesiumjs.org/2013/11/04/Geometry-and-Appearances/), which provides a tremendous improvements to DataSource visualization (CZML, GeoJSON, etc..). Extruded geometries are now supported and in many use cases performance is an order of magnitude faster.
- Added new `SelectionIndicator` and `InfoBox` widgets to `Viewer`, activated by `viewerDynamicObjectMixin`.
- `CesiumTerrainProvider` now supports mesh-based terrain like the tiles created by [STK Terrain Server](https://community.cesium.com/t/stk-terrain-server-beta/1017).
- Fixed rendering artifact on translucent objects when zooming in or out.
- Added `CesiumInspector` widget for graphics debugging. In Cesium Viewer, it is enabled by using the query parameter `inspector=true`. Also see the [Sandcastle example](http://cesiumjs.org/Cesium/Apps/Sandcastle/index.html?src=Cesium%20Inspector.html&label=Showcases).
- Improved compatibility with Internet Explorer 11.
- `DynamicEllipse`, `DynamicPolygon`, and `DynamicEllipsoid` now have properties matching their geometry counterpart, i.e. `EllipseGeometry`, `EllipseOutlineGeometry`, etc. These properties are also available in CZML.
- Added a `definitionChanged` event to the `Property` interface as well as most `DynamicScene` objects. This makes it easy for a client to observe when new data is loaded into a property or object.
- Added an `isConstant` property to the `Property` interface. Constant properties do not change in regards to simulation time, i.e. `Property.getValue` will always return the same result for all times.
- `ConstantProperty` is now mutable; it's value can be updated via `ConstantProperty.setValue`.
- Improved the quality of imagery near the poles when the imagery source uses a `GeographicTilingScheme`.
- `OpenStreetMapImageryProvider` now supports imagery with a minimum level.
- `BingMapsImageryProvider` now uses HTTPS by default for metadata and tiles when the document is loaded over HTTPS.
- Added the ability for imagery providers to specify view-dependent attribution to be display in the `CreditDisplay`.
- View-dependent imagery source attribution is now added to the `CreditDisplay` by the `BingMapsImageryProvider`.
- Fixed viewing an extent. [#1431](https://github.com/CesiumGS/cesium/issues/1431)
- Fixed camera tilt in ICRF. [#544](https://github.com/CesiumGS/cesium/issues/544)
- Fixed developer error when zooming in 2D. If the zoom would create an invalid frustum, nothing is done. [#1432](https://github.com/CesiumGS/cesium/issues/1432)
- Fixed `WallGeometry` bug that failed by removing positions that were less close together by less than 6 decimal places. [#1483](https://github.com/CesiumGS/cesium/pull/1483)
- Fixed `EllipsoidGeometry` texture coordinates. [#1454](https://github.com/CesiumGS/cesium/issues/1454)
- Added a loop property to `Polyline`s to join the first and last point. [#960](https://github.com/CesiumGS/cesium/issues/960)
- Use `performance.now()` instead of `Date.now()`, when available, to limit time spent loading terrain and imagery tiles. This results in more consistent frame rates while loading tiles on some systems.
- `RequestErrorEvent` now includes the headers that were returned with the error response.
- Added `AssociativeArray`, which is a helper class for maintaining a hash of objects that also needs to be iterated often.
- Added `TimeIntervalCollection.getChangedEvent` which returns an event that will be raised whenever intervals are updated.
- Added a second parameter to `Material.fromType` to override default uniforms. [#1522](https://github.com/CesiumGS/cesium/pull/1522)
- Added `Intersections2D` class containing operations on 2D triangles.
- Added `czm_inverseViewProjection` and `czm_inverseModelViewProjection` automatic GLSL uniform.

### b25 - 2014-02-03

- Breaking changes:
  - The `Viewer` constructor argument `options.fullscreenElement` now matches the `FullscreenButton` default of `document.body`, it was previously the `Viewer` container itself.
  - Removed `Viewer.objectTracked` event; `Viewer.trackedObject` is now an ES5 Knockout observable that can be subscribed to directly.
  - Replaced `PerformanceDisplay` with `Scene.debugShowFramesPerSecond`.
  - `Asphalt`, `Blob`, `Brick`, `Cement`, `Erosion`, `Facet`, `Grass`, `TieDye`, and `Wood` materials were moved to the [Materials Pack Plugin](https://github.com/CesiumGS/cesium-materials-pack).
  - Renamed `GeometryPipeline.createAttributeIndices` to `GeometryPipeline.createAttributeLocations`.
  - Renamed `attributeIndices` property to `attributeLocations` when calling `Context.createVertexArrayFromGeometry`.
  - `PerformanceDisplay` requires a DOM element as a parameter.
- Fixed globe rendering in the current Canary version of Google Chrome.
- `Viewer` now monitors the clock settings of the first added `DataSource` for changes, and also now has a constructor option `automaticallyTrackFirstDataSourceClock` which will turn off this behavior.
- The `DynamicObjectCollection` created by `CzmlDataSource` now sends a single `collectionChanged` event after CZML is loaded; previously it was sending an event every time an object was created or removed during the load process.
- Added `ScreenSpaceCameraController.enableInputs` to fix issue with inputs not being restored after overlapping camera flights.
- Fixed picking in 2D with rotated map. [#1337](https://github.com/CesiumGS/cesium/issues/1337)
- `TileMapServiceImageryProvider` can now handle casing differences in tilemapresource.xml.
- `OpenStreetMapImageryProvider` now supports imagery with a minimum level.
- Added `Quaternion.fastSlerp` and `Quaternion.fastSquad`.
- Upgraded Tween.js to version r12.

### b24 - 2014-01-06

- Breaking changes:

  - Added `allowTextureFilterAnisotropic` (default: `true`) and `failIfMajorPerformanceCaveat` (default: `true`) properties to the `contextOptions` property passed to `Viewer`, `CesiumWidget`, and `Scene` constructors and moved the existing properties to a new `webgl` sub-property. For example, code that looked like:

           var viewer = new Viewer('cesiumContainer', {
               contextOptions : {
                 alpha : true
               }
           });

    should now look like:

           var viewer = new Viewer('cesiumContainer', {
               contextOptions : {
                 webgl : {
                   alpha : true
                 }
               }
           });

  - The read-only `Cartesian3` objects must now be cloned to camera properties instead of assigned. For example, code that looked like:

          camera.up = Cartesian3.UNIT_Z;

    should now look like:

          Cartesian3.clone(Cartesian3.UNIT_Z, camera.up);

  - The CSS files for individual widgets, e.g. `BaseLayerPicker.css`, no longer import other CSS files. Most applications should import `widgets.css` (and optionally `lighter.css`).
  - `SvgPath` has been replaced by a Knockout binding: `cesiumSvgPath`.
  - `DynamicObject.availability` is now a `TimeIntervalCollection` instead of a `TimeInterval`.
  - Removed prototype version of `BoundingSphere.transform`.
  - `Matrix4.multiplyByPoint` now returns a `Cartesian3` instead of a `Cartesian4`.

- The minified, combined `Cesium.js` file now omits certain `DeveloperError` checks, to increase performance and reduce file size. When developing your application, we recommend using the unminified version locally for early error detection, then deploying the minified version to production.
- Fixed disabling `CentralBody.enableLighting`.
- Fixed `Geocoder` flights when following an object.
- The `Viewer` widget now clears `Geocoder` input when the user clicks the home button.
- The `Geocoder` input type has been changed to `search`, which improves usability (particularly on mobile devices). There were also some other minor styling improvements.
- Added `CentralBody.maximumScreenSpaceError`.
- Added `translateEventTypes`, `zoomEventTypes`, `rotateEventTypes`, `tiltEventTypes`, and `lookEventTypes` properties to `ScreenSpaceCameraController` to change the default mouse inputs.
- Added `Billboard.setPixelOffsetScaleByDistance`, `Label.setPixelOffsetScaleByDistance`, `DynamicBillboard.pixelOffsetScaleByDistance`, and `DynamicLabel.pixelOffsetScaleByDistance` to control minimum/maximum pixelOffset scaling based on camera distance.
- Added `BoundingSphere.transformsWithoutScale`.
- Added `fromArray` function to `Matrix2`, `Matrix3` and `Matrix4`.
- Added `Matrix4.multiplyTransformation`, `Matrix4.multiplyByPointAsVector`.

### b23 - 2013-12-02

- Breaking changes:

  - Changed the `CatmulRomSpline` and `HermiteSpline` constructors from taking an array of structures to a structure of arrays. For example, code that looked like:

           var controlPoints = [
               { point: new Cartesian3(1235398.0, -4810983.0, 4146266.0), time: 0.0},
               { point: new Cartesian3(1372574.0, -5345182.0, 4606657.0), time: 1.5},
               { point: new Cartesian3(-757983.0, -5542796.0, 4514323.0), time: 3.0},
               { point: new Cartesian3(-2821260.0, -5248423.0, 4021290.0), time: 4.5},
               { point: new Cartesian3(-2539788.0, -4724797.0, 3620093.0), time: 6.0}
           ];
           var spline = new HermiteSpline(controlPoints);

    should now look like:

           var spline = new HermiteSpline({
               times : [ 0.0, 1.5, 3.0, 4.5, 6.0 ],
               points : [
                   new Cartesian3(1235398.0, -4810983.0, 4146266.0),
                   new Cartesian3(1372574.0, -5345182.0, 4606657.0),
                   new Cartesian3(-757983.0, -5542796.0, 4514323.0),
                   new Cartesian3(-2821260.0, -5248423.0, 4021290.0),
                   new Cartesian3(-2539788.0, -4724797.0, 3620093.0)
               ]
           });

  - `loadWithXhr` now takes an options object, and allows specifying HTTP method and data to send with the request.
  - Renamed `SceneTransitioner.onTransitionStart` to `SceneTransitioner.transitionStart`.
  - Renamed `SceneTransitioner.onTransitionComplete` to `SceneTransitioner.transitionComplete`.
  - Renamed `CesiumWidget.onRenderLoopError` to `CesiumWidget.renderLoopError`.
  - Renamed `SceneModePickerViewModel.onTransitionStart` to `SceneModePickerViewModel.transitionStart`.
  - Renamed `Viewer.onRenderLoopError` to `Viewer.renderLoopError`.
  - Renamed `Viewer.onDropError` to `Viewer.dropError`.
  - Renamed `CesiumViewer.onDropError` to `CesiumViewer.dropError`.
  - Renamed `viewerDragDropMixin.onDropError` to `viewerDragDropMixin.dropError`.
  - Renamed `viewerDynamicObjectMixin.onObjectTracked` to `viewerDynamicObjectMixin.objectTracked`.
  - `PixelFormat`, `PrimitiveType`, `IndexDatatype`, `TextureWrap`, `TextureMinificationFilter`, and `TextureMagnificationFilter` properties are now JavaScript numbers, not `Enumeration` instances.
  - Replaced `sizeInBytes` properties on `IndexDatatype` with `IndexDatatype.getSizeInBytes`.

- Added `perPositionHeight` option to `PolygonGeometry` and `PolygonOutlineGeometry`.
- Added `QuaternionSpline` and `LinearSpline`.
- Added `Quaternion.log`, `Quaternion.exp`, `Quaternion.innerQuadrangle`, and `Quaternion.squad`.
- Added `Matrix3.inverse` and `Matrix3.determinant`.
- Added `ObjectOrientedBoundingBox`.
- Added `Ellipsoid.transformPositionFromScaledSpace`.
- Added `Math.nextPowerOfTwo`.
- Renamed our main website from [cesium.agi.com](http://cesium.agi.com/) to [cesiumjs.org](http://cesiumjs.org/).

### b22 - 2013-11-01

- Breaking changes:
  - Reversed the rotation direction of `Matrix3.fromQuaternion` to be consistent with graphics conventions. Mirrored change in `Quaternion.fromRotationMatrix`.
  - The following prototype functions were removed:
    - From `Matrix2`, `Matrix3`, and `Matrix4`: `toArray`, `getColumn`, `setColumn`, `getRow`, `setRow`, `multiply`, `multiplyByVector`, `multiplyByScalar`, `negate`, and `transpose`.
    - From `Matrix4`: `getTranslation`, `getRotation`, `inverse`, `inverseTransformation`, `multiplyByTranslation`, `multiplyByUniformScale`, `multiplyByPoint`. For example, code that previously looked like `matrix.toArray();` should now look like `Matrix3.toArray(matrix);`.
  - Replaced `DynamicPolyline` `color`, `outlineColor`, and `outlineWidth` properties with a single `material` property.
  - Renamed `DynamicBillboard.nearFarScalar` to `DynamicBillboard.scaleByDistance`.
  - All data sources must now implement `DataSource.getName`, which returns a user-readable name for the data source.
  - CZML `document` objects are no longer added to the `DynamicObjectCollection` created by `CzmlDataSource`. Use the `CzmlDataSource` interface to access the data instead.
  - `TimeInterval.equals`, and `TimeInterval.equalsEpsilon` now compare interval data as well.
  - All SVG files were deleted from `Widgets/Images` and replaced by a new `SvgPath` class.
  - The toolbar widgets (Home, SceneMode, BaseLayerPicker) and the fullscreen button now depend on `CesiumWidget.css` for global Cesium button styles.
  - The toolbar widgets expect their `container` to be the toolbar itself now, no need for separate containers for each widget on the bar.
  - `Property` implementations are now required to implement a prototype `equals` function.
  - `ConstantProperty` and `TimeIntervalCollectionProperty` no longer take a `clone` function and instead require objects to implement prototype `clone` and `equals` functions.
  - The `SkyBox` constructor now takes an `options` argument with a `sources` property, instead of directly taking `sources`.
  - Replaced `SkyBox.getSources` with `SkyBox.sources`.
  - The `bearing` property of `DynamicEllipse` is now called `rotation`.
  - CZML `ellipse.bearing` property is now `ellipse.rotation`.
- Added a `Geocoder` widget that allows users to enter an address or the name of a landmark and zoom to that location. It is enabled by default in applications that use the `Viewer` widget.
- Added `GoogleEarthImageryProvider`.
- Added `Moon` for drawing the moon, and `IauOrientationAxes` for computing the Moon's orientation.
- Added `Material.translucent` property. Set this property or `Appearance.translucent` for correct rendering order. Translucent geometries are rendered after opaque geometries.
- Added `enableLighting`, `lightingFadeOutDistance`, and `lightingFadeInDistance` properties to `CentralBody` to configure lighting.
- Added `Billboard.setTranslucencyByDistance`, `Label.setTranslucencyByDistance`, `DynamicBillboard.translucencyByDistance`, and `DynamicLabel.translucencyByDistance` to control minimum/maximum translucency based on camera distance.
- Added `PolylineVolumeGeometry` and `PolylineVolumeGeometryOutline`.
- Added `Shapes.compute2DCircle`.
- Added `Appearances` tab to Sandcastle with an example for each geometry appearance.
- Added `Scene.drillPick` to return list of objects each containing 1 primitive at a screen space position.
- Added `PolylineOutlineMaterialProperty` for use with `DynamicPolyline.material`.
- Added the ability to use `Array` and `JulianDate` objects as custom CZML properties.
- Added `DynamicObject.name` and corresponding CZML support. This is a non-unique, user-readable name for the object.
- Added `DynamicObject.parent` and corresponding CZML support. This allows for `DataSource` objects to present data hierarchically.
- Added `DynamicPoint.scaleByDistance` to control minimum/maximum point size based on distance from the camera.
- The toolbar widgets (Home, SceneMode, BaseLayerPicker) and the fullscreen button can now be styled directly with user-supplied CSS.
- Added `skyBox` to the `CesiumWidget` and `Viewer` constructors for changing the default stars.
- Added `Matrix4.fromTranslationQuaternionRotationScale` and `Matrix4.multiplyByScale`.
- Added `Matrix3.getEigenDecomposition`.
- Added utility function `getFilenameFromUri`, which given a URI with or without query parameters, returns the last segment of the URL.
- Added prototype versions of `equals` and `equalsEpsilon` method back to `Cartesian2`, `Cartesian3`, `Cartesian4`, and `Quaternion`.
- Added prototype equals function to `NearFarScalar`, and `TimeIntervalCollection`.
- Added `FrameState.events`.
- Added `Primitive.allowPicking` to save memory when picking is not needed.
- Added `debugShowBoundingVolume`, for debugging primitive rendering, to `Primitive`, `Polygon`, `ExtentPrimitive`, `EllipsoidPrimitive`, `BillboardCollection`, `LabelCollection`, and `PolylineCollection`.
- Added `DebugModelMatrixPrimitive` for debugging primitive's `modelMatrix`.
- Added `options` argument to the `EllipsoidPrimitive` constructor.
- Upgraded Knockout from version 2.3.0 to 3.0.0.
- Upgraded RequireJS to version 2.1.9, and Almond to 0.2.6.
- Added a user-defined `id` to all primitives for use with picking. For example:

            primitives.add(new Polygon({
                id : {
                    // User-defined object returned by Scene.pick
                },
                // ...
            }));
            // ...
            var p = scene.pick(/* ... */);
            if (defined(p) && defined(p.id)) {
               // Use properties and functions in p.id
            }

### b21 - 2013-10-01

- Breaking changes:

  - Cesium now prints a reminder to the console if your application uses Bing Maps imagery and you do not supply a Bing Maps key for your application. This is a reminder that you should create a Bing Maps key for your application as soon as possible and prior to deployment. You can generate a Bing Maps key by visiting [https://www.bingmapsportal.com/](https://www.bingmapsportal.com/). Set the `BingMapsApi.defaultKey` property to the value of your application's key before constructing the `CesiumWidget` or any other types that use the Bing Maps API.

           BingMapsApi.defaultKey = 'my-key-generated-with-bingmapsportal.com';

  - `Scene.pick` now returns an object with a `primitive` property, not the primitive itself. For example, code that looked like:

           var primitive = scene.pick(/* ... */);
           if (defined(primitive)) {
              // Use primitive
           }

    should now look like:

           var p = scene.pick(/* ... */);
           if (defined(p) && defined(p.primitive)) {
              // Use p.primitive
           }

  - Removed `getViewMatrix`, `getInverseViewMatrix`, `getInverseTransform`, `getPositionWC`, `getDirectionWC`, `getUpWC` and `getRightWC` from `Camera`. Instead, use the `viewMatrix`, `inverseViewMatrix`, `inverseTransform`, `positionWC`, `directionWC`, `upWC`, and `rightWC` properties.
  - Removed `getProjectionMatrix` and `getInfiniteProjectionMatrix` from `PerspectiveFrustum`, `PerspectiveOffCenterFrustum` and `OrthographicFrustum`. Instead, use the `projectionMatrix` and `infiniteProjectionMatrix` properties.
  - The following prototype functions were removed:

    - From `Quaternion`: `conjugate`, `magnitudeSquared`, `magnitude`, `normalize`, `inverse`, `add`, `subtract`, `negate`, `dot`, `multiply`, `multiplyByScalar`, `divideByScalar`, `getAxis`, `getAngle`, `lerp`, `slerp`, `equals`, `equalsEpsilon`
    - From `Cartesian2`, `Cartesian3`, and `Cartesian4`: `getMaximumComponent`, `getMinimumComponent`, `magnitudeSquared`, `magnitude`, `normalize`, `dot`, `multiplyComponents`, `add`, `subtract`, `multiplyByScalar`, `divideByScalar`, `negate`, `abs`, `lerp`, `angleBetween`, `mostOrthogonalAxis`, `equals`, and `equalsEpsilon`.
    - From `Cartesian3`: `cross`

    Code that previously looked like `quaternion.magnitude();` should now look like `Quaternion.magnitude(quaternion);`.

  - `DynamicObjectCollection` and `CompositeDynamicObjectCollection` have been largely re-written, see the documentation for complete details. Highlights include:
    - `getObject` has been renamed `getById`.
    - `removeObject` has been renamed `removeById`.
    - `collectionChanged` event added for notification of objects being added or removed.
  - `DynamicScene` graphics object (`DynamicBillboard`, etc...) have had their static `mergeProperties` and `clean` functions removed.
  - `UniformState.update` now takes a context as its first parameter.
  - `Camera` constructor now takes a context instead of a canvas.
  - `SceneTransforms.clipToWindowCoordinates` now takes a context instead of a canvas.
  - Removed `canvasDimensions` from `FrameState`.
  - Removed `context` option from `Material` constructor and parameter from `Material.fromType`.
  - Renamed `TextureWrap.CLAMP` to `TextureWrap.CLAMP_TO_EDGE`.

- Added `Geometries` tab to Sandcastle with an example for each geometry type.
- Added `CorridorOutlineGeometry`.
- Added `PolylineGeometry`, `PolylineColorAppearance`, and `PolylineMaterialAppearance`.
- Added `colors` option to `SimplePolylineGeometry` for per vertex or per segment colors.
- Added proper support for browser zoom.
- Added `propertyChanged` event to `DynamicScene` graphics objects for receiving change notifications.
- Added prototype `clone` and `merge` functions to `DynamicScene` graphics objects.
- Added `width`, `height`, and `nearFarScalar` properties to `DynamicBillboard` for controlling the image size.
- Added `heading` and `tilt` properties to `CameraController`.
- Added `Scene.sunBloom` to enable/disable the bloom filter on the sun. The bloom filter should be disabled for better frame rates on mobile devices.
- Added `getDrawingBufferWidth` and `getDrawingBufferHeight` to `Context`.
- Added new built-in GLSL functions `czm_getLambertDiffuse` and `czm_getSpecular`.
- Added support for [EXT_frag_depth](http://www.khronos.org/registry/webgl/extensions/EXT_frag_depth/).
- Improved graphics performance.
  - An Everest terrain view went from 135-140 to over 150 frames per second.
  - Rendering over a thousand polylines in the same collection with different materials went from 20 to 40 frames per second.
- Improved runtime generation of GLSL shaders.
- Made sun size accurate.
- Fixed bug in triangulation that fails on complex polygons. Instead, it makes a best effort to render what it can. [#1121](https://github.com/CesiumGS/cesium/issues/1121)
- Fixed geometries not closing completely. [#1093](https://github.com/CesiumGS/cesium/issues/1093)
- Fixed `EllipsoidTangentPlane.projectPointOntoPlane` for tangent planes on an ellipsoid other than the unit sphere.
- `CompositePrimitive.add` now returns the added primitive. This allows us to write more concise code.

        var p = new Primitive(/* ... */);
        primitives.add(p);
        return p;

  becomes

        return primitives.add(new Primitive(/* ... */));

### b20 - 2013-09-03

_This releases fixes 2D and other issues with Chrome 29.0.1547.57 ([#1002](https://github.com/CesiumGS/cesium/issues/1002) and [#1047](https://github.com/CesiumGS/cesium/issues/1047))._

- Breaking changes:

  - The `CameraFlightPath` functions `createAnimation`, `createAnimationCartographic`, and `createAnimationExtent` now take `scene` as their first parameter instead of `frameState`.
  - Completely refactored the `DynamicScene` property system to vastly improve the API. See [#1080](https://github.com/CesiumGS/cesium/pull/1080) for complete details.
    - Removed `CzmlBoolean`, `CzmlCartesian2`, `CzmlCartesian3`, `CzmlColor`, `CzmlDefaults`, `CzmlDirection`, `CzmlHorizontalOrigin`, `CzmlImage`, `CzmlLabelStyle`, `CzmlNumber`, `CzmlPosition`, `CzmlString`, `CzmlUnitCartesian3`, `CzmlUnitQuaternion`, `CzmlUnitSpherical`, and `CzmlVerticalOrigin` since they are no longer needed.
    - Removed `DynamicProperty`, `DynamicMaterialProperty`, `DynamicDirectionsProperty`, and `DynamicVertexPositionsProperty`; replacing them with an all new system of properties.
      - `Property` - base interface for all properties.
      - `CompositeProperty` - a property composed of other properties.
      - `ConstantProperty` - a property whose value never changes.
      - `SampledProperty` - a property whose value is interpolated from a set of samples.
      - `TimeIntervalCollectionProperty` - a property whose value changes based on time interval.
      - `MaterialProperty` - base interface for all material properties.
      - `CompositeMaterialProperty` - a `CompositeProperty` for materials.
      - `ColorMaterialProperty` - a property that maps to a color material. (replaces `DynamicColorMaterial`)
      - `GridMaterialProperty` - a property that maps to a grid material. (replaces `DynamicGridMaterial`)
      - `ImageMaterialProperty` - a property that maps to an image material. (replaces `DynamicImageMaterial`)
      - `PositionProperty`- base interface for all position properties.
      - `CompositePositionProperty` - a `CompositeProperty` for positions.
      - `ConstantPositionProperty` - a `PositionProperty` whose value does not change in respect to the `ReferenceFrame` in which is it defined.
      - `SampledPositionProperty` - a `SampledProperty` for positions.
      - `TimeIntervalCollectionPositionProperty` - A `TimeIntervalCollectionProperty` for positions.
  - Removed `processCzml`, use `CzmlDataSource` instead.
  - `Source/Widgets/Viewer/lighter.css` was deleted, use `Source/Widgets/lighter.css` instead.
  - Replaced `ExtentGeometry` parameters for extruded extent to make them consistent with other geometries.
    - `options.extrudedOptions.height` -> `options.extrudedHeight`
    - `options.extrudedOptions.closeTop` -> `options.closeBottom`
    - `options.extrudedOptions.closeBottom` -> `options.closeTop`
  - Geometry constructors no longer compute vertices or indices. Use the type's `createGeometry` method. For example, code that looked like:

          var boxGeometry = new BoxGeometry({
            minimumCorner : min,
            maximumCorner : max,
            vertexFormat : VertexFormat.POSITION_ONLY
          });

    should now look like:

          var box = new BoxGeometry({
              minimumCorner : min,
              maximumCorner : max,
              vertexFormat : VertexFormat.POSITION_ONLY
          });
          var geometry = BoxGeometry.createGeometry(box);

  - Removed `createTypedArray` and `createArrayBufferView` from each of the `ComponentDatatype` enumerations. Instead, use `ComponentDatatype.createTypedArray` and `ComponentDatatype.createArrayBufferView`.
  - `DataSourceDisplay` now requires a `DataSourceCollection` to be passed into its constructor.
  - `DeveloperError` and `RuntimeError` no longer contain an `error` property. Call `toString`, or check the `stack` property directly instead.
  - Replaced `createPickFragmentShaderSource` with `createShaderSource`.
  - Renamed `PolygonPipeline.earClip2D` to `PolygonPipeline.triangulate`.

- Added outline geometries. [#1021](https://github.com/CesiumGS/cesium/pull/1021).
- Added `CorridorGeometry`.
- Added `Billboard.scaleByDistance` and `NearFarScalar` to control billboard minimum/maximum scale based on camera distance.
- Added `EllipsoidGeodesic`.
- Added `PolylinePipeline.scaleToSurface`.
- Added `PolylinePipeline.scaleToGeodeticHeight`.
- Added the ability to specify a `minimumTerrainLevel` and `maximumTerrainLevel` when constructing an `ImageryLayer`. The layer will only be shown for terrain tiles within the specified range.
- Added `Math.setRandomNumberSeed` and `Math.nextRandomNumber` for generating repeatable random numbers.
- Added `Color.fromRandom` to generate random and partially random colors.
- Added an `onCancel` callback to `CameraFlightPath` functions that will be executed if the flight is canceled.
- Added `Scene.debugShowFrustums` and `Scene.debugFrustumStatistics` for rendering debugging.
- Added `Packable` and `PackableForInterpolation` interfaces to aid interpolation and in-memory data storage. Also made most core Cesium types implement them.
- Added `InterpolationAlgorithm` interface to codify the base interface already being used by `LagrangePolynomialApproximation`, `LinearApproximation`, and `HermitePolynomialApproximation`.
- Improved the performance of polygon triangulation using an O(n log n) algorithm.
- Improved geometry batching performance by moving work to a web worker.
- Improved `WallGeometry` to follow the curvature of the earth.
- Improved visual quality of closed translucent geometries.
- Optimized polyline bounding spheres.
- `Viewer` now automatically sets its clock to that of the first added `DataSource`, regardless of how it was added to the `DataSourceCollection`. Previously, this was only done for dropped files by `viewerDragDropMixin`.
- `CesiumWidget` and `Viewer` now display an HTML error panel if an error occurs while rendering, which can be disabled with a constructor option.
- `CameraFlightPath` now automatically disables and restores mouse input for the flights it generates.
- Fixed broken surface rendering in Columbus View when using the `EllipsoidTerrainProvider`.
- Fixed triangulation for polygons that cross the international date line.
- Fixed `EllipsoidPrimitive` rendering for some oblate ellipsoids. [#1067](https://github.com/CesiumGS/cesium/pull/1067).
- Fixed Cesium on Nexus 4 with Android 4.3.
- Upgraded Knockout from version 2.2.1 to 2.3.0.

### b19 - 2013-08-01

- Breaking changes:
  - Replaced tessellators and meshes with geometry. In particular:
    - Replaced `CubeMapEllipsoidTessellator` with `EllipsoidGeometry`.
    - Replaced `BoxTessellator` with `BoxGeometry`.
    - Replaced `ExtentTessletaor` with `ExtentGeometry`.
    - Removed `PlaneTessellator`. It was incomplete and not used.
    - Renamed `MeshFilters` to `GeometryPipeline`.
    - Renamed `MeshFilters.toWireframeInPlace` to `GeometryPipeline.toWireframe`.
    - Removed `MeshFilters.mapAttributeIndices`. It was not used.
    - Renamed `Context.createVertexArrayFromMesh` to `Context.createVertexArrayFromGeometry`. Likewise, renamed `mesh` constructor property to `geometry`.
  - Renamed `ComponentDatatype.*.toTypedArray` to `ComponentDatatype.*.createTypedArray`.
  - Removed `Polygon.configureExtent`. Use `ExtentPrimitive` instead.
  - Removed `Polygon.bufferUsage`. It is no longer needed.
  - Removed `height` and `textureRotationAngle` arguments from `Polygon` `setPositions` and `configureFromPolygonHierarchy` functions. Use `Polygon` `height` and `textureRotationAngle` properties.
  - Renamed `PolygonPipeline.cleanUp` to `PolygonPipeline.removeDuplicates`.
  - Removed `PolygonPipeline.wrapLongitude`. Use `GeometryPipeline.wrapLongitude` instead.
  - Added `surfaceHeight` parameter to `BoundingSphere.fromExtent3D`.
  - Added `surfaceHeight` parameter to `Extent.subsample`.
  - Renamed `pointInsideTriangle2D` to `pointInsideTriangle`.
  - Renamed `getLogo` to `getCredit` for `ImageryProvider` and `TerrainProvider`.
- Added Geometry and Appearances [#911](https://github.com/CesiumGS/cesium/pull/911).
- Added property `intersectionWidth` to `DynamicCone`, `DynamicPyramid`, `CustomSensorVolume`, and `RectangularPyramidSensorVolume`.
- Added `ExtentPrimitive`.
- Added `PolylinePipeline.removeDuplicates`.
- Added `barycentricCoordinates` to compute the barycentric coordinates of a point in a triangle.
- Added `BoundingSphere.fromEllipsoid`.
- Added `BoundingSphere.projectTo2D`.
- Added `Extent.fromDegrees`.
- Added `czm_tangentToEyeSpaceMatrix` built-in GLSL function.
- Added debugging aids for low-level rendering: `DrawCommand.debugShowBoundingVolume` and `Scene.debugCommandFilter`.
- Added extrusion to `ExtentGeometry`.
- Added `Credit` and `CreditDisplay` for displaying credits on the screen.
- Improved performance and visual quality of `CustomSensorVolume` and `RectangularPyramidSensorVolume`.
- Improved the performance of drawing polygons created with `configureFromPolygonHierarchy`.

### b18 - 2013-07-01

- Breaking changes:
  - Removed `CesiumViewerWidget` and replaced it with a new `Viewer` widget with mixin architecture. This new widget does not depend on Dojo and is part of the combined Cesium.js file. It is intended to be a flexible base widget for easily building robust applications. ([#838](https://github.com/CesiumGS/cesium/pull/838))
  - Changed all widgets to use ECMAScript 5 properties. All public observable properties now must be accessed and assigned as if they were normal properties, instead of being called as functions. For example:
    - `clockViewModel.shouldAnimate()` -> `clockViewModel.shouldAnimate`
    - `clockViewModel.shouldAnimate(true);` -> `clockViewModel.shouldAnimate = true;`
  - `ImageryProviderViewModel.fromConstants` has been removed. Use the `ImageryProviderViewModel` constructor directly.
  - Renamed the `transitioner` property on `CesiumWidget`, `HomeButton`, and `ScreenModePicker` to `sceneTrasitioner` to be consistent with property naming convention.
  - `ImageryProvider.loadImage` now requires that the calling imagery provider instance be passed as its first parameter.
  - Removed the Dojo-based `checkForChromeFrame` function, and replaced it with a new standalone version that returns a promise to signal when the asynchronous check has completed.
  - Removed `Assets/Textures/NE2_LR_LC_SR_W_DR_2048.jpg`. If you were previously using this image with `SingleTileImageryProvider`, consider instead using `TileMapServiceImageryProvider` with a URL of `Assets/Textures/NaturalEarthII`.
  - The `Client CZML` SandCastle demo has been removed, largely because it is redundant with the Simple CZML demo.
  - The `Two Viewer Widgets` SandCastle demo has been removed. We will add back a multi-scene example when we have a good architecture for it in place.
  - Changed static `clone` functions in all objects such that if the object being cloned is undefined, the function will return undefined instead of throwing an exception.
- Fix resizing issues in `CesiumWidget` ([#608](https://github.com/CesiumGS/cesium/issues/608), [#834](https://github.com/CesiumGS/cesium/issues/834)).
- Added initial support for [GeoJSON](http://www.geojson.org/) and [TopoJSON](https://github.com/mbostock/topojson). ([#890](https://github.com/CesiumGS/cesium/pull/890), [#906](https://github.com/CesiumGS/cesium/pull/906))
- Added rotation, aligned axis, width, and height properties to `Billboard`s.
- Improved the performance of "missing tile" checking, especially for Bing imagery.
- Improved the performance of terrain and imagery refinement, especially when using a mixture of slow and fast imagery sources.
- `TileMapServiceImageryProvider` now supports imagery with a minimum level. This improves compatibility with tile sets generated by MapTiler or gdal2tiles.py using their default settings.
- Added `Context.getAntialias`.
- Improved test robustness on Mac.
- Upgraded RequireJS to version 2.1.6, and Almond to 0.2.5.
- Fixed artifacts that showed up on the edges of imagery tiles on a number of GPUs.
- Fixed an issue in `BaseLayerPicker` where destroy wasn't properly cleaning everything up.
- Added the ability to unsubscribe to `Timeline` update event.
- Added a `screenSpaceEventHandler` property to `CesiumWidget`. Also added a `sceneMode` option to the constructor to set the initial scene mode.
- Added `useDefaultRenderLoop` property to `CesiumWidget` that allows the default render loop to be disabled so that a custom render loop can be used.
- Added `CesiumWidget.onRenderLoopError` which is an `Event` that is raised if an exception is generated inside of the default render loop.
- `ImageryProviderViewModel.creationCommand` can now return an array of ImageryProvider instances, which allows adding multiple layers when a single item is selected in the `BaseLayerPicker` widget.

### b17 - 2013-06-03

- Breaking changes:
  - Replaced `Uniform.getFrameNumber` and `Uniform.getTime` with `Uniform.getFrameState`, which returns the full frame state.
  - Renamed `Widgets/Fullscreen` folder to `Widgets/FullscreenButton` along with associated objects/files.
    - `FullscreenWidget` -> `FullscreenButton`
    - `FullscreenViewModel` -> `FullscreenButtonViewModel`
  - Removed `addAttribute`, `removeAttribute`, and `setIndexBuffer` from `VertexArray`. They were not used.
- Added support for approximating local vertical, local horizontal (LVLH) reference frames when using `DynamicObjectView` in 3D. The object automatically selects LVLH or EastNorthUp based on the object's velocity.
- Added support for CZML defined vectors via new `CzmlDirection`, `DynamicVector`, and `DynamicVectorVisualizer` objects.
- Added `SceneTransforms.wgs84ToWindowCoordinates`. [#746](https://github.com/CesiumGS/cesium/issues/746).
- Added `fromElements` to `Cartesian2`, `Cartesian3`, and `Cartesian4`.
- Added `DrawCommand.cull` to avoid redundant visibility checks.
- Added `czm_morphTime` automatic GLSL uniform.
- Added support for [OES_vertex_array_object](http://www.khronos.org/registry/webgl/extensions/OES_vertex_array_object/), which improves rendering performance.
- Added support for floating-point textures.
- Added `IntersectionTests.trianglePlaneIntersection`.
- Added `computeHorizonCullingPoint`, `computeHorizonCullingPointFromVertices`, and `computeHorizonCullingPointFromExtent` methods to `EllipsoidalOccluder` and used them to build a more accurate horizon occlusion test for terrain rendering.
- Added sun visualization. See `Sun` and `Scene.sun`.
- Added a new `HomeButton` widget for returning to the default view of the current scene mode.
- Added `Command.beforeExecute` and `Command.afterExecute` events to enable additional processing when a command is executed.
- Added rotation parameter to `Polygon.configureExtent`.
- Added camera flight to extents. See new methods `CameraController.getExtentCameraCoordinates` and `CameraFlightPath.createAnimationExtent`.
- Improved the load ordering of terrain and imagery tiles, so that relevant detail is now more likely to be loaded first.
- Improved appearance of the Polyline arrow material.
- Fixed polyline clipping artifact. [#728](https://github.com/CesiumGS/cesium/issues/728).
- Fixed polygon crossing International Date Line for 2D and Columbus view. [#99](https://github.com/CesiumGS/cesium/issues/99).
- Fixed issue for camera flights when `frameState.mode === SceneMode.MORPHING`.
- Fixed ISO8601 date parsing when UTC offset is specified in the extended format, such as `2008-11-10T14:00:00+02:30`.

### b16 - 2013-05-01

- Breaking changes:

  - Removed the color, outline color, and outline width properties of polylines. Instead, use materials for polyline color and outline properties. Code that looked like:

           var polyline = polylineCollection.add({
               positions : positions,
               color : new Color(1.0, 1.0, 1.0, 1.0),
               outlineColor : new Color(1.0, 0.0, 0.0, 1.0),
               width : 1.0,
               outlineWidth : 3.0
           });

    should now look like:

           var outlineMaterial = Material.fromType(context, Material.PolylineOutlineType);
           outlineMaterial.uniforms.color = new Color(1.0, 1.0, 1.0, 1.0);
           outlineMaterial.uniforms.outlineColor = new Color(1.0, 0.0, 0.0, 1.0);
           outlineMaterial.uniforms.outlinewidth = 2.0;

           var polyline = polylineCollection.add({
               positions : positions,
               width : 3.0,
               material : outlineMaterial
           });

  - `CzmlCartographic` has been removed and all cartographic values are converted to Cartesian internally during CZML processing. This improves performance and fixes interpolation of cartographic source data. The Cartographic representation can still be retrieved if needed.
  - Removed `ComplexConicSensorVolume`, which was not documented and did not work on most platforms. It will be brought back in a future release. This does not affect CZML, which uses a custom sensor to approximate a complex conic.
  - Replaced `computeSunPosition` with `Simon1994PlanetaryPosition`, which has functions to calculate the position of the sun and the moon more accurately.
  - Removed `Context.createClearState`. These properties are now part of `ClearCommand`.
  - `RenderState` objects returned from `Context.createRenderState` are now immutable.
  - Removed `positionMC` from `czm_materialInput`. It is no longer used by any materials.

- Added wide polylines that work with and without ANGLE.
- Polylines now use materials to describe their surface appearance. See the [Fabric](https://github.com/CesiumGS/cesium/wiki/Fabric) wiki page for more details on how to create materials.
- Added new `PolylineOutline`, `PolylineGlow`, `PolylineArrow`, and `Fade` materials.
- Added `czm_pixelSizeInMeters` automatic GLSL uniform.
- Added `AnimationViewModel.snapToTicks`, which when set to true, causes the shuttle ring on the Animation widget to snap to the defined tick values, rather than interpolate between them.
- Added `Color.toRgba` and `Color.fromRgba` to convert to/from numeric unsigned 32-bit RGBA values.
- Added `GridImageryProvider` for custom rendering effects and debugging.
- Added new `Grid` material.
- Made `EllipsoidPrimitive` double-sided.
- Improved rendering performance by minimizing WebGL state calls.
- Fixed an error in Web Worker creation when loading Cesium.js from a different origin.
- Fixed `EllipsoidPrimitive` picking and picking objects with materials that have transparent parts.
- Fixed imagery smearing artifacts on mobile devices and other devices without high-precision fragment shaders.

### b15 - 2013-04-01

- Breaking changes:
  - `Billboard.computeScreenSpacePosition` now takes `Context` and `FrameState` arguments instead of a `UniformState` argument.
  - Removed `clampToPixel` property from `BillboardCollection` and `LabelCollection`. This option is no longer needed due to overall LabelCollection visualization improvements.
  - Removed `Widgets/Dojo/CesiumWidget` and replaced it with `Widgets/CesiumWidget`, which has no Dojo dependancies.
  - `destroyObject` no longer deletes properties from the object being destroyed.
  - `darker.css` files have been deleted and the `darker` theme is now the default style for widgets. The original theme is now known as `lighter` and is in corresponding `lighter.css` files.
  - CSS class names have been standardized to avoid potential collisions. All widgets now follow the same pattern, `cesium-<widget>-<className>`.
  - Removed `view2D`, `view3D`, and `viewColumbus` properties from `CesiumViewerWidget`. Use the `sceneTransitioner` property instead.
- Added `BoundingSphere.fromCornerPoints`.
- Added `fromArray` and `distance` functions to `Cartesian2`, `Cartesian3`, and `Cartesian4`.
- Added `DynamicPath.resolution` property for setting the maximum step size, in seconds, to take when sampling a position for path visualization.
- Added `TileCoordinatesImageryProvider` that renders imagery with tile X, Y, Level coordinates on the surface of the globe. This is mostly useful for debugging.
- Added `DynamicEllipse` and `DynamicObject.ellipse` property to render CZML ellipses on the globe.
- Added `sampleTerrain` function to sample the terrain height of a list of `Cartographic` positions.
- Added `DynamicObjectCollection.removeObject` and handling of the new CZML `delete` property.
- Imagery layers with an `alpha` of exactly 0.0 are no longer rendered. Previously these invisible layers were rendered normally, which was a waste of resources. Unlike the `show` property, imagery tiles in a layer with an `alpha` of 0.0 are still downloaded, so the layer will become visible more quickly when its `alpha` is increased.
- Added `onTransitionStart` and `onTransitionComplete` events to `SceneModeTransitioner`.
- Added `SceneModePicker`; a new widget for morphing between scene modes.
- Added `BaseLayerPicker`; a new widget for switching among pre-configured base layer imagery providers.

### b14 - 2013-03-01

- Breaking changes:
  - Major refactoring of both animation and widgets systems as we move to an MVVM-like architecture for user interfaces.
    - New `Animation` widget for controlling playback.
    - AnimationController.js has been deleted.
    - `ClockStep.SYSTEM_CLOCK_DEPENDENT` was renamed to `ClockStep.SYSTEM_CLOCK_MULTIPLIER`.
    - `ClockStep.SYSTEM_CLOCK` was added to have the clock always match the system time.
    - `ClockRange.LOOP` was renamed to `ClockRange.LOOP_STOP` and now only loops in the forward direction.
    - `Clock.reverseTick` was removed, simply negate `Clock.multiplier` and pass it to `Clock.tick`.
    - `Clock.shouldAnimate` was added to indicate if `Clock.tick` should actually advance time.
    - The Timeline widget was moved into the Widgets/Timeline subdirectory.
    - `Dojo/TimelineWidget` was removed. You should use the non-toolkit specific Timeline widget directly.
  - Removed `CesiumViewerWidget.fullScreenElement`, instead use the `CesiumViewerWidget.fullscreen.viewModel.fullScreenElement` observable property.
  - `IntersectionTests.rayPlane` now takes the new `Plane` type instead of separate `planeNormal` and `planeD` arguments.
  - Renamed `ImageryProviderError` to `TileProviderError`.
- Added support for global terrain visualization via `CesiumTerrainProvider`, `ArcGisImageServerTerrainProvider`, and `VRTheWorldTerrainProvider`. See the [Terrain Tutorial](http://cesiumjs.org/2013/02/15/Cesium-Terrain-Tutorial/) for more information.
- Added `FullscreenWidget` which is a simple, single-button widget that toggles fullscreen mode of the specified element.
- Added interactive extent drawing to the `Picking` Sandcastle example.
- Added `HeightmapTessellator` to create a mesh from a heightmap.
- Added `JulianDate.equals`.
- Added `Plane` for representing the equation of a plane.
- Added a line segment-plane intersection test to `IntersectionTests`.
- Improved the lighting used in 2D and Columbus View modes. In general, the surface lighting in these modes should look just like it does in 3D.
- Fixed an issue where a `PolylineCollection` with a model matrix other than the identity would be incorrectly rendered in 2D and Columbus view.
- Fixed an issue in the `ScreenSpaceCameraController` where disabled mouse events can cause the camera to be moved after being re-enabled.

### b13 - 2013-02-01

- Breaking changes:
  - The combined `Cesium.js` file and other required files are now created in `Build/Cesium` and `Build/CesiumUnminified` folders.
  - The Web Worker files needed when using the combined `Cesium.js` file are now in a `Workers` subdirectory.
  - Removed `erosion` property from `Polygon`, `ComplexConicSensorVolume`, `RectangularPyramidSensorVolume`, and `ComplexConicSensorVolume`. Use the new `Erosion` material. See the Sandbox Animation example.
  - Removed `setRectangle` and `getRectangle` methods from `ViewportQuad`. Use the new `rectangle` property.
  - Removed `time` parameter from `Scene.initializeFrame`. Instead, pass the time to `Scene.render`.
- Added new `RimLighting` and `Erosion` materials. See the [Fabric](https://github.com/CesiumGS/cesium/wiki/Fabric) wiki page.
- Added `hue` and `saturation` properties to `ImageryLayer`.
- Added `czm_hue` and `czm_saturation` to adjust the hue and saturation of RGB colors.
- Added `JulianDate.getDaysDifference` method.
- Added `Transforms.computeIcrfToFixedMatrix` and `computeFixedToIcrfMatrix`.
- Added `EarthOrientationParameters`, `EarthOrientationParametersSample`, `Iau2006XysData`, and `Iau2006XysDataSample` classes to `Core`.
- CZML now supports the ability to specify positions in the International Celestial Reference Frame (ICRF), and inertial reference frame.
- Fixed globe rendering on the Nexus 4 running Google Chrome Beta.
- `ViewportQuad` now supports the material system. See the [Fabric](https://github.com/CesiumGS/cesium/wiki/Fabric) wiki page.
- Fixed rendering artifacts in `EllipsoidPrimitive`.
- Fixed an issue where streaming CZML would fail when changing material types.
- Updated Dojo from 1.7.2 to 1.8.4. Reminder: Cesium does not depend on Dojo but uses it for reference applications.

### b12a - 2013-01-18

- Breaking changes:

  - Renamed the `server` property to `url` when constructing a `BingMapsImageryProvider`. Likewise, renamed `BingMapsImageryProvider.getServer` to `BingMapsImageryProvider.getUrl`. Code that looked like

           var bing = new BingMapsImageryProvider({
               server : 'dev.virtualearth.net'
           });

    should now look like:

           var bing = new BingMapsImageryProvider({
               url : 'http://dev.virtualearth.net'
           });

  - Renamed `toCSSColor` to `toCssColorString`.
  - Moved `minimumZoomDistance` and `maximumZoomDistance` from the `CameraController` to the `ScreenSpaceCameraController`.

- Added `fromCssColorString` to `Color` to create a `Color` instance from any CSS value.
- Added `fromHsl` to `Color` to create a `Color` instance from H, S, L values.
- Added `Scene.backgroundColor`.
- Added `textureRotationAngle` parameter to `Polygon.setPositions` and `Polygon.configureFromPolygonHierarchy` to rotate textures on polygons.
- Added `Matrix3.fromRotationX`, `Matrix3.fromRotationY`, `Matrix3.fromRotationZ`, and `Matrix2.fromRotation`.
- Added `fromUniformScale` to `Matrix2`, `Matrix3`, and `Matrix4`.
- Added `fromScale` to `Matrix2`.
- Added `multiplyByUniformScale` to `Matrix4`.
- Added `flipY` property when calling `Context.createTexture2D` and `Context.createCubeMap`.
- Added `MeshFilters.encodePosition` and `EncodedCartesian3.encode`.
- Fixed jitter artifacts with polygons.
- Fixed camera tilt close to the `minimumZoomDistance`.
- Fixed a bug that could lead to blue tiles when zoomed in close to the North and South poles.
- Fixed a bug where removing labels would remove the wrong label and ultimately cause a crash.
- Worked around a bug in Firefox 18 preventing typed arrays from being transferred to or from Web Workers.
- Upgraded RequireJS to version 2.1.2, and Almond to 0.2.3.
- Updated the default Bing Maps API key.

### b12 - 2013-01-03

- Breaking changes:
  - Renamed `EventHandler` to `ScreenSpaceEventHandler`.
  - Renamed `MouseEventType` to `ScreenSpaceEventType`.
  - Renamed `MouseEventType.MOVE` to `ScreenSpaceEventType.MOUSE_MOVE`.
  - Renamed `CameraEventHandler` to `CameraEventAggregator`.
  - Renamed all `*MouseAction` to `*InputAction` (including get, set, remove, etc).
  - Removed `Camera2DController`, `CameraCentralBodyController`, `CameraColumbusViewController`, `CameraFlightController`, `CameraFreeLookController`, `CameraSpindleController`, and `CameraControllerCollection`. Common ways to modify the camera are through the `CameraController` object of the `Camera` and will work in all scene modes. The default camera handler is the `ScreenSpaceCameraController` object on the `Scene`.
  - Changed default Natural Earth imagery to a 2K version of [Natural Earth II with Shaded Relief, Water, and Drainages](http://www.naturalearthdata.com/downloads/10m-raster-data/10m-natural-earth-2/). The previously used version did not include lakes and rivers. This replaced `Source/Assets/Textures/NE2_50M_SR_W_2048.jpg` with `Source/Assets/Textures/NE2_LR_LC_SR_W_DR_2048.jpg`.
- Added pinch-zoom, pinch-twist, and pinch-tilt for touch-enabled browsers (particularly mobile browsers).
- Improved rendering support on Nexus 4 and Nexus 7 using Firefox.
- Improved camera flights.
- Added Sandbox example using NASA's new [Black Marble](http://www.nasa.gov/mission_pages/NPP/news/earth-at-night.html) night imagery.
- Added constrained z-axis by default to the Cesium widgets.
- Upgraded Jasmine from version 1.1.0 to 1.3.0.
- Added `JulianDate.toIso8601`, which creates an ISO8601 compliant representation of a JulianDate.
- The `Timeline` widget now properly displays leap seconds.

### b11 - 2012-12-03

- Breaking changes:
  - Widget render loop now started by default. Startup code changed, see Sandcastle examples.
  - Changed `Timeline.makeLabel` to take a `JulianDate` instead of a JavaScript date parameter.
  - Default Earth imagery has been moved to a new package `Assets`. Images used by `Sandcastle` examples have been moved to the Sandcastle folder, and images used by the Dojo widgets are now self-contained in the `Widgets` package.
  - `positionToEyeEC` in `czm_materialInput` is no longer normalized by default.
  - `FullScreen` and related functions have been renamed to `Fullscreen` to match the W3C standard name.
  - `Fullscreen.isFullscreenEnabled` was incorrectly implemented in certain browsers. `isFullscreenEnabled` now correctly determines whether the browser will allow an element to go fullscreen. A new `isFullscreen` function is available to determine if the browser is currently in fullscreen mode.
  - `Fullscreen.getFullScreenChangeEventName` and `Fullscreen.getFullScreenChangeEventName` now return the proper event name, suitable for use with the `addEventListener` API, instead prefixing them with "on".
  - Removed `Scene.setSunPosition` and `Scene.getSunPosition`. The sun position used for lighting is automatically computed based on the scene's time.
  - Removed a number of rendering options from `CentralBody`, including the ground atmosphere, night texture, specular map, cloud map, cloud shadows, and bump map. These features weren't really production ready and had a disproportionate cost in terms of shader complexity and compilation time. They may return in a more polished form in a future release.
  - Removed `affectedByLighting` property from `Polygon`, `EllipsoidPrimitive`, `RectangularPyramidSensorVolume`, `CustomSensorVolume`, and `ComplexConicSensorVolume`.
  - Removed `DistanceIntervalMaterial`. This was not documented.
  - `Matrix2.getElementIndex`, `Matrix3.getElementIndex`, and `Matrix4.getElementIndex` functions have had their parameters swapped and now take row first and column second. This is consistent with other class constants, such as Matrix2.COLUMN1ROW2.
  - Replaced `CentralBody.showSkyAtmosphere` with `Scene.skyAtmosphere` and `SkyAtmosphere`. This has no impact for those using the Cesium widget.
- Improved lighting in Columbus view and on polygons, ellipsoids, and sensors.
- Fixed atmosphere rendering artifacts and improved Columbus view transition.
- Fixed jitter artifacts with billboards and polylines.
- Added `TileMapServiceImageryProvider`. See the Imagery Layers `Sandcastle` example.
- Added `Water` material. See the Materials `Sandcastle` example.
- Added `SkyBox` to draw stars. Added `CesiumWidget.showSkyBox` and `CesiumViewerWidget.showSkyBox`.
- Added new `Matrix4` functions: `Matrix4.multiplyByTranslation`, `multiplyByPoint`, and `Matrix4.fromScale`. Added `Matrix3.fromScale`.
- Added `EncodedCartesian3`, which is used to eliminate jitter when drawing primitives.
- Added new automatic GLSL uniforms: `czm_frameNumber`, `czm_temeToPseudoFixed`, `czm_entireFrustum`, `czm_inverseModel`, `czm_modelViewRelativeToEye`, `czm_modelViewProjectionRelativeToEye`, `czm_encodedCameraPositionMCHigh`, and `czm_encodedCameraPositionMCLow`.
- Added `czm_translateRelativeToEye` and `czm_luminance` GLSL functions.
- Added `shininess` to `czm_materialInput`.
- Added `QuadraticRealPolynomial`, `CubicRealPolynomial`, and `QuarticRealPolynomial` for finding the roots of quadratic, cubic, and quartic polynomials.
- Added `IntersectionTests.grazingAltitudeLocation` for finding a point on a ray nearest to an ellipsoid.
- Added `mostOrthogonalAxis` function to `Cartesian2`, `Cartesian3`, and `Cartesian4`.
- Changed CesiumViewerWidget default behavior so that zooming to an object now requires a single left-click, rather than a double-click.
- Updated third-party [Tween.js](https://github.com/sole/tween.js/).

### b10 - 2012-11-02

- Breaking changes:
  - Renamed `Texture2DPool` to `TexturePool`.
  - Renamed `BingMapsTileProvider` to `BingMapsImageryProvider`.
  - Renamed `SingleTileProvider` to `SingleTileImageryProvider`.
  - Renamed `ArcGISTileProvider` to `ArcGisMapServerImageryProvider`.
  - Renamed `EquidistantCylindrdicalProjection` to `GeographicProjection`.
  - Renamed `MercatorProjection` to `WebMercatorProjection`.
  - `CentralBody.dayTileProvider` has been removed. Instead, add one or more imagery providers to the collection returned by `CentralBody.getImageryLayers()`.
  - The `description.generateTextureCoords` parameter passed to `ExtentTessellator.compute` is now called `description.generateTextureCoordinates`.
  - Renamed `bringForward`, `sendBackward`, `bringToFront`, and `sendToBack` methods on `CompositePrimitive` to `raise`, `lower`, `raiseToTop`, and `lowerToBottom`, respectively.
  - `Cache` and `CachePolicy` are no longer used and have been removed.
  - Fixed problem with Dojo widget startup, and removed "postSetup" callback in the process. See Sandcastle examples and update your startup code.
- `CentralBody` now allows imagery from multiple sources to be layered and alpha blended on the globe. See the new `Imagery Layers` and `Map Projections` Sandcastle examples.
- Added `WebMapServiceImageryProvider`.
- Improved middle mouse click behavior to always tilt in the same direction.
- Added `getElementIndex` to `Matrix2`, `Matrix3`, and `Matrix4`.

### b9 - 2012-10-01

- Breaking changes:
  - Removed the `render` and `renderForPick` functions of primitives. The primitive `update` function updates a list of commands for the renderer. For more details, see the [Data Driven Renderer](https://github.com/CesiumGS/cesium/wiki/Data-Driven-Renderer-Details).
  - Removed `Context.getViewport` and `Context.setViewport`. The viewport defaults to the size of the canvas if a primitive does not override the viewport property in the render state.
  - `shallowEquals` has been removed.
  - Passing `undefined` to any of the set functions on `Billboard` now throws an exception.
  - Passing `undefined` to any of the set functions on `Polyline` now throws an exception.
  - `PolygonPipeline.scaleToGeodeticHeight` now takes ellipsoid as the last parameter, instead of the first. It also now defaults to `Ellipsoid.WGS84` if no parameter is provided.
- The new Sandcastle live editor and demo gallery replace the Sandbox and Skeleton examples.
- Improved picking performance and accuracy.
- Added EllipsoidPrimitive for visualizing ellipsoids and spheres. Currently, this is only supported in 3D, not 2D or Columbus view.
- Added `DynamicEllipsoid` and `DynamicEllipsoidVisualizer` which use the new `EllipsoidPrimitive` to implement ellipsoids in CZML.
- `Extent` functions now take optional result parameters. Also added `getCenter`, `intersectWith`, and `contains` functions.
- Add new utility class, `DynamicObjectView` for tracking a DynamicObject with the camera across scene modes; also hooked up CesiumViewerWidget to use it.
- Added `enableTranslate`, `enableZoom`, and `enableRotate` properties to `Camera2DController` to selectively toggle camera behavior. All values default to `true`.
- Added `Camera2DController.setPositionCartographic` to simplify moving the camera programmatically when in 2D mode.
- Improved near/far plane distances and eliminated z-fighting.
- Added `Matrix4.multiplyByTranslation`, `Matrix4.fromScale`, and `Matrix3.fromScale`.

### b8 - 2012-09-05

- Breaking changes:

  - Materials are now created through a centralized Material class using a JSON schema called [Fabric](https://github.com/CesiumGS/cesium/wiki/Fabric). For example, change:

          polygon.material = new BlobMaterial({repeat : 10.0});

    to:

          polygon.material = Material.fromType(context, 'Blob');
          polygon.material.repeat = 10.0;

    or:

          polygon.material = new Material({
              context : context,
              fabric : {
                  type : 'Blob',
                  uniforms : {
                      repeat : 10.0
                  }
              }
          });

  - `Label.computeScreenSpacePosition` now requires the current scene state as a parameter.
  - Passing `undefined` to any of the set functions on `Label` now throws an exception.
  - Renamed `agi_` prefix on GLSL identifiers to `czm_`.
  - Replaced `ViewportQuad` properties `vertexShader` and `fragmentShader` with optional constructor arguments.
  - Changed the GLSL automatic uniform `czm_viewport` from an `ivec4` to a `vec4` to reduce casting.
  - `Billboard` now defaults to an image index of `-1` indicating no texture, previously billboards defaulted to `0` indicating the first texture in the atlas. For example, change:

          billboards.add({
              position : { x : 1.0, y : 2.0, z : 3.0 },
          });

    to:

          billboards.add({
              position : { x : 1.0, y : 2.0, z : 3.0 },
              imageIndex : 0
          });

  - Renamed `SceneState` to `FrameState`.
  - `SunPosition` was changed from a static object to a function `computeSunPosition`; which now returns a `Cartesian3` with the computed position. It was also optimized for performance and memory pressure. For example, change:

          var result = SunPosition.compute(date);
          var position = result.position;

        to:

          var position = computeSunPosition(date);

- All `Quaternion` operations now have static versions that work with any objects exposing `x`, `y`, `z` and `w` properties.
- Added support for nested polygons with holes. See `Polygon.configureFromPolygonHierarchy`.
- Added support to the renderer for view frustum and central body occlusion culling. All built-in primitives, such as `BillboardCollection`, `Polygon`, `PolylineCollection`, etc., can be culled. See the advanced examples in the Sandbox for details.
- Added `writeTextToCanvas` function which handles sizing the resulting canvas to fit the desired text.
- Added support for CZML path visualization via the `DynamicPath` and `DynamicPathVisualizer` objects. See the [CZML wiki](https://github.com/CesiumGS/cesium/wiki/CZML-Guide) for more details.
- Added support for [WEBGL_depth_texture](http://www.khronos.org/registry/webgl/extensions/WEBGL_depth_texture/). See `Framebuffer.setDepthTexture`.
- Added `CesiumMath.isPowerOfTwo`.
- Added `affectedByLighting` to `ComplexConicSensorVolume`, `CustomSensorVolume`, and `RectangularPyramidSensorVolume` to turn lighting on/off for these objects.
- CZML `Polygon`, `Cone`, and `Pyramid` objects are no longer affected by lighting.
- Added `czm_viewRotation` and `czm_viewInverseRotation` automatic GLSL uniforms.
- Added a `clampToPixel` property to `BillboardCollection` and `LabelCollection`. When true, it aligns all billboards and text to a pixel in screen space, providing a crisper image at the cost of jumpier motion.
- `Ellipsoid` functions now take optional result parameters.

### b7 - 2012-08-01

- Breaking changes:

  - Removed keyboard input handling from `EventHandler`.
  - `TextureAtlas` takes an object literal in its constructor instead of separate parameters. Code that previously looked like:

          context.createTextureAtlas(images, pixelFormat, borderWidthInPixels);

    should now look like:

          context.createTextureAtlas({images : images, pixelFormat : pixelFormat, borderWidthInPixels : borderWidthInPixels});

  - `Camera.pickEllipsoid` returns the picked position in world coordinates and the ellipsoid parameter is optional. Prefer the new `Scene.pickEllipsoid` method. For example, change

          var position = camera.pickEllipsoid(ellipsoid, windowPosition);

    to:

          var position = scene.pickEllipsoid(windowPosition, ellipsoid);

  - `Camera.getPickRay` now returns the new `Ray` type instead of an object with position and direction properties.
  - `Camera.viewExtent` now takes an `Extent` argument instead of west, south, east and north arguments. Prefer `Scene.viewExtent` over `Camera.viewExtent`. `Scene.viewExtent` will work in any `SceneMode`. For example, change

          camera.viewExtent(ellipsoid, west, south, east, north);

    to:

          scene.viewExtent(extent, ellipsoid);

  - `CameraSpindleController.mouseConstrainedZAxis` has been removed. Instead, use `CameraSpindleController.constrainedAxis`. Code that previously looked like:

          spindleController.mouseConstrainedZAxis = true;

    should now look like:

          spindleController.constrainedAxis = Cartesian3.UNIT_Z;

  - The `Camera2DController` constructor and `CameraControllerCollection.add2D` now require a projection instead of an ellipsoid.
  - `Chain` has been removed. `when` is now included as a more complete CommonJS Promises/A implementation.
  - `Jobs.downloadImage` was replaced with `loadImage` to provide a promise that will asynchronously load an image.
  - `jsonp` now returns a promise for the requested data, removing the need for a callback parameter.
  - JulianDate.getTimeStandard() has been removed, dates are now always stored internally as TAI.
  - LeapSeconds.setLeapSeconds now takes an array of LeapSecond instances instead of JSON.
  - TimeStandard.convertUtcToTai and TimeStandard.convertTaiToUtc have been removed as they are no longer needed.
  - `Cartesian3.prototype.getXY()` was replaced with `Cartesian2.fromCartesian3`. Code that previously looked like `cartesian3.getXY();` should now look like `Cartesian2.fromCartesian3(cartesian3);`.
  - `Cartesian4.prototype.getXY()` was replaced with `Cartesian2.fromCartesian4`. Code that previously looked like `cartesian4.getXY();` should now look like `Cartesian2.fromCartesian4(cartesian4);`.
  - `Cartesian4.prototype.getXYZ()` was replaced with `Cartesian3.fromCartesian4`. Code that previously looked like `cartesian4.getXYZ();` should now look like `Cartesian3.fromCartesian4(cartesian4);`.
  - `Math.angleBetween` was removed because it was a duplicate of `Cartesian3.angleBetween`. Simply replace calls of the former to the later.
  - `Cartographic3` was renamed to `Cartographic`.
  - `Cartographic2` was removed; use `Cartographic` instead.
  - `Ellipsoid.toCartesian` was renamed to `Ellipsoid.cartographicToCartesian`.
  - `Ellipsoid.toCartesians` was renamed to `Ellipsoid.cartographicArrayToCartesianArray`.
  - `Ellipsoid.toCartographic2` was renamed to `Ellipsoid.cartesianToCartographic`.
  - `Ellipsoid.toCartographic2s` was renamed to `Ellipsoid.cartesianArrayToCartographicArray`.
  - `Ellipsoid.toCartographic3` was renamed to `Ellipsoid.cartesianToCartographic`.
  - `Ellipsoid.toCartographic3s` was renamed to `Ellipsoid.cartesianArrayToCartographicArray`.
  - `Ellipsoid.cartographicDegreesToCartesian` was removed. Code that previously looked like `ellipsoid.cartographicDegreesToCartesian(new Cartographic(45, 50, 10))` should now look like `ellipsoid.cartographicToCartesian(Cartographic.fromDegrees(45, 50, 10))`.
  - `Math.cartographic3ToRadians`, `Math.cartographic2ToRadians`, `Math.cartographic2ToDegrees`, and `Math.cartographic3ToDegrees` were removed. These functions are no longer needed because Cartographic instances are always represented in radians.
  - All functions starting with `multiplyWith` now start with `multiplyBy` to be consistent with functions starting with `divideBy`.
  - The `multiplyWithMatrix` function on each `Matrix` type was renamed to `multiply`.
  - All three Matrix classes have been largely re-written for consistency and performance. The `values` property has been eliminated and Matrices are no longer immutable. Code that previously looked like `matrix = matrix.setColumn0Row0(12);` now looks like `matrix[Matrix2.COLUMN0ROW0] = 12;`. Code that previously looked like `matrix.setColumn3(cartesian3);` now looked like `matrix.setColumn(3, cartesian3, matrix)`.
  - 'Polyline' is no longer externally creatable. To create a 'Polyline' use the 'PolylineCollection.add' method.

          Polyline polyline = new Polyline();

    to

          PolylineCollection polylineCollection = new PolylineCollection();
          Polyline polyline = polylineCollection.add();

- All `Cartesian2` operations now have static versions that work with any objects exposing `x` and `y` properties.
- All `Cartesian3` operations now have static versions that work with any objects exposing `x`, `y`, and `z` properties.
- All `Cartesian4` operations now have static versions that work with any objects exposing `x`, `y`, `z` and `w` properties.
- All `Cartographic` operations now have static versions that work with any objects exposing `longitude`, `latitude`, and `height` properties.
- All `Matrix` classes are now indexable like arrays.
- All `Matrix` operations now have static versions of all prototype functions and anywhere we take a Matrix instance as input can now also take an Array or TypedArray.
- All `Matrix`, `Cartesian`, and `Cartographic` operations now take an optional result parameter for object re-use to reduce memory pressure.
- Added `Cartographic.fromDegrees` to make creating Cartographic instances from values in degrees easier.
- Added `addImage` to `TextureAtlas` so images can be added to a texture atlas after it is constructed.
- Added `Scene.pickEllipsoid`, which picks either the ellipsoid or the map depending on the current `SceneMode`.
- Added `Event`, a new utility class which makes it easy for objects to expose event properties.
- Added `TextureAtlasBuilder`, a new utility class which makes it easy to build a TextureAtlas asynchronously.
- Added `Clock`, a simple clock for keeping track of simulated time.
- Added `LagrangePolynomialApproximation`, `HermitePolynomialApproximation`, and `LinearApproximation` interpolation algorithms.
- Added `CoordinateConversions`, a new static class where most coordinate conversion methods will be stored.
- Added `Spherical` coordinate type
- Added a new DynamicScene layer for time-dynamic, data-driven visualization. This include CZML processing. For more details see https://github.com/CesiumGS/cesium/wiki/Architecture and https://github.com/CesiumGS/cesium/wiki/CZML-in-Cesium.
- Added a new application, Cesium Viewer, for viewing CZML files and otherwise exploring the globe.
- Added a new Widgets directory, to contain common re-usable Cesium related controls.
- Added a new Timeline widget to the Widgets directory.
- Added a new Widgets/Dojo directory, to contain dojo-specific widgets.
- Added new Timeline and Cesium dojo widgets.
- Added `CameraCentralBodyController` as the new default controller to handle mouse input.
  - The left mouse button rotates around the central body.
  - The right mouse button and mouse wheel zoom in and out.
  - The middle mouse button rotates around the point clicked on the central body.
- Added `computeTemeToPseudoFixedMatrix` function to `Transforms`.
- Added 'PolylineCollection' to manage numerous polylines. 'PolylineCollection' dramatically improves rendering speed when using polylines.

### b6a - 2012-06-20

- Breaking changes:
  - Changed `Tipsify.tipsify` and `Tipsify.calculateACMR` to accept an object literal instead of three separate arguments. Supplying a maximum index and cache size is now optional.
  - `CentralBody` no longer requires a camera as the first parameter.
- Added `CentralBody.northPoleColor` and `CentralBody.southPoleColor` to fill in the poles if they are not covered by a texture.
- Added `Polygon.configureExtent` to create a polygon defined by west, south, east, and north values.
- Added functions to `Camera` to provide position and directions in world coordinates.
- Added `showThroughEllipsoid` to `CustomSensorVolume` and `RectangularPyramidSensorVolume` to allow sensors to draw through Earth.
- Added `affectedByLighting` to `CentralBody` and `Polygon` to turn lighting on/off for these objects.

### b5 - 2012-05-15

- Breaking changes:

  - Renamed Geoscope to Cesium. To update your code, change all `Geoscope.*` references to `Cesium.*`, and reference Cesium.js instead of Geoscope.js.
  - `CompositePrimitive.addGround` was removed; use `CompositePrimitive.add` instead. For example, change

          primitives.addGround(polygon);

    to:

          primitives.add(polygon);

  - Moved `eastNorthUpToFixedFrame` and `northEastDownToFixedFrame` functions from `Ellipsoid` to a new `Transforms` object. For example, change

          var m = ellipsoid.eastNorthUpToFixedFrame(p);

    to:

          var m = Cesium.Transforms.eastNorthUpToFixedFrame(p, ellipsoid);

  - Label properties `fillStyle` and `strokeStyle` were renamed to `fillColor` and `outlineColor`; they are also now color objects instead of strings. The label `Color` property has been removed.

    For example, change

          label.setFillStyle("red");
          label.setStrokeStyle("#FFFFFFFF");

    to:

          label.setFillColor({ red : 1.0, blue : 0.0, green : 0.0, alpha : 1.0 });
          label.setOutlineColor({ red : 1.0, blue : 1.0, green : 1.0, alpha : 1.0 });

  - Renamed `Tipsify.Tipsify` to `Tipsify.tipsify`.
  - Renamed `Tipsify.CalculateACMR` to `Tipsify.calculateACMR`.
  - Renamed `LeapSecond.CompareLeapSecondDate` to `LeapSecond.compareLeapSecondDate`.
  - `Geoscope.JSONP.get` is now `Cesium.jsonp`. `Cesium.jsonp` now takes a url, a callback function, and an options object. The previous 2nd and 4th parameters are now specified using the options object.
  - `TWEEN` is no longer globally defined, and is instead available as `Cesium.Tween`.
  - Chain.js functions such as `run` are now moved to `Cesium.Chain.run`, etc.
  - `Geoscope.CollectionAlgorithms.binarySearch` is now `Cesium.binarySearch`.
  - `Geoscope.ContainmentTests.pointInsideTriangle2D` is now `Cesium.pointInsideTriangle2D`.
  - Static constructor methods prefixed with "createFrom", now start with "from":

          Matrix2.createfromColumnMajorArray

    becomes

          Matrix2.fromColumnMajorArray

  - The `JulianDate` constructor no longer takes a `Date` object, use the new from methods instead:

          new JulianDate(new Date());

    becomes

          JulianDate.fromDate(new Date("January 1, 2011 12:00:00 EST"));
          JulianDate.fromIso8601("2012-04-24T18:08Z");
          JulianDate.fromTotalDays(23452.23);

  - `JulianDate.getDate` is now `JulianDate.toDate()` and returns a new instance each time.
  - `CentralBody.logoOffsetX` and `logoOffsetY` have been replaced with `CentralBody.logoOffset`, a `Cartesian2`.
  - TileProviders now take a proxy object instead of a string, to allow more control over how proxy URLs are built. Construct a DefaultProxy, passing the previous proxy URL, to get the previous behavior.
  - `Ellipsoid.getScaledWgs84()` has been removed since it is not needed.
  - `getXXX()` methods which returned a new instance of what should really be a constant are now exposed as frozen properties instead. This should improve performance and memory pressure.

    - `Cartsian2/3/4.getUnitX()` -> `Cartsian2/3/4.UNIT_X`
    - `Cartsian2/3/4.getUnitY()` -> `Cartsian2/3/4.UNIT_Y`
    - `Cartsian2/3/4.getUnitZ()` -> `Cartsian3/4.UNIT_Z`
    - `Cartsian2/3/4.getUnitW()` -> `Cartsian4.UNIT_W`
    - `Matrix/2/3/4.getIdentity()` -> `Matrix/2/3/4.IDENTITY`
    - `Quaternion.getIdentity()` -> `Quaternion.IDENTITY`
    - `Ellipsoid.getWgs84()` -> `Ellipsoid.WGS84`
    - `Ellipsoid.getUnitSphere()` -> `Ellipsoid.UNIT_SPHERE`
    - `Cartesian2/3/4/Cartographic.getZero()` -> `Cartesian2/3/4/Cartographic.ZERO`

- Added `PerformanceDisplay` which can be added to a scene to display frames per second (FPS).
- Labels now correctly allow specifying fonts by non-pixel CSS units such as points, ems, etc.
- Added `Shapes.computeEllipseBoundary` and updated `Shapes.computeCircleBoundary` to compute boundaries using arc-distance.
- Added `fileExtension` and `credit` properties to `OpenStreetMapTileProvider` construction.
- Night lights no longer disappear when `CentralBody.showGroundAtmosphere` is `true`.

### b4 - 2012-03-01

- Breaking changes:

  - Replaced `Geoscope.SkyFromSpace` object with `CentralBody.showSkyAtmosphere` property.
  - For mouse click and double click events, replaced `event.x` and `event.y` with `event.position`.
  - For mouse move events, replaced `movement.startX` and `startY` with `movement.startPosition`. Replaced `movement.endX` and `movement.endY` with `movement.endPosition`.
  - `Scene.Pick` now takes a `Cartesian2` with the origin at the upper-left corner of the canvas. For example, code that looked like:

          scene.pick(movement.endX, scene.getCanvas().clientHeight - movement.endY);

    becomes:

          scene.pick(movement.endPosition);

- Added `SceneTransitioner` to switch between 2D and 3D views. See the new Skeleton 2D example.
- Added `CentralBody.showGroundAtmosphere` to show an atmosphere on the ground.
- Added `Camera.pickEllipsoid` to get the point on the globe under the mouse cursor.
- Added `Polygon.height` to draw polygons at a constant altitude above the ellipsoid.

### b3 - 2012-02-06

- Breaking changes:
  - Replaced `Geoscope.Constants` and `Geoscope.Trig` with `Geoscope.Math`.
  - `Polygon`
    - Replaced `setColor` and `getColor` with a `material.color` property.
    - Replaced `setEllipsoid` and `getEllipsoid` with an `ellipsoid` property.
    - Replaced `setGranularity` and `getGranularity` with a `granularity` property.
  - `Polyline`
    - Replaced `setColor`/`getColor` and `setOutlineColor`/`getOutlineColor` with `color` and `outline` properties.
    - Replaced `setWidth`/`getWidth` and `setOutlineWidth`/`getOutlineWidth` with `width` and `outlineWidth` properties.
  - Removed `Geoscope.BillboardCollection.bufferUsage`. It is now automatically determined.
  - Removed `Geoscope.Label` set/get functions for `shadowOffset`, `shadowBlur`, `shadowColor`. These are no longer supported.
  - Renamed `Scene.getTransitions` to `Scene.getAnimations`.
  - Renamed `SensorCollection` to `SensorVolumeCollection`.
  - Replaced `ComplexConicSensorVolume.material` with separate materials for each surface: `outerMaterial`, `innerMaterial`, and `capMaterial`.
  - Material renames
    - `TranslucentSensorVolumeMaterial` to `ColorMaterial`.
    - `DistanceIntervalSensorVolumeMaterial` to `DistanceIntervalMaterial`.
    - `TieDyeSensorVolumeMaterial` to `TieDyeMaterial`.
    - `CheckerboardSensorVolumeMaterial` to `CheckerboardMaterial`.
    - `PolkaDotSensorVolumeMaterial` to `DotMaterial`.
    - `FacetSensorVolumeMaterial` to `FacetMaterial`.
    - `BlobSensorVolumeMaterial` to `BlobMaterial`.
  - Added new materials:
    - `VerticalStripeMaterial`
    - `HorizontalStripeMaterial`
    - `DistanceIntervalMaterial`
  - Added polygon material support via the new `Polygon.material` property.
  - Added clock angle support to `ConicSensorVolume` via the new `maximumClockAngle` and `minimumClockAngle` properties.
  - Added a rectangular sensor, `RectangularPyramidSensorVolume`.
  - Changed custom sensor to connect direction points using the sensor's radius; previously, points were connected with a line.
  - Improved performance and memory usage of `BillboardCollection` and `LabelCollection`.
  - Added more mouse events.
  - Added Sandbox examples for new features.

### b2 - 2011-12-01

- Added complex conic and custom sensor volumes, and various materials to change their appearance. See the new Sensor folder in the Sandbox.
- Added modelMatrix property to primitives to render them in a local reference frame. See the polyline example in the Sandbox.
- Added eastNorthUpToFixedFrame() and northEastDownToFixedFrame() to Ellipsoid to create local reference frames.
- Added CameraFlightController to zoom smoothly from one point to another. See the new camera examples in the Sandbox.
- Added row and column assessors to Matrix2, Matrix3, and Matrix4.
- Added Scene, which reduces the amount of code required to use Geoscope. See the Skeleton. We recommend using this instead of explicitly calling update() and render() for individual or composite primitives. Existing code will need minor changes:

  - Calls to Context.pick() should be replaced with Scene.pick().
  - Primitive constructors no longer require a context argument.
  - Primitive update() and render() functions now require a context argument. However, when using the new Scene object, these functions do not need to be called directly.
  - TextureAtlas should no longer be created directly; instead, call Scene.getContext().createTextureAtlas().
  - Other breaking changes:

    - Camera get/set functions, e.g., getPosition/setPosition were replaced with properties, e.g., position.
    - Replaced CompositePrimitive, Polygon, and Polyline getShow/setShow functions with a show property.
    - Replaced Polyline, Polygon, BillboardCollection, and LabelCollection getBufferUsage/setBufferUsage functions with a bufferUsage property.
    - Changed colors used by billboards, labels, polylines, and polygons. Previously, components were named r, g, b, and a. They are now red, green, blue, and alpha. Previously, each component's range was [0, 255]. The range is now [0, 1] floating point. For example,

            color : { r : 0, g : 255, b : 0, a : 255 }

      becomes:

            color : { red : 0.0, green : 1.0, blue : 0.0, alpha : 1.0 }

### b1 - 2011-09-19

- Added `Shapes.computeCircleBoundary` to compute circles. See the Sandbox.
- Changed the `EventHandler` constructor function to take the Geoscope canvas, which ensures the mouse position is correct regardless of the canvas' position on the page. Code that previously looked like:

        var handler = new Geoscope.EventHandler();

  should now look like:

        var handler = new Geoscope.EventHandler(canvas);

- Context.Pick no longer requires clamping the x and y arguments. Code that previously looked like:

        var pickedObject = context.pick(primitives, us, Math.max(x, 0.0),
            Math.max(context.getCanvas().clientHeight - y, 0.0));

  can now look like:

        var pickedObject = context.pick(primitives, us, x, context.getCanvas().clientHeight - y);

- Changed Polyline.setWidth and Polyline.setOutlineWidth to clamp the width to the WebGL implementation limit instead of throwing an exception. Code that previously looked like:

        var maxWidth = context.getMaximumAliasedLineWidth();
        polyline.setWidth(Math.min(5, maxWidth));
        polyline.setOutlineWidth(Math.min(10, maxWidth));

  can now look like:

        polyline.setWidth(5);
        polyline.setOutlineWidth(10);

- Improved the Sandbox:
  - Code in the editor is now evaluated as you type for quick prototyping.
  - Highlighting a Geoscope type in the editor and clicking the doc button in the toolbar now brings up the reference help for that type.
- BREAKING CHANGE: The `Context` constructor-function now takes an element instead of an ID. Code that previously looked like:

        var context = new Geoscope.Context("glCanvas");
        var canvas = context.getCanvas();

  should now look like:

        var canvas = document.getElementById("glCanvas");
        var context = new Geoscope.Context(canvas);

### b0 - 2011-08-31

- Added new Sandbox and Skeleton examples. The sandbox contains example code for common tasks. The skeleton is a bare-bones application for building upon. Most sandbox code examples can be copy and pasted directly into the skeleton.
- Added `Geoscope.Polygon` for drawing polygons on the globe.
- Added `Context.pick` to pick objects in one line of code.
- Added `bringForward`, `bringToFront`, `sendBackward`, and `sendToBack` functions to `CompositePrimitive` to control the render-order for ground primitives.
- Added `getShow`/`setShow` functions to `Polyline` and `CompositePrimitive`.
- Added new camera control and event types including `CameraFreeLookEventHandler`, `CameraSpindleEventHandler`, and `EventHandler`.
- Replaced `Ellipsoid.toCartesian3` with `Ellipsoid.toCartesian`.
- update and `updateForPick` functions no longer require a `UniformState` argument.

## Alpha Releases

### a6 - 2011-08-05

- Added support for lines using `Geoscope.Polyline`. See the Sandbox example.
- Made `CompositePrimitive`, `LabelCollection`, and `BillboardCollection` have consistent function names, including a new `contains()` function.
- Improved reference documentation layout.

### a5 - 2011-07-22

- Flushed out `CompositePrimitive`, `TimeStandard`, and `LeapSecond` types.
- Improved support for browsers using ANGLE (Windows Only).

### a4 - 2011-07-15

- Added `Geoscope.TimeStandard` for handling TAI and UTC time standards.
- Added `Geoscope.Quaternion`, which is a foundation for future camera control.
- Added initial version of `Geoscope.PrimitiveCollection` to simplify rendering.
- Prevented billboards/labels near the surface from getting cut off by the globe.
- See the Sandbox for example code.
- Added more reference documentation for labels.

### a3 - 2011-07-08

- Added `Geoscope.LabelCollection` for drawing text.
- Added `Geoscope.JulianDate` and `Geoscope.TimeConstants` for proper time handling.
- See the Sandbox example for how to use the new labels and Julian date.

### a2 - 2011-07-01

- Added `Geoscope.ViewportQuad` and `Geoscope.Rectangle` (foundations for 2D map).
- Improved the visual quality of cloud shadows.

### a1 - 2011-06-24

- Added `SunPosition` type to compute the sun position for a julian date.
- Simplified picking. See the mouse move event in the Sandbox example.
- `Cartographic2` and `Cartographic3` are now mutable types.
- Added reference documentation for billboards.

### a0 - 2011-06-17

- Initial Release.<|MERGE_RESOLUTION|>--- conflicted
+++ resolved
@@ -8,21 +8,18 @@
 
 ##### Additions :tada:
 
-- Added `Cesium3DTileStyle.fromUrl` for loading a style from a url. [#10339](https://github.com/CesiumGS/cesium/pull/10339/)
+- Added `Cesium3DTileStyle.fromUrl` for loading a style from a url. [#10348](https://github.com/CesiumGS/cesium/pull/10348)
 
 ##### Fixes :wrench:
 
 - Fixed the inaccurate computation of bounding spheres for `ModelExperimental`. [#10339](https://github.com/CesiumGS/cesium/pull/10339/)
-<<<<<<< HEAD
 - Fixed race condition which can occur when updating `Cesium3DTileStyle` before its `readyPromise` has resolved. [#10345](https://github.com/CesiumGS/cesium/issues/10345)
+- Fixed label background rendering. [#10342](https://github.com/CesiumGS/cesium/issues/10342)
 
 ##### Deprecated :hourglass_flowing_sand:
 
-- `Cesium3DTileStyle` constructor parameters of `string` or `Resource` type have been deprecated and will be removed in CesiumJS 1.96. If loading a style from a url, use `Cesium3DTileStyle.fromUrl` instead.
-- `Cesium3DTileStyle.readyPromise` and `Cesium3DTileStyle.ready` have been deprecated and will be removed in CesiumJS 1.96. If loading a style from a url, use `Cesium3DTileStyle.fromUrl` instead.
-=======
-- Fixed label background rendering. [#10342](https://github.com/CesiumGS/cesium/issues/10342)
->>>>>>> 07dc1cb4
+- `Cesium3DTileStyle` constructor parameters of `string` or `Resource` type have been deprecated and will be removed in CesiumJS 1.96. If loading a style from a url, use `Cesium3DTileStyle.fromUrl` instead. [#10348](https://github.com/CesiumGS/cesium/pull/10348)
+- `Cesium3DTileStyle.readyPromise` and `Cesium3DTileStyle.ready` have been deprecated and will be removed in CesiumJS 1.96. If loading a style from a url, use `Cesium3DTileStyle.fromUrl` instead. [#10348](https://github.com/CesiumGS/cesium/pull/10348)
 
 ### 1.93 - 2022-05-02
 
