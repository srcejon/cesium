--- conflicted
+++ resolved
@@ -1,24 +1,17 @@
 # Change Log
 
-<<<<<<< HEAD
 ### 1.101 - 2023-01-02
 
-##### Fixes :wrench:
-
+### engine
+
+##### Additions :tada:
+
+- Added `vertexShadowDarkness` parameter to `Globe` to control the amount of darkness of the vertex shadow when terrain lighting is enabled. [#10914](https://github.com/CesiumGS/cesium/pull/10914)
+
+##### Fixes :wrench:
+
+- Fixed a bug where the scale of a `PointPrimitive` was incorrect when `scaleByDistance` was set to a `NearFarScalar` [#10912](https://github.com/CesiumGS/cesium/pull/10912)
 - Fixed glTF models with a mix of Draco and non-Draco attributes. [#10936](https://github.com/CesiumGS/cesium/pull/10936)
-=======
-### 1.101 - 2023-01-01
-
-### engine
-
-##### Additions :tada:
-
-- Added `vertexShadowDarkness` parameter to `Globe` to control the amount of darkness of the vertex shadow when terrain lighting is enabled. [#10914](https://github.com/CesiumGS/cesium/pull/10914)
-
-##### Fixes :wrench:
-
-- Fixed a bug where the scale of a `PointPrimitive` was incorrect when `scaleByDistance` was set to a `NearFarScalar` [#10912](https://github.com/CesiumGS/cesium/pull/10912)
->>>>>>> 26b6dbc9
 
 ### 1.100 - 2022-12-01
 
