--- conflicted
+++ resolved
@@ -4,11 +4,8 @@
 
 ##### Fixes :wrench:
 
-<<<<<<< HEAD
-- Fixed the calculation of `OrientedBoundingBox.distancedSquaredTo` such that they handle `halfAxes` with magnitudes near zero.
-=======
 - Fixed the ability to set a material's image to `undefined` and `Material.DefaultImageId`. [#9644](https://github.com/CesiumGS/cesium/pull/9644)
->>>>>>> f6dc9d10
+- Fixed the calculation of `OrientedBoundingBox.distancedSquaredTo` such that they handle `halfAxes` with magnitudes near zero. [#9670](https://github.com/CesiumGS/cesium/pull/9670)
 
 ### 1.83 - 2021-07-01
 
