--- conflicted
+++ resolved
@@ -4,11 +4,8 @@
 
 ##### Additions :tada:
 
-<<<<<<< HEAD
 - Added `BillboardCollection.show`, `EntityCluster.show`, `LabelCollection.show`, `PointPrimitiveCollection.show`, and `PolylineCollection.show` for a convenient way to control show of the entire collection [#9307](https://github.com/CesiumGS/cesium/pull/9307)
-=======
 - `TaskProcessor` now accepts an absolute URL in addition to a worker name as it's first parameter. This makes it possible to use custom web workers with Cesium's task processing system without copying them to Cesium's Workers directory.
->>>>>>> 70f3a343
 
 ### 1.77 - 2021-01-04
 
