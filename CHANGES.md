# Change Log

<<<<<<< HEAD
### 1.110 - 2023-10-01
=======
### 1.110 - 2023-10-02
>>>>>>> 6d0df237

#### @cesium/engine

##### Additions :tada:

<<<<<<< HEAD
- Added `Stereographic` for computing 2D operations in stereographic, or polar, coordinates.
- Added `PolygonGeometry.computeRectangleFromPositions` for computing a bounding speher that encloses a polygon, including cases over the international date line and the poles.

##### Fixes :wrench:

- Fixed ground primitive polygon visual artifacts at pole. [#8033](https://github.com/CesiumGS/cesium/issues/8033)

##### Deprecated :hourglass_flowing_sand:

- `PolygonGeometry.computeRectangle` has been deprecated. It will be removed in 1.112. Use `PolygonGeometry.computeRectangleFromPositions` instead.
=======
- Adds events to `PrimitiveCollection` for primitive added/removed. [#11531](https://github.com/CesiumGS/cesium/pull/11531)
- Adds an optional `rejectOnTileFail` parameter to `sampleTerrain()` to allow handling of tile request failures. [#11530](https://github.com/CesiumGS/cesium/pull/11530)

##### Fixes :wrench:

- Fix bug in `Cesium3DTilePass` affecting the `PRELOAD` pass. [#11525](https://github.com/CesiumGS/cesium/pull/11525)
- Fixed `showOnScreen` behavior for `Model` and `Cesium3DTileset` credits. [#11538](https://github.com/CesiumGS/cesium/pull/11538)
- Remove reading of `import.meta` meta-property because webpack does not support it. [#11511](https://github.com/CesiumGS/cesium/pull/11511)
>>>>>>> 6d0df237

### 1.109 - 2023-09-01

#### @cesium/engine

##### Breaking Changes :mega:

- Firefox 114 is now the minimum Firefox version required to run CesiumJS. [#11400](https://github.com/CesiumGS/cesium/pull/11400)
- `TaskProcessor` now loads worker files as ESM instead of AMD. [#11400](https://github.com/CesiumGS/cesium/pull/11400)

##### Additions :tada:

- Added the `retinaTiles` option to the `OpenStreetMapImageryProvider` contructor options to allow requesting tiles at the 2x resolution for retina displays. [#11485](https://github.com/CesiumGS/cesium/pull/11485)
- The TypeScript definition of `defined` now uses type predicates to allow TypeScript to use the result during compliation.

##### Fixes :wrench:

- Restore previous behavior for cut out terrain loading. [#11482](https://github.com/CesiumGS/cesium/issues/11482)
- The return type of `SingleTileImageryProvider.fromUrl` has been fixed to be `Promise.<SingleTileImageryProvider>` (was `void`). [#11432](https://github.com/CesiumGS/cesium/pull/11432)
- Fixed request render mode when models are loading without `incrementallyLoadTextures`. [#11486](https://github.com/CesiumGS/cesium/pull/11486)

#### @cesium/widgets

##### Additions :tada:

- Added two additional default imagery providers from Stadia maps to the BaseLayerPicker widget: Alidade Smooth and Alidade Smooth Dark. [#11485](https://github.com/CesiumGS/cesium/pull/11485)

##### Fixes :wrench:

- Use updated URLs and attribution for Stamen Map styles in the default BaseLayerPicker widget. [#11451](https://github.com/CesiumGS/cesium/issues/11451)
- Fixed types for `ProviderViewModel.CreationFunction`. [#11452](https://github.com/CesiumGS/cesium/issues/11452)
- Fixed I3dmLoader manually compute positions when RTC_CENTER is ZERO [#11466](https://github.com/CesiumGS/cesium/pull/11466)

### 1.108 - 2023-08-01

#### Major Announcements :loudspeaker:

- Starting with version 1.109, CesiumJS will require Firefox version 114 or higher for rendering. This is to [facilitate web worker loading and remove outdated dependencies](https://github.com/CesiumGS/cesium/pull/11400). Other browsers and node will be unaffected.

#### @cesium/engine

##### Fixes :wrench:

- Fixed issue where terrain with multiple layers was loading higher LOD tiles inconsistently. [#11312](https://github.com/CesiumGS/cesium/issues/11312)
- Fixed `OpenStreetMapImageryProvider` usage in comments, change default url and add `tile.openstreetmap.org` to `RequestScheduler.requestsByServer`. [#11407](https://github.com/CesiumGS/cesium/pull/11407)
- Fixed calculation of GroundPolyline bounding spheres in regions with negative terrain heights. [#11184](https://github.com/CesiumGS/cesium/pull/11184)
- Fixed `CzmlDataSource` in cases of custom `Ellipsoid.WGS84` definitions. [#11190](https://github.com/CesiumGS/cesium/pull/11190)
- Fixed mipmaps for textures using the `KHR_texture_transform` extension. [#11411](https://github.com/CesiumGS/cesium/pull/11411)

#### @cesium/widgets

##### Fixes :wrench:

- Fixed conflicting geocoder suggestions for latitude and longitude pairs by removing `CartographicGeocoderService` from the default geocoder services in `GeocoderViewModel`. [#11433](https://github.com/CesiumGS/cesium/issues/11433).

### 1.107.2 - 2023-07-13

This is an npm-only release to fix a dependency issue published in 1.107.1

### 1.107.1 - 2023-07-13

#### @cesium/engine

##### Fixes :wrench:

- Fixed a bug where `Model` would not respond to different alpha values in a `Cesium3DTileStyle`. [#11399](https://github.com/CesiumGS/cesium/pull/11399)
- Fixed dimensions of `tangentEC` in custom shaders. [#11394](https://github.com/CesiumGS/cesium/pull/11394)

#### @cesium/widgets

##### Fixes :wrench:

- Fixed promise return value when using `viewer.flyTo` to navigate to an ImageryLayer. [#11392](https://github.com/CesiumGS/cesium/pull/11392)
- Fixed `depthTestAgainstTerrain` value being overridden when using the base layer picker widget. [#11393](https://github.com/CesiumGS/cesium/issues/11393)

### 1.107 - 2023-07-03

#### Major Announcements :loudspeaker:

- The `readyPromise` pattern has been removed across the API. This has been done to facilitate better asynchronous flow and error handling. For example:

```js
try {
  const tileset = await Cesium.Cesium3DTileset.fromUrl(url);
  viewer.scene.primitives.add(tileset);
} catch (error) {
  console.log(`Failed to load tileset: ${error}`);
}
```

```js
try {
  const viewer = new Cesium.Viewer("cesiumContainer", {
    terrainProvider: await Cesium.createWorldTerrainAsync();
  });
} catch (error) {
  console.log(`Failed to created terrain: ${error}`);
}
```

#### @cesium/engine

##### Breaking Changes :mega:

- `CesiumWidget` constructor option `options.imageryProvider` has been removed. Use `options.baseLayer` instead.
- `ImageryProvider.ready` and `ImageryProvider.readyPromise` have been removed.
- `ImageryProvider.defaultAlpha`, `ImageryProvider.defaultNightAlpha`, `ImageryProvider.defaultDayAlpha`, `ImageryProvider.defaultBrightness`, `ImageryProvider.defaultContrast`, `ImageryProvider.defaultHue`, `ImageryProvider.defaultSaturation`, `ImageryProvider.defaultGamma`, `ImageryProvider.defaultMinificationFilter`, `ImageryProvider.defaultMagnificationFilter` have been removed. Use `ImageryLayer.alpha`, `ImageryLayer.nightAlpha`, `ImageryLayer.dayAlpha`, `ImageryLayer.brightness`, `ImageryLayer.contrast`, `ImageryLayer.hue`, `ImageryLayer.saturation`, `ImageryLayer.gamma`, `ImageryLayer.minificationFilter`, `ImageryLayer.magnificationFilter`instead.
- `ImageryLayer.getViewableRectangle` was removed. Use `ImageryLayer.getImageryRectangle` instead.
- `ArcGisMapServerImageryProvider` constructor parameter `url`,`ArcGisMapServerImageryProvider.ready`, and `ArcGisMapServerImageryProvider.readyPromise` have been removed. Use `ArcGisMapServerImageryProvider.fromUrl` instead.
- `BingMapsImageryProvider` constructor parameter `url`,`BingMapsImageryProvider.ready`, and `BingMapsImageryProvider.readyPromise` have been removed. Use `BingMapsImageryProvider.fromUrl` instead.
- `GoogleEarthEnterpriseImageryProvider` constructor parameters `options.url` and `options.metadata`, `GoogleEarthEnterpriseImageryProvider.ready`, and `GoogleEarthEnterpriseImageryProvider.readyPromise` have been removed. Use `GoogleEarthEnterpriseImageryProvider.fromMetadata` instead.
- `GoogleEarthEnterpriseMapsProvider` constructor parameters `options.url` and `options.channel`, `GoogleEarthEnterpriseMapsProvider.ready`, and `GoogleEarthEnterpriseMapsProvider.readyPromise` have been removed. Use `GoogleEarthEnterpriseMapsProvider.fromUrl` instead.
- `GridImageryProvider.ready` and `GridImageryProvider.readyPromise` have been removed.
- `IonImageryProvider` constructor parameter `assetId`,`BIonImageryProvider.ready`, and `IonImageryProvider.readyPromise` have been removed. Use `IonImageryProvider.fromAssetId` instead.
- `MapboxImageryProvider.ready` and `MapboxImageryProvider.readyPromise` have been removed.
- `MapboxStyleImageryProvider.ready` and `MapboxStyleImageryProvider.readyPromise` have been removed.
- `OpenStreetMapImageryProvider.ready` and `OpenStreetMapImageryProvider.readyPromise` have been removed.
- `SingleTileImageryProvider` constructor parameters `options.tileHeight` and `options.tileWidth` became required in CesiumJS 1.104. Omitting these properties will result in an error in 1.107. Provide `options.tileHeight` and `options.tileWidth`, or use `SingleTileImageryProvider.fromUrl` instead.
- `SingleTileImageryProvider.ready` and `SingleTileImageryProvider.readyPromise` have been removed. Use `SingleTileImageryProvider.fromUrl` instead.
- `TileCoordinatesImageryProvider.ready` and `TileCoordinatesImageryProvider.readyPromise` have been removed.
- `TileMapServiceImageryProvider` constructor parameter `options.url`, `TileMapServiceImageryProvider.ready`, and `TileMapServiceImageryProvider.readyPromise` have been removed. Use `TileMapServiceImageryProvider.fromUrl` instead.
- `UrlTemplateImageryProvider.reinitialize`, `UrlTemplateImageryProvider.ready`, and `UrlTemplateImageryProvider.readyPromise` have been removed.
- `WebMapServiceImageryProvider.ready`, and `WebMapServiceImageryProvider.readyPromise` have been removed.
- `WebMapTileServiceImageryProvider.ready`, and `WebMapTileServiceImageryProvider.readyPromise` have been removed.
- `TerrainProvider.ready` and `TerrainProvider.readyPromise` have been removed.
- `createWorldImagery` was removed. Use `createWorldImageryAsync` instead.
- `ArcGISTiledElevationTerrainProvider` constructor parameter `options.url`, `ArcGISTiledElevationTerrainProvider.ready`, and `ArcGISTiledElevationTerrainProvider.readyPromise` have been removed. Use `ArcGISTiledElevationTerrainProvider.fromUrl` instead.
- `CesiumTerrainProvider` constructor parameter `options.url`, `CesiumTerrainProvider.ready`, and `CesiumTerrainProvider.readyPromise` have been removed. Use `CesiumTerrainProvider.fromIonAssetId` or `CesiumTerrainProvider.fromUrl` instead.
- `CustomHeightmapTerrainProvider.ready`, and `CustomHeightmapTerrainProvider.readyPromise` were deprecated in CesiumJS 1.104.
- `EllipsoidTerrainProvider.ready`, and `EllipsoidTerrainProvider.readyPromise` were deprecated in CesiumJS 1.104.
- `GoogleEarthEnterpriseMetadata` constructor parameter `options.url` and `GoogleEarthEnterpriseMetadata.readyPromise` have been removed. Use `GoogleEarthEnterpriseMetadata.fromUrl` instead.
- `GoogleEarthEnterpriseTerrainProvider` constructor parameters `options.url` and `options.metadata`, `GoogleEarthEnterpriseTerrainProvider.ready`, and `GoogleEarthEnterpriseTerrainProvider.readyPromise` have been removed. Use `GoogleEarthEnterpriseTerrainProvider.fromMetadata` instead.
- `VRTheWorldTerrainProvider` constructor parameter `options.url`, `VRTheWorldTerrainProvider.ready`, and `VRTheWorldTerrainProvider.readyPromise` have been removed. Use `VRTheWorldTerrainProvider.fromUrl` instead.
- `createWorldTerrain` was removed. Use `createWorldTerrainAsync` instead.
- `Cesium3DTileset` constructor parameter `options.url`, `Cesium3DTileset.ready`, and `Cesium3DTileset.readyPromise` have been removed. Use `Cesium3DTileset.fromUrl` instead.
- `createOsmBuildings` was removed. Use `createOsmBuildingsAsync` instead.
- `Model.fromGltf`, `Model.readyPromise`, and `Model.texturesLoadedPromise` have been removed. Use `Model.fromGltfAsync`, `Model.readyEvent`, `Model.errorEvent`, and `Model.texturesReadyEvent` instead. For example:
  ```js
  try {
    const model = await Cesium.Model.fromGltfAsync({
      url: "../../SampleData/models/CesiumMan/Cesium_Man.glb",
    });
    viewer.scene.primitives.add(model);
    model.readyEvent.addEventListener(() => {
      // model is ready for rendering
    });
  } catch (error) {
    console.log(`Failed to load model. ${error}`);
  }
  ```
- `I3SDataProvider` construction parameter `options.url`, `I3SDataProvider.ready`, and `I3SDataProvider.readyPromise` have been removed. Use `I3SDataProvider.fromUrl` instead.
- `TimeDynamicPointCloud.readyPromise` was removed. Use `TimeDynamicPointCloud.frameFailed` to track any errors.
- `VoxelProvider.ready` and `VoxelProvider.readyPromise` have been removed.
- `VoxelPrimitive.eadyPromise` have been removed.
- `Cesium3DTilesVoxelProvider` construction parameter `options.url`, `Cesium3DTilesVoxelProvider.ready`, and `Cesium3DTilesVoxelProvider.readyPromise` have been removed. Use `Cesium3DTilesVoxelProvider.fromUrl` instead.
- `Primitive.readyPromise`, `ClassificationPrimitive.readyPromise`, `GroundPrimitive.readyPromise`, and `GroundPolylinePrimitive.readyPromise` have been removed. Wait for `Primitive.ready`, `ClassificationPrimitive.ready`, `GroundPrimitive.ready`, or `GroundPolylinePrimitive.ready` to return true instead.
- `CreditDisplay.addCredit`, `CreditDisplay.addDefaultCredit`, and `CreditDisplay.removeDefaultCredit` have been removed. Use `CreditDisplay.addCreditToNextFrame`, `CreditDisplay.addStaticCredit`, and `CreditDisplay.removeStaticCredit` respectively instead.

##### Additions :tada:

- Added `Cesium3DTileset.cacheBytes` and `Cesium3DTileset.maximumCacheOverflowBytes` to better control memory usage. To replicate previous behavior, convert `maximumMemoryUsage` from MB to bytes, assign the value to `cacheBytes`, and set `maximumCacheOverflowBytes = Number.MAX_VALUE`

##### Fixes :wrench:

- Fixed crash in `CzmlDataSource` when a 3D Tileset entity is hidden. [#11357](https://github.com/CesiumGS/cesium/issues/11357)
- Fixed `PostProcessStage` crash affecting point clouds rendered with attenuation. [#11339](https://github.com/CesiumGS/cesium/issues/11339)
- Fixed a race condition when loading cut-out terrain. [#11382](https://github.com/CesiumGS/cesium/pull/11382)
- Fixed debug label rendering in `Cesium3dTilesInspector`. [#11355](https://github.com/CesiumGS/cesium/issues/11355)
- Fixed credits for imagery layer shows up even when layer is hidden. [#11340](https://github.com/CesiumGS/cesium/issues/11340)
- Fixed Insufficient buffer size thrown by rendering 3dtiles. [#11358](https://github.com/CesiumGS/cesium/pull/11358)

##### Deprecated :hourglass_flowing_sand:

- `Cesium3DTileset.maximumMemoryUsage` has been deprecated in CesiumJS 1.107. It will be removed in 1.110. Use `Cesium3DTileset.cacheBytes` and `Cesium3DTileset.maximumCacheOverflowBytes` instead. [#11310](https://github.com/CesiumGS/cesium/pull/11310)

#### @cesium/widgets

##### Breaking Changes :mega:

- `Viewer` constructor option `options.imageryProvider` has been deprecated in CesiumJS 1.104. It will be removed in 1.107. Use `options.baseLayer` instead.

### 1.106.1 - 2023-06-02

This is an npm-only release to fix a dependency issue published in 1.106

### 1.106 - 2023-06-01

#### @cesium/engine

##### Fixes :wrench:

- Fixed label background rendering. [#11293](https://github.com/CesiumGS/cesium/pull/11293)
- Fixed color creation from CSS color string with modern "space-separated" syntax. [#11271](https://github.com/CesiumGS/cesium/pull/11271)
- Fixed tracked entity camera controls. [#11286](https://github.com/CesiumGS/cesium/issues/11286)
- Fixed a race condition when loading cut-out terrain. [#11296](https://github.com/CesiumGS/cesium/pull/11296)
- Fixed async behavior for custom terrain and imagery providers. [#11274](https://github.com/CesiumGS/cesium/issues/11274)

### 1.105.2 - 2023-05-15

- This is an npm-only release to fix a dependency issue published in 1.105.1.

### 1.105.1 - 2023-05-10

#### @cesium/engine

##### Additions :tada:

- Added `createGooglePhotorealistic3DTileset` to create a 3D tileset streaming Google Photorealistic 3D Tiles.
- Added `GoogleMaps` for managing credentials when loading data from the Google Map Tiles API.

##### Fixes :wrench:

- Improved camera controls when globe is off. [#7171](https://github.com/CesiumGS/cesium/issues/7171)

### 1.105 - 2023-05-01

#### @cesium/engine

##### Additions :tada:

- Added `ArcGisMapServerImagery.fromBasemapType`, and `ArcGisBaseMapType`, and `ArcGisMapService` for ease of use with the latest ArcGIS Imagery API.[#11098](https://github.com/CesiumGS/cesium/pull/11098)
- Added `CesiumWidget.creditDisplay` to access the onscreen and lightbox credits. [#11241](https://github.com/CesiumGS/cesium/pull/11241)
- Added `CreditDisplay.addStaticCredit` and `CreditDisplay.removeStaticCredit` such that `Credit.showOnScreen` value is taken into account. [#6215](https://github.com/CesiumGS/cesium/issues/6215)
- Added `options.gltfCallback` to `Model.loadGltfAsync` to allow apps to access the loaded glTF JSON. [#11240](https://github.com/CesiumGS/cesium/pull/11240)
- Added `GeocoderService.credit` and and `attributions` property to `GeocoderService.Result` to allow for geocoder services to attribute results. [#11256](https://github.com/CesiumGS/cesium/pull/11256)

##### Fixes :wrench:

- Fixed Repeated URI parsing slows 3D Tiles performance [#11197](https://github.com/CesiumGS/cesium/issues/11197). Together with [#11211](https://github.com/CesiumGS/cesium/pull/11211), this can reduce tile parsing time by as much as 25% on large tilesets
- Fixed atmosphere rendering performance issue. [10510](https://github.com/CesiumGS/cesium/issues/10510)
- Fixed crashing when zooming to an entity without globe present. [#10957](https://github.com/CesiumGS/cesium/pull/11226)
- Fixed model rendering when emissiveTexture is defined and emissiveFactor is not. [#11215](https://github.com/CesiumGS/cesium/pull/11215)
- Fixed issue with calling `switchToOrthographicFunction` and `camera.flyTo` in immediate succession. [#11210](https://github.com/CesiumGS/cesium/pull/11210)
- Fixed an issue when zooming in an orthographic frustum. [#11206](https://github.com/CesiumGS/cesium/pull/11206)
- Fixed a crash when Cesium3DTileStyle's scaleByDistance, translucencyByDistance or distanceDisplayCondition set to StyleExpression
  which returns `undefined`. [#11228](https://github.com/CesiumGS/cesium/pull/11228)
- Fixed handling of `out_FragColor` layout declarations when translating shaders to WebGL1. [#11230](https://github.com/CesiumGS/cesium/pull/11230)
- Fixed a problem with Ambient Occlusion that affected some MacOS hardware. [#10106](https://github.com/CesiumGS/cesium/issues/10106)
- Fixed UniformType.MAT3 value for custom shaders. [#11235](https://github.com/CesiumGS/cesium/pull/11235).

##### Deprecated :hourglass_flowing_sand:

- `CreditDisplay.addCredit`, `CreditDisplay.addDefaultCredit`, and `CreditDisplay.removeDefaultCredit` have been deprecated in CesiumJS 1.105. They will be removed in 1.107. Use `CreditDisplay.addCreditToNextFrame`, `CreditDisplay.addStaticCredit`, and `CreditDisplay.removeStaticCredit` respectively instead. [#11241](https://github.com/CesiumGS/cesium/pull/11241)

#### @cesium/widgets

##### Additions :tada:

- Added `Viewer.creditDisplay` to access the onscreen and lightbox credits. [#11241](https://github.com/CesiumGS/cesium/pull/11241)
- The `Geocoder` widget will now display attributions onscreen or in the lightbox for geocoder results if present, otherwise a default credit from a geocoder service if one is provided. [#11256](https://github.com/CesiumGS/cesium/pull/11256)

##### Fixes :wrench:

- Fixed missing `ContextOptions` in generated TypeScript definitions. [10963](https://github.com/CesiumGS/cesium/issues/10963)

### 1.104 - 2023-04-03

#### Major Announcements :loudspeaker:

- Starting with CesiumJS 1.104 The `readyPromise` pattern has been deprecated across the API. It will be removed in CesiumJS 1.107. This has been done to facilitate better asynchronous flow and error handling. For example:

```js
try {
  const tileset = await Cesium.Cesium3DTileset.fromUrl(url);
  viewer.scene.primitives.add(tileset);
} catch (error) {
  console.log(`Failed to load tileset: ${error}`);
}
```

#### @cesium/engine

##### Additions :tada:

- Added `ArcGisMapServerImageryProvider.fromUrl`, `ArcGISTiledElevationTerrainProvider.fromUrl`, `BingMapsImageryProvider.fromUrl`, `CesiumTerrainProvider.fromUrl`, `CesiumTerrainProvider.fromIonAssetId`, `GoogleEarthEnterpriseMetadata.fromUrl`, `GoogleEarthEnterpriseImageryProvider.fromMetadata`, `GoogleEarthEnterpriseMapsProvider.fromUrl`, `GoogleEarthEnterpriseTerrainProvider.fromMetadata`, `ImageryLayer.fromProviderAsync`, `IonImageryProvider.fromAssetId`, `SingleTileImageryProvider.fromUrl`, `Terrain`, `TileMapServiceImageryProvider.fromUrl`, `VRTheWorldTerrainProvider.fromUrl`, `createWorldTerrainAsync`, `Cesium3DTileset.fromUrl`, `Cesium3DTileset.fromIonAssetId`, `createOsmBuildingsAsync`, `Model.fromGltfAsync`, `Model.readyEvent`, `Model.errorEvent`,`Model.texturesReadyEvent`, `I3SDataProvider.fromUrl`, and `Cesium3DTilesVoxelProvider.fromUrl` for better async flow and error handling. [#11059](https://github.com/CesiumGS/cesium/pull/11059)
- Send `X-Cesium-*` headers to requests to cesium ion. [#11200](https://github.com/CesiumGS/cesium/pull/11200)

##### Fixes :wrench:

- Fixed issue where passing `children` in the Entity constructor options will override children. [#11101](https://github.com/CesiumGS/cesium/issues/11101)
- Fixed error type to be `RequestErrorEvent` in `Resource.retryCallback`. [#11177](https://github.com/CesiumGS/cesium/pull/11177)
- Fixed issue when render `OrthographicFrustum` geometry by `DebugCameraPrimitive`. [#11159](https://github.com/CesiumGS/cesium/issues/11159)
- Fixed ion URL in `RequestScheduler` throttling overrides. [#11193](https://github.com/CesiumGS/cesium/pull/11193)
- Fixed `SingleTileImageryProvider` fetching image when `show` is `false` by allowing lazy-loading for `SingleTileImageryProvider` if `tileWidth` and `tileHeight` are provided to the constructor. [#9529](https://github.com/CesiumGS/cesium/issues/9529)
- Fixed various race conditions from async operations. [#10909](https://github.com/CesiumGS/cesium/issues/10909)

##### Deprecated :hourglass_flowing_sand:

- `CesiumWidget` constructor option `options.imageryProvider` has been deprecated in CesiumJS 1.104. It will be removed in 1.107. Use `options.baseLayer` instead.
- `ImageryProvider.ready` and `ImageryProvider.readyPromise` were deprecated in CesiumJS 1.104. They will be removed in 1.107.
- `ImageryProvider.defaultAlpha`, `ImageryProvider.defaultNightAlpha`, `ImageryProvider.defaultDayAlpha`, `ImageryProvider.defaultBrightness`, `ImageryProvider.defaultContrast`, `ImageryProvider.defaultHue`, `ImageryProvider.defaultSaturation`, `ImageryProvider.defaultGamma`, `ImageryProvider.defaultMinificationFilter`, `ImageryProvider.defaultMagnificationFilter` were deprecated in CesiumJS 1.104. They will be removed in 1.107. Use `ImageryLayer.alpha`, `ImageryLayer.nightAlpha`, `ImageryLayer.dayAlpha`, `ImageryLayer.brightness`, `ImageryLayer.contrast`, `ImageryLayer.hue`, `ImageryLayer.saturation`, `ImageryLayer.gamma`, `ImageryLayer.minificationFilter`, `ImageryLayer.magnificationFilter`instead.
- `ImageryLayer.getViewableRectangle` was deprecated in CesiumJS 1.104. It will be removed in 1.107. Use `ImageryLayer.getImageryRectangle` instead.
- `ArcGisMapServerImageryProvider` constructor parameter `url`,`ArcGisMapServerImageryProvider.ready`, and `ArcGisMapServerImageryProvider.readyPromise` were deprecated in CesiumJS 1.104. They will be removed in 1.107. Use `ArcGisMapServerImageryProvider.fromUrl` instead.
- `BingMapsImageryProvider` constructor parameter `url`,`BingMapsImageryProvider.ready`, and `BingMapsImageryProvider.readyPromise` were deprecated in CesiumJS 1.104. They will be removed in 1.107. Use `BingMapsImageryProvider.fromUrl` instead.
- `GoogleEarthEnterpriseImageryProvider` constructor parameters `options.url` and `options.metadata`, `GoogleEarthEnterpriseImageryProvider.ready`, and `GoogleEarthEnterpriseImageryProvider.readyPromise` were deprecated in CesiumJS 1.104. They will be removed in 1.107. Use `GoogleEarthEnterpriseImageryProvider.fromMetadata` instead.
- `GoogleEarthEnterpriseMapsProvider` constructor parameters `options.url` and `options.channel`, `GoogleEarthEnterpriseMapsProvider.ready`, and `GoogleEarthEnterpriseMapsProvider.readyPromise` were deprecated in CesiumJS 1.104. They will be removed in 1.107. Use `GoogleEarthEnterpriseMapsProvider.fromUrl` instead.
- `GridImageryProvider.ready` and `GridImageryProvider.readyPromise` were deprecated in CesiumJS 1.104. They will be removed in 1.107.
- `IonImageryProvider` constructor parameter `assetId`,`BIonImageryProvider.ready`, and `IonImageryProvider.readyPromise` were deprecated in CesiumJS 1.104. They will be removed in 1.107. Use `IonImageryProvider.fromAssetId` instead.
- `MapboxImageryProvider.ready` and `MapboxImageryProvider.readyPromise` were deprecated in CesiumJS 1.104. They will be removed in 1.107.
- `MapboxStyleImageryProvider.ready` and `MapboxStyleImageryProvider.readyPromise` were deprecated in CesiumJS 1.104. They will be removed in 1.107.
- `OpenStreetMapImageryProvider.ready` and `OpenStreetMapImageryProvider.readyPromise` were deprecated in CesiumJS 1.104. They will be removed in 1.107.
- `SingleTileImageryProvider` constructor parameters `options.tileHeight` and `options.tileWidth` became required in CesiumJS 1.104. Omitting these properties will result in an error in 1.107. Provide `options.tileHeight` and `options.tileWidth`, or use `SingleTileImageryProvider.fromUrl` instead.
- `SingleTileImageryProvider.ready` and `SingleTileImageryProvider.readyPromise` were deprecated in CesiumJS 1.104. They will be removed in 1.107. Use `SingleTileImageryProvider.fromUrl` instead.
- `TileCoordinatesImageryProvider.ready` and `TileCoordinatesImageryProvider.readyPromise` were deprecated in CesiumJS 1.104. They will be removed in 1.107.
- `TileMapServiceImageryProvider` constructor parameter `options.url`, `TileMapServiceImageryProvider.ready`, and `TileMapServiceImageryProvider.readyPromise` were deprecated in CesiumJS 1.104. They will be removed in 1.107. Use `TileMapServiceImageryProvider.fromUrl` instead.
- `UrlTemplateImageryProvider.reinitialize`, `UrlTemplateImageryProvider.ready`, and `UrlTemplateImageryProvider.readyPromise` were deprecated in CesiumJS 1.104. They will be removed in 1.107.
- `WebMapServiceImageryProvider.ready`, and `WebMapServiceImageryProvider.readyPromise` were deprecated in CesiumJS 1.104. They will be removed in 1.107.
- `WebMapTileServiceImageryProvider.ready`, and `WebMapTileServiceImageryProvider.readyPromise` were deprecated in CesiumJS 1.104. They will be removed in 1.107.
- `TerrainProvider.ready` and `TerrainProvider.readyPromise` were deprecated in CesiumJS 1.104. They will be removed in 1.107.
- `createWorldImagery` was deprecated in CesiumJS 1.104. It will be removed in 1.107. Use `createWorldImageryAsync` instead.
- `ArcGISTiledElevationTerrainProvider` constructor parameter `options.url`, `ArcGISTiledElevationTerrainProvider.ready`, and `ArcGISTiledElevationTerrainProvider.readyPromise` were deprecated in CesiumJS 1.104. They will be removed in 1.107. Use `ArcGISTiledElevationTerrainProvider.fromUrl` instead.
- `CesiumTerrainProvider` constructor parameter `options.url`, `CesiumTerrainProvider.ready`, and `CesiumTerrainProvider.readyPromise` were deprecated in CesiumJS 1.104. They will be removed in 1.107. Use `CesiumTerrainProvider.fromIonAssetId` or `CesiumTerrainProvider.fromUrl` instead.
- `CustomHeightmapTerrainProvider.ready`, and `CustomHeightmapTerrainProvider.readyPromise` were deprecated in CesiumJS 1.104.
- `EllipsoidTerrainProvider.ready`, and `EllipsoidTerrainProvider.readyPromise` were deprecated in CesiumJS 1.104.
- `GoogleEarthEnterpriseMetadata` constructor parameter `options.url` and `GoogleEarthEnterpriseMetadata.readyPromise` were deprecated in CesiumJS 1.104. They will be removed in 1.107. Use `GoogleEarthEnterpriseMetadata.fromUrl` instead.
- `GoogleEarthEnterpriseTerrainProvider` constructor parameters `options.url` and `options.metadata`, `GoogleEarthEnterpriseTerrainProvider.ready`, and `GoogleEarthEnterpriseTerrainProvider.readyPromise` were deprecated in CesiumJS 1.104. They will be removed in 1.107. Use `GoogleEarthEnterpriseTerrainProvider.fromMetadata` instead.
- `VRTheWorldTerrainProvider` constructor parameter `options.url`, `VRTheWorldTerrainProvider.ready`, and `VRTheWorldTerrainProvider.readyPromise` were deprecated in CesiumJS 1.104. They will be removed in 1.107. Use `VRTheWorldTerrainProvider.fromUrl` instead.
- `createWorldTerrain` was deprecated in CesiumJS 1.104. It will be removed in 1.107. Use `createWorldTerrainAsync` instead.
- `Cesium3DTileset` constructor parameter `options.url`, `Cesium3DTileset.ready`, and `Cesium3DTileset.readyPromise` were deprecated in CesiumJS 1.104. They will be removed in 1.107. Use `Cesium3DTileset.fromUrl` instead.
- `createOsmBuildings` was deprecated in CesiumJS 1.104. It will be removed in 1.107. Use `createOsmBuildingsAsync` instead.
- `Model.fromGltf`, `Model.readyPromise`, and `Model.texturesLoadedPromise` were deprecated in CesiumJS 1.104. They will be removed in 1.107. Use `Model.fromGltfAsync`, `Model.readyEvent`, `Model.errorEvent`, and `Model.texturesReadyEvent` instead. For example:
  ```js
  try {
    const model = await Cesium.Model.fromGltfAsync({
      url: "../../SampleData/models/CesiumMan/Cesium_Man.glb",
    });
    viewer.scene.primitives.add(model);
    model.readyEvent.addEventListener(() => {
      // model is ready for rendering
    });
  } catch (error) {
    console.log(`Failed to load model. ${error}`);
  }
  ```
- `I3SDataProvider` construction parameter `options.url`, `I3SDataProvider.ready`, and `I3SDataProvider.readyPromise` were deprecated in CesiumJS 1.104. They will be removed in 1.107. Use `I3SDataProvider.fromUrl` instead.
- `TimeDynamicPointCloud.readyPromise` was deprecated in CesiumJS 1.104. It will be removed in 1.107. Use `TimeDynamicPointCloud.frameFailed` to track any errors.
- `VoxelProvider.ready` and `VoxelProvider.readyPromise` were deprecated in CesiumJS 1.104. They will be removed in 1.107.
- `Cesium3DTilesVoxelProvider` construction parameter `options.url`, `Cesium3DTilesVoxelProvider.ready`, and `Cesium3DTilesVoxelProvider.readyPromise` were deprecated in CesiumJS 1.104. They will be removed in 1.107. Use `Cesium3DTilesVoxelProvider.fromUrl` instead.
- `Primitive.readyPromise`, `ClassificationPrimitive.readyPromise`, `GroundPrimitive.readyPromise`, and `GroundPolylinePrimitive.readyPromise` were deprecated in CesiumJS 1.104. They will be removed in 1.107. Wait for `Primitive.ready`, `ClassificationPrimitive.ready`, `GroundPrimitive.ready`, or `GroundPolylinePrimitive.ready` to return true instead.

#### @cesium/widgets

##### Fixes :wrench:

- Fixed Cesium.Viewer instantiated inside my lit component: CreditDisplay is missing its styles [#10907](https://github.com/CesiumGS/cesium/issues/10907)
- Fixed allowing `false` for `imageryProvider` in `Viewer.ConstructorOptions`. [#11179](https://github.com/CesiumGS/cesium/pull/11179)

##### Deprecated :hourglass_flowing_sand:

- `Viewer` constructor option `options.imageryProvider` has been deprecated in CesiumJS 1.104. It will be removed in 1.107. Use `options.baseLayer` instead.

### 1.103 - 2023-03-01

#### @cesium/engine

##### Additions :tada:

- Added smooth zoom with mouse wheel. [#11062](https://github.com/CesiumGS/cesium/pull/11062)
- Enabled lighting on voxels with BOX shape. [#11076](https://github.com/CesiumGS/cesium/pull/11076)

##### Fixes :wrench:

- Fixed browser warning for `willReadFrequently` option. [#11025](https://github.com/CesiumGS/cesium/issues/11025)
- Replaced constructor types with primitive types in JSDoc and generated TypeScript definitions. [#11080](https://github.com/CesiumGS/cesium/pull/11080)
- Adjusted render order of voxels and opaque entities. [#11120](https://github.com/CesiumGS/cesium/pull/11120)
- Fixed artifacts on edges of voxels with BOX shape. [#11050](https://github.com/CesiumGS/cesium/pull/11050)
- Fixed initial textures visibility for particle systems. [#11099](https://github.com/CesiumGS/cesium/pull/11099)
- Fixed Primitive.getGeometryInstanceAttributes cache acquisition speed. [#11066](https://github.com/CesiumGS/cesium/issues/11066)
- Fixed requestWebgl1 hint error in context. [#11082](https://github.com/CesiumGS/cesium/issues/11082)

#### @cesium/widgets

##### Fixes :wrench:

- Replaced constructor types with primitive types in JSDoc and generated TypeScript definitions. [#11080](https://github.com/CesiumGS/cesium/pull/11080)

### 1.102 - 2023-02-01

#### @cesium/engine

#### Major Announcements :loudspeaker:

- CesiumJS now defaults to using a WebGL2 context for rendering. WebGL2 is widely supported on all platforms and this results in better feature support across devices, especially mobile.
  - WebGL1 is supported. If WebGL2 is not available, CesiumJS will automatically fall back to WebGL1.
  - In order to work in a WebGL2 context, any custom materials, custom primitives or custom shaders will need to be upgraded to use GLSL 300.
  - Otherwise to request a WebGL 1 context, set `requestWebgl1` to `true` when providing `ContextOptions` as shown below:
    ```js
    const viewer = new Viewer("cesiumContainer", {
      contextOptions: {
        requestWebgl1: true,
      },
    });
    ```

##### Additions :tada:

- Added `FeatureDetection.supportsWebgl2` to detect if a WebGL2 rendering context in the current browser.

##### Fixes :wrench:

- Fixed label background rendering. [#11040](https://github.com/CesiumGS/cesium/issues/11040)
- Fixed a bug decoding glTF Draco attributes with quantization bits above 16. [#7471](https://github.com/CesiumGS/cesium/issues/7471)
- Fixed an edge case in `viewer.flyTo` when flying to a imagery layer with certain terrain providers. [#10937](https://github.com/CesiumGS/cesium/issues/10937)
- Fixed a crash in terrain sampling if any points have an undefined position due to being outside the rectangle. [#10931](https://github.com/CesiumGS/cesium/pull/10931)
- Fixed a bug where scale was not being applied to the top-level tileset geometric error. [#11047](https://github.com/CesiumGS/cesium/pull/11047)
- Updating Bing Maps top page hyperlink to Bing Maps ToU hyperlink [#11049](https://github.com/CesiumGS/cesium/pull/11049)

### 1.101 - 2023-01-02

#### Major Announcements :loudspeaker:

- Starting with version 1.102, CesiumJS will default to using a WebGL2 context for rendering. WebGL2 is widely supported on all platforms and this change will result in better feature support across devices, especially mobile.
  - WebGL1 will still be supported. If WebGL2 is not available, CesiumJS will automatically fall back to WebGL1.
  - In order to work in a WebGL2 context, any custom materials, custom primitive or custom shaders will need to be upgraded to use GLSL 300.
  - Otherwise to request a WebGL 1 context, set `requestWebgl1` to `true` when providing `ContextOptions` as shown below:
    ```js
    const viewer = new Viewer("cesiumContainer", {
      contextOptions: {
        requestWebgl1: true,
      },
    });
    ```

#### @cesium/engine

##### Additions :tada:

- Added `vertexShadowDarkness` parameter to `Globe` to control the amount of darkness of the vertex shadow when terrain lighting is enabled. [#10914](https://github.com/CesiumGS/cesium/pull/10914)
- Added experimental support for 3D Tiles voxels with the [`3DTILES_content_voxels`](https://github.com/CesiumGS/3d-tiles/tree/voxels/extensions/3DTILES_content_voxels) extension. The current implementation is intended for development use, as the voxel format has not yet been finalized and is subject to breaking changes without deprecation.

##### Fixes :wrench:

- Fixed a bug where the scale of a `PointPrimitive` was incorrect when `scaleByDistance` was set to a `NearFarScalar`. [#10912](https://github.com/CesiumGS/cesium/pull/10912)
- Fixed glTF models with a mix of Draco and non-Draco attributes. [#10936](https://github.com/CesiumGS/cesium/pull/10936)
- Fixed a bug where billboards with `alignedAxis` properties were not properly aligned in 2D and Columbus View. [#10965](https://github.com/CesiumGS/cesium/issues/10965)
- Fixed a bug where \*.ktx2 image loading from a URI failed. [#10869](https://github.com/CesiumGS/cesium/pull/10869)
- Fixed a bug where a `Model` would sometimes disappear when loaded in Columbus View. [#10945](https://github.com/CesiumGS/cesium/pull/10945)
- Fixed a bug where the entity collection of a `GpxDataSource` did not have the `owner` property set. [#10921](https://github.com/CesiumGS/cesium/issues/10921)
- Fixed the JSDoc and TypeScript definitions of arguments in `Matrix2.multiplyByScalar`, `Matrix3.multiplyByScalar`, and several functions in the `S2Cell` class. [#10899](https://github.com/CesiumGS/cesium/pull/10899)
- Fixed a bug where `result` parameters were omitted from the TypeScript definitions. [#10864](https://github.com/CesiumGS/cesium/issues/10864)

#### Deprecated :hourglass_flowing_sand:

- `ContextOptions.requestWebgl2` was deprecated in CesiumJS 1.101 and will be removed in 1.102. Instead, CesiumJS will default to using a WebGL2 context for rendering. Use `ContextOptions.requestWebgl1` to request a WebGL1 or WebGL2 context.

#### @cesium/widgets

##### Additions :tada:

- Added `viewerVoxelInspectorMixin` and `VoxelInspector` to support experimental 3D Tiles voxels.

### 1.100 - 2022-12-01

#### Major Announcements :loudspeaker:

- CesiumJS is now published alongside two smaller packages `@cesium/engine` and `@cesium/widgets` [#10824](https://github.com/CesiumGS/cesium/pull/10824):
  - The source code has been paritioned into two folders: `packages/engine` and `packages/widgets`.
  - These workspaces packages will follow semantic versioning.
  - These workspaces packages will be published as ES modules with TypeScript definitions.
  - In the combined CesiumJS release, the `Source` folder only contains the following:
    - `Cesium.js`
    - `Cesium.d.ts`
    - `Assets`
    - `ThirdParty`
    - `Widgets`(CSS files only)
  - The ability to import modules and TypeScript definitions from individual files has been removed. Any imports should originate from the `cesium` module (`import { Cartesian3 } from "cesium";`) or the combined `Cesium.js` file (`import { Cartesian3 } from "Source/Cesium.js";`);

#### Breaking Changes :mega:

- The viewer parameter in `KmlTour.prototype.play` was removed. Instead of a `Viewer`, pass a `CesiumWidget` instead. [#10845](https://github.com/CesiumGS/cesium/pull/10845)

### 1.99 - 2022-11-01

#### Major Announcements :loudspeaker:

- Starting with version 1.100, CesiumJS will be published alongside two smaller packages `@cesium/engine` and `@cesium/widgets` [#10824](https://github.com/CesiumGS/cesium/pull/10824):
  - The source code will been paritioned into two folders: `packages/engine` and `packages/widgets`.
  - These workspaces packages will follow semantic versioning.
  - These workspaces packages will be published as ES modules with TypeScript definitions.
  - The combined CesiumJS release will continue to be published, however, the `Source` folder will only contain the following:
    - `Cesium.js`
    - `Cesium.d.ts`
    - `Assets`
    - `ThirdParty`
    - `Widgets`(CSS files only)
  - The ability to import modules and TypeScript definitions from individual files will been removed. Any imports should originate from the `cesium` module (`import { Cartesian3 } from "cesium";`) or the combined `Cesium.js` file (`import { Cartesian3 } from "Source/Cesium.js";`);

#### Breaking Changes :mega:

- The polyfills `requestAnimationFrame` and `cancelAnimationFrame` have been removed. Use the native browser methods instead. [#10579](https://github.com/CesiumGS/cesium/pull/10579)

##### Additions :tada:

- Added support for I3S 3D Object and IntegratedMesh Layers. [#9634](https://github.com/CesiumGS/cesium/pull/9634)

##### Deprecated :hourglass_flowing_sand:

- The viewer parameter in `KmlTour.prototype.play` was deprecated in Cesium 1.99. It will be removed in 1.100. Instead of a `Viewer`, pass a `CesiumWidget` instead. [#10845](https://github.com/CesiumGS/cesium/pull/10845)

##### Fixes :wrench:

- Fixed a bug where the scale of a `Model` was being incorrectly applied to its bounding sphere. [#10855](https://github.com/CesiumGS/cesium/pull/10855)
- Fixed a bug where rendering a `Model` with image-based lighting while specular environment maps were unsupported caused a crash. [#10859](https://github.com/CesiumGS/cesium/pull/10859)
- Fixed a bug where request render mode was broken when a ground primitive is added. [#10756](https://github.com/CesiumGS/cesium/issues/10756)

### 1.98.1 - 2022-10-03

- This is an npm only release to fix the improperly published 1.98.

### 1.98 - 2022-10-03

#### Breaking Changes :mega:

- As of the previous release (1.97), `new Model()` is an internal constructor and must not be used directly. Use `Model.fromGltf()` instead. [#10778](https://github.com/CesiumGS/cesium/pull/10778)
- The `.getPropertyNames` methods of `Cesium3DTileFeature`, `Cesium3DTilePointFeature`, and `ModelFeature` have been removed. Use the `.getPropertyIds` methods instead.

##### Additions :tada:

- Added support for the `WEB3D_quantized_attributes` extension found in some glTF 1.0 models. [#10758](https://github.com/CesiumGS/cesium/pull/10758)

##### Fixes :wrench:

- Fixed a bug where instanced models without normals would not render. [#10765](https://github.com/CesiumGS/cesium/pull/10765)
- Fixed a regression where `i3dm` with scale and without rotation would render incorrectly. [#10808](https://github.com/CesiumGS/cesium/pull/10808)
- Fixed a regression where instanced feature IDs were not processed correctly [#10771](https://github.com/CesiumGS/cesium/pull/10771)
- Fixed a regression where `Cesium3DTileFeature.setProperty()` was not creating properties for unknown property IDs. [#10775](https://github.com/CesiumGS/cesium/pull/10775)
- Fixed a regression where `pnts` tiles with `3DTILES_draco_point_compression` and <= 8 quantization bits were being rendered incorrectly. [#10794](https://github.com/CesiumGS/cesium/pull/10794)
- Fixed a regression where glTF models with unused nodes would crash [#10813](https://github.com/CesiumGS/cesium/pull/10813)
- Fixed a regression where tilesets would not load in multiple `Viewer`s. [#10828](https://github.com/CesiumGS/cesium/pull/10828)
- Fixed a bug where camera would not follow the `Viewer.trackedEntity` if it had a model with a `HeightReference` other than `NONE`. [#10805](https://github.com/CesiumGS/cesium/pull/10805)
- Fixed a bug where calling `removeAll` on a `ClippingPlaneCollection` attached to a `Model` would cause a crash. [#10827](https://github.com/CesiumGS/cesium/pull/10827)
- Fixed a bug where replacing a `Model`'s `ClippingPlaneCollection` with one of the same length would cause a crash. [#10831](https://github.com/CesiumGS/cesium/pull/10831)
- Fixed a bug where KMLs with a NetworkLink with viewRefreshMode=='onRegion' would cause Cesium to make numerous resource requests and possibly trigger an out of memory error. [#10790](https://github.com/CesiumGS/cesium/pull/10790)
- Fixed a bug where calling `Vector3DTileContent.getFeature` before a render update could result in no feature being returned. [#10819](https://github.com/CesiumGS/cesium/pull/10819)

### 1.97 - 2022-09-01

#### Major Announcements :loudspeaker:

- CesiumJS has switched to a new architecture for loading glTF models and tilesets to enable:
  - User-defined GLSL shaders via [`CustomShader`](Documentation/CustomShaderGuide/README.md)
  - Support for [3D Tiles Next](https://cesium.com/blog/2021/11/10/introducing-3d-tiles-next/) metadata extensions: [`EXT_structural_metadata`](https://github.com/CesiumGS/glTF/tree/proposal-EXT_structural_metadata/extensions/2.0/Vendor/EXT_structural_metadata), [`EXT_mesh_features`](https://github.com/CesiumGS/glTF/tree/proposal-EXT_mesh_features/extensions/2.0/Vendor/EXT_mesh_features) and [`EXT_instance_features`](https://github.com/CesiumGS/glTF/tree/3d-tiles-next/extensions/2.0/Vendor/EXT_instance_features)
  - Support for [`EXT_mesh_gpu_instancing`](https://github.com/KhronosGroup/glTF/tree/main/extensions/2.0/Vendor/EXT_mesh_gpu_instancing)
  - Support for [`EXT_meshopt_compression`](https://github.com/KhronosGroup/glTF/tree/main/extensions/2.0/Vendor/EXT_meshopt_compression)
  - Texture caching across different tiles
  - Numerous bug fixes
- Usage notes for the new glTF architecture:
  - Those using `ModelExperimental.fromGltf()` should now use `Model.fromGltf()`.
  - The `enableModelExperimental` flag was removed, as tilesets and entities always use the new architecture.
  - The new implementation of `Model` uses the same public API as before, so no other changes are necessary.

#### Breaking Changes :mega:

- glTF 1.0 assets are no longer fully supported. glTF 1.0 techniques are converted to PBR materials where possible, but more complex techniques will no longer function correctly. If custom GLSL shaders are needed, use `CustomShader` instead. [#10648](https://github.com/CesiumGS/cesium/pull/10648)
- The glTF 2.0 extension `KHR_techniques_webgl` and `KHR_materials_common` are also no longer fully supported. Materials are converted to PBR materials where possible.
- Support for rendering instanced models on the CPU has been removed.
- `Model.gltf`, `Model.basePath`, `Model.pendingTextureLoads` (properties), and `Model.dequantizeInShader` (constructor option) have been removed.
- `ModelMesh` and `ModelMaterial` have been removed.
- `new Model()` is an internal constructor and must not be used directly. Use `Model.fromGltf()` instead. [#10778](https://github.com/CesiumGS/cesium/pull/10778)

##### Additions :tada:

- `Model` can now classify other assets with a given `classificationType`. [#10623](https://github.com/CesiumGS/cesium/pull/10623)
- `Model` now supports back face culling for point clouds. [#10703](https://github.com/CesiumGS/cesium/pull/10703)
- Export asset files such as CSS in `package.json`, allowing bundlers to import without additional configuration. [#9212](https://github.com/CesiumGS/cesium/pull/9212)
- The `sideEffects` field in `package.json` is now specified, allowing more conservative bundlers like Webpack to enable tree shaking by default. [#10714](https://github.com/CesiumGS/cesium/pull/10714)
- Model entities now support `CustomShader`. [#10747](https://github.com/CesiumGS/cesium/pull/10747)

##### Fixes :wrench:

- Fixed bug with `Viewer.flyTo` where camera could go underground when target is an `Entity` with `ModelGraphics` with `HeightReference.CLAMP_TO_GROUND` or `HeightReference.RELATIVE_TO_GROUND`. [#10631](https://github.com/CesiumGS/cesium/pull/10631)
- Fixed issues running CesiumJS under Node.js when using ES modules. [#10684](https://github.com/CesiumGS/cesium/issues/10684)
- Fixed the incorrect lighting of instanced models. [#10690](https://github.com/CesiumGS/cesium/pull/10690)
- Fixed developer error with `Camera.flyTo` with an `orientation` and a `Rectangle` value for `destination`. [#10704](https://github.com/CesiumGS/cesium/issues/10704)
- Fixed rendering bug with points in .vctr format, where points wouldn't show until picked or styled. [#10707](https://github.com/CesiumGS/cesium/pull/10707)
- Fixed bounding volume calculations for glTF models with `KHR_mesh_quantization` and normalized positions. [#10741](https://github.com/CesiumGS/cesium/pull/10741)

### 1.96 - 2022-08-01

##### Major Announcements :loudspeaker:

- Built `Cesium.js` is no longer AMD format. This may or may not be a breaking change depending on how you use Cesium in your app. See our [blog post](https://cesium.com/blog/2022/07/19/build-tooling-updates-coming-to-cesiumjs/) for the full details. [#10399](https://github.com/CesiumGS/cesium/pull/10399)
  - Built `Cesium.js` has gone from `12.5MB` to `8.4MB` unminified and from `4.3MB` to `3.6MB` minified. `Cesium.js.map` has gone from `22MB` to `17.2MB`.
  - If you were ingesting individual ESM-style modules from the combined file `Build/Cesium/Cesium.js` or `Build/CesiumUnminified/Cesium.js`, instead use `Build/Cesium/index.js` or `Build/CesiumUnminified/index.js` respectively.
  - Using ESM from `Source` will require a bundler to resolve third party node dependencies.
  - `CESIUM_BASE_URL` should be set to either `Build/Cesium` or `Build/CesiumUnminified`.

##### Breaking Changes :mega:

- `Model.boundingSphere` now returns the bounding sphere in ECEF coordinates instead of the local coordinate system. [#10589](https://github.com/CesiumGS/cesium/pull/10589)
- `Cesium3DTileStyle.readyPromise` and `Cesium3DTileStyle.ready` have been removed. If loading a style from a url, use `Cesium3DTileStyle.fromUrl` instead. [#10348](https://github.com/CesiumGS/cesium/pull/10348)

##### Additions :tada:

- Models and tilesets that use the `CESIUM_primitive_outline` extension can now toggle outlines at runtime with the `showOutline` property. Furthermore, the color of the outlines can now be controlled by the `outlineColor` property. [#10506](https://github.com/CesiumGS/cesium/pull/10506)
- Added optional `blurActiveElementOnCanvasFocus` option to set the behavior of blurring the active element when interacting with the canvas. [#10518](https://github.com/CesiumGS/cesium/pull/10518)
- Added `ModelExperimental.getNode` to allow users to modify the transforms of model nodes at runtime. [#10540](https://github.com/CesiumGS/cesium/pull/10540)
- Added support for point cloud styling for tilesets loaded with `ModelExperimental`. [#10569](https://github.com/CesiumGS/cesium/pull/10569)
- Upgraded earcut from version 2.2.2 to version 2.2.4 which includes 10-15% better performance in triangulation. [#10593](https://github.com/CesiumGS/cesium/pull/10593)

##### Fixes :wrench:

- Fixed crash when loading glTF models with the `EXT_mesh_features` and `EXT_structural_metadata` extensions without `channels` property. [#10511](https://github.com/CesiumGS/cesium/pull/10511)
- Fixed a crash in the 3D Tiles Feature Styling sandcastle that occurred when using `ModelExperimental`. [#10514](https://github.com/CesiumGS/cesium/pull/10514)
- Fixed improper handling of double-sided materials in `ModelExperimental`. [#10507](https://github.com/CesiumGS/cesium/pull/10507)
- Fixed a bug where the alpha component of `model.color` would not update in the 3D Models Coloring sandcastle when using `ModelExperimental`. [#10519](https://github.com/CesiumGS/cesium/pull/10519)
- Fixed a bug where .cmpt files were not cached correctly in `ModelExperimental`. [#10524](https://github.com/CesiumGS/cesium/pull/10524)
- Fixed a crash in the 3D Tiles Formats sandcastle when loading draco-compressed point clouds with `ModelExperimental`. [#10521](https://github.com/CesiumGS/cesium/pull/10521)
- Fixed a bug where per-feature post-processing was not working with `ModelExperimental`. [#10528](https://github.com/CesiumGS/cesium/pull/10528)
- Fixed error in `loadAndExecuteScript` and favorite icon lost in sandcaslte when CesiumJS was running in cross-origin isloated evironment.[#10515](https://github.com/CesiumGS/cesium/pull/10515)
- Fixed a bug where `Viewer.zoomTo` would continuously throw errors if a `Cesium3DTileset` failed to load.[#10523](https://github.com/CesiumGS/cesium/pull/10523)
- Fixed a bug where styles would not apply to tilesets if they were applied while the tileset was hidden. [#10582](https://github.com/CesiumGS/cesium/pull/10582)
- Fixed a bug where `.i3dm` models with quantized positions were not being correctly loaded by `ModelExperimental`. [#10598](https://github.com/CesiumGS/cesium/pull/10598)
- Fixed a bug where dynamic geometry was not marked as `ready`. [#10517](https://github.com/CesiumGS/cesium/issues/10517)

##### Deprecated :hourglass_flowing_sand:

- Support for rendering instanced models on the CPU has been deprecated and will be removed in CesiumJS 1.97. [#10589](https://github.com/CesiumGS/cesium/pull/10589)
- The polyfills `requestAnimationFrame` and `cancelAnimationFrame` have been deprecated and will be removed in 1.99. Use the native browser methods instead. [#10579](https://github.com/CesiumGS/cesium/pull/10579)

### 1.95 - 2022-07-01

##### Breaking Changes :mega:

- Tilesets rendered with `ModelExperimental` must set `projectTo2D` to true in order to be accurately projected and rendered in 2D / CV mode. [#10440](https://github.com/CesiumGS/cesium/pull/10440)

##### Additions :tada:

- Memory statistics for `ModelExperimental` now appear in the `Cesium3DTilesInspector`. This includes binary metadata memory, which is not counted by `Model`. [#10397](https://github.com/CesiumGS/cesium/pull/10397)
- Memory statistics for `ResourceCache` (used by `ModelExperimental`) now appear in the `Cesium3DTilesInspector`. [#10413](https://github.com/CesiumGS/cesium/pull/10413)
- Added support for rendering individual models in 2D / CV using `ModelExperimental`. [#10419](https://github.com/CesiumGS/cesium/pull/10419)
- Added support for rendering instanced tilesets in 2D / CV using `ModelExperimental`. [#10433](https://github.com/CesiumGS/cesium/pull/10433)
- Added `modelUpAxis` and `modelForwardAxis` constructor options to `Cesium3DTileset` [#10439](https://github.com/CesiumGS/cesium/pull/10439)
- Added `heightReference` to `ModelExperimental`. [#10448](https://github.com/CesiumGS/cesium/pull/10448)
- Added `silhouetteSize` and `silhouetteColor` to `ModelExperimental`. [#10457](https://github.com/CesiumGS/cesium/pull/10457)
- Added support for mipmapped textures in `ModelExperimental`. [#10231](https://github.com/CesiumGS/cesium/issues/10231)
- Added `distanceDisplayCondition` to `ModelExperimental`. [#10481](https://github.com/CesiumGS/cesium/pull/10481)
- Added support for `AGI_articulations` to `ModelExperimental`. [#10479](https://github.com/CesiumGS/cesium/pull/10479)
- Added `credit` to `ModelExperimental`. [#10489](https://github.com/CesiumGS/cesium/pull/10489)
- Added `asynchronous` to `ModelExperimental.fromGltf`. [#10490](https://github.com/CesiumGS/cesium/pull/10490)
- Added `id` to `ModelExperimental`. [#10491](https://github.com/CesiumGS/cesium/pull/10491)
- `ExperimentalFeatures.enableModelExperimental` now enables `ModelExperimental` for entities and CZML in addition to 3D Tiles. [#10492](https://github.com/CesiumGS/cesium/pull/10492)

##### Fixes :wrench:

- Fixed `FeatureDetection` for Microsoft Edge. [#10429](https://github.com/CesiumGS/cesium/pull/10429)
- Fixed broken links in documentation of `CesiumTerrainProvider`. [#7478](https://github.com/CesiumGS/cesium/issues/7478)
- Warn if `Cesium3DTile` content.uri property is empty, and load empty tile. [#7263](https://github.com/CesiumGS/cesium/issues/7263)
- Updated text highlighting for code examples in documentation. [#10051](https://github.com/CesiumGS/cesium/issues/10051)
- Updated ModelExperimental shader defaults to match glTF spec. [#9992](https://github.com/CesiumGS/cesium/issues/9992)
- Fixed shadow rendering artifacts that appeared in `ModelExperimental`. [#10501](https://github.com/CesiumGS/cesium/pull/10501/)

##### Deprecated :hourglass_flowing_sand:

- The `.getPropertyNames` methods of `Cesium3DTileFeature`, `Cesium3DTilePointFeature`, and `ModelFeature` have been deprecated and will be removed in 1.98. Use the `.getPropertyIds` methods instead.

### 1.94.3 - 2022-06-10

- Fixed a crash with vector tilesets with lines when clamping to terrain or 3D tiles. [#10447](https://github.com/CesiumGS/cesium/pull/10447)

### 1.94.2 - 2022-06-03

- This is an npm only release to fix the improperly published 1.94.1.

### 1.94.1 - 2022-06-03

##### Additions :tada:

- Added support for rendering individual models in 2D / CV using `ModelExperimental`. [#10419](https://github.com/CesiumGS/cesium/pull/10419)

##### Fixes :wrench:

- Fixed `Cesium3DTileColorBlendMode.REPLACE` for certain tilesets. [#10424](https://github.com/CesiumGS/cesium/pull/10424)
- Fixed a crash when applying a style to a vector tileset with point features. [#10427](https://github.com/CesiumGS/cesium/pull/10427)

### 1.94 - 2022-06-01

##### Breaking Changes :mega:

- Removed individual image-based lighting parameters from `Model` and `Cesium3DTileset`. [#10388](https://github.com/CesiumGS/cesium/pull/10388)
- Models and tilesets rendered with `ModelExperimental` must set `enableDebugWireframe` to true in order for `debugWireframe` to work in WebGL1. [#10344](https://github.com/CesiumGS/cesium/pull/10344)
- Removed `ImagerySplitPosition` and `Scene.imagerySplitPosition`. Use `SplitDirection` and `Scene.splitPosition` instead.[#10418](https://github.com/CesiumGS/cesium/pull/10418)
- Tilesets and models should now specify image-based lighting parameters in `ImageBasedLighting` instead of as individual options. [#10226](https://github.com/CesiumGS/cesium/pull/10226)

##### Additions :tada:

- Added `Cesium3DTileStyle.fromUrl` for loading a style from a url. [#10348](https://github.com/CesiumGS/cesium/pull/10348)
- Added `IndexDatatype.fromTypedArray`. [#10350](https://github.com/CesiumGS/cesium/pull/10350)
- Added `ModelAnimationCollection.animateWhilePaused` and `ModelAnimation.animationTime` to allow explicit control over a model's animations. [#9339](https://github.com/CesiumGS/cesium/pull/9339)
- Replaced `options.gltf` with `options.url` in `ModelExperimental.fromGltf`. [#10371](https://github.com/CesiumGS/cesium/pull/10371)
- Added support for 2D / CV mode for non-instanced tilesets rendered with `ModelExperimental`. [#10384](https://github.com/CesiumGS/cesium/pull/10384)
- Added `PolygonGraphics.textureCoordinates`, `PolygonGeometry.textureCoordinates`, `CoplanarPolygonGeometry.textureCoordinates`, which override the default `stRotation`-based texture coordinate calculation behaviour with the provided texture coordinates, specified in the form of a `PolygonHierarchy` of `Cartesian2` points. [#10109](https://github.com/CesiumGS/cesium/pull/10109)

##### Fixes :wrench:

- Fixed the rendering issues related to order-independent translucency on iOS devices. [#10417](https://github.com/CesiumGS/cesium/pull/10417)
- Fixed the inaccurate computation of bounding spheres for models not centered at (0,0,0) in their local space. [#10395](https://github.com/CesiumGS/cesium/pull/10395)
- Fixed the inaccurate computation of bounding spheres for `ModelExperimental`. [#10339](https://github.com/CesiumGS/cesium/pull/10339/)
- Fixed error when destroying a 3D tileset before it has finished loading. [#10363](Fixes https://github.com/CesiumGS/cesium/issues/10363)
- Fixed race condition which can occur when updating `Cesium3DTileStyle` before its `readyPromise` has resolved. [#10345](https://github.com/CesiumGS/cesium/issues/10345)
- Fixed label background rendering. [#10342](https://github.com/CesiumGS/cesium/issues/10342)
- Enabled support for loading web assembly modules in Edge. [#6541](https://github.com/CesiumGS/cesium/pull/6541)
- Fixed crash for zero-area `region` bounding volumes in a 3D Tileset. [#10351](https://github.com/CesiumGS/cesium/pull/10351)
- Fixed `Cesium3DTileset.debugShowUrl` so that it works for implicit tiles too. [#10372](https://github.com/CesiumGS/cesium/issues/10372)
- Fixed crash when loading a tileset without a metadata schema but has external tilesets with tile or content metadata. [#10387](https://github.com/CesiumGS/cesium/pull/10387)
- Fixed winding order for negatively scaled models in `ModelExperimental`. [#10405](https://github.com/CesiumGS/cesium/pull/10405)
- Fixed error when calling `sampleTerrain` over a large area that required lots of tile requests. [#10425](https://github.com/CesiumGS/cesium/pull/10425)

##### Deprecated :hourglass_flowing_sand:

- `Cesium3DTileStyle` constructor parameters of `string` or `Resource` type have been deprecated and will be removed in CesiumJS 1.96. If loading a style from a url, use `Cesium3DTileStyle.fromUrl` instead. [#10348](https://github.com/CesiumGS/cesium/pull/10348)
- `Cesium3DTileStyle.readyPromise` and `Cesium3DTileStyle.ready` have been deprecated and will be removed in CesiumJS 1.96. If loading a style from a url, use `Cesium3DTileStyle.fromUrl` instead. [#10348](https://github.com/CesiumGS/cesium/pull/10348)
- `Model.gltf`, `Model.basePath`, `Model.pendingTextureLoads` (properties), and `Model.dequantizeInShader` (constructor option) have been deprecated and will be removed in CesiumJS 1.97. [#10415](https://github.com/CesiumGS/cesium/pull/10415)
- Support for glTF 1.0 assets has been deprecated and will be removed in CesiumJS 1.97. Please convert any glTF 1.0 assets to glTF 2.0. [#10414](https://github.com/CesiumGS/cesium/pull/10414)
- Support for the glTF extension `KHR_techniques_webgl` has been deprecated and will be removed in CesiumJS 1.97. If custom GLSL shaders are needed, use `CustomShader` instead. [#10414](https://github.com/CesiumGS/cesium/pull/10414)
- `Model.boundingSphere` currently returns results in the model's local coordinate system, but in CesiumJS 1.96 it will be changed to return results in ECEF coordinates. [#10415](https://github.com/CesiumGS/cesium/pull/10415)

### 1.93 - 2022-05-02

##### Breaking Changes :mega:

- Temporarily disable `Scene.orderIndependentTranslucency` by default on iPad and iOS due to a WebGL regression, see [#9827](https://github.com/CesiumGS/cesium/issues/9827). The old default will be restored once the issue has been resolved.

##### Additions :tada:

- Improved rendering of ground and sky atmosphere. [#10063](https://github.com/CesiumGS/cesium/pull/10063)
- Added support for morph targets in `ModelExperimental`. [#10271](https://github.com/CesiumGS/cesium/pull/10271)
- Added support for skins in `ModelExperimental`. [#10282](https://github.com/CesiumGS/cesium/pull/10282)
- Added support for animations in `ModelExperimental`. [#10314](https://github.com/CesiumGS/cesium/pull/10314)
- Added `debugWireframe` to `ModelExperimental`. [#10332](https://github.com/CesiumGS/cesium/pull/10332)
- Added `GeoJsonSource.process` to support adding features without removing existing entities, similar to `CzmlDataSource.process`. [#9275](https://github.com/CesiumGS/cesium/issues/9275)
- `KmlDataSource` now exposes the `camera` and `canvas` properties, which are used to provide information about the state of the `Viewer` when making network requests for a [`Link`](https://developers.google.com/kml/documentation/kmlreference#link). Passing these values in the constructor is now optional.
- Prevent text selection in the Timeline widget. [#10325](https://github.com/CesiumGS/cesium/pull/10325)

##### Fixes :wrench:

- Fixed `GoogleEarthEnterpriseImageryProvider.requestImagery`, `GridImageryProvider.requestImagery`, and `TileCoordinateImageryProvider.requestImagery` return types to match interface. [#10265](https://github.com/CesiumGS/cesium/issues/10265)
- Various property and return TypeScript definitions were corrected, and the `Event` class was made generic in order to support strongly typed event callbacks. [#10292](https://github.com/CesiumGS/cesium/pull/10292)
- Fixed debug label rendering in `Cesium3dTilesInspector`. [#10246](https://github.com/CesiumGS/cesium/issues/10246)
- Fixed a crash that occurred in `ModelExperimental` when loading a Draco-compressed model with tangents. [#10294](https://github.com/CesiumGS/cesium/pull/10294)
- Fixed an incorrect model matrix computation for `i3dm` tilesets that are loaded using `ModelExperimental`. [#10302](https://github.com/CesiumGS/cesium/pull/10302)
- Fixed race condition during billboard clamping when the height reference changes. [#10191](https://github.com/CesiumGS/cesium/issues/10191)
- Fixed ability to run `test` and other support tasks from within the release zip file. [#10311](https://github.com/CesiumGS/cesium/pull/10311)

### 1.92 - 2022-04-01

##### Breaking Changes :mega:

- Removed `Cesium.when`. Any `Promise` in the Cesium API has changed to the native `Promise` API. Code bases using cesium will likely need updates after this change. See the [upgrade guide](https://community.cesium.com/t/cesiumjs-is-switching-from-when-js-to-native-promises-which-will-be-a-breaking-change-in-1-92/17213) for instructions on how to update your code base to be compliant with native promises.
- `ArcGisMapServerImageryProvider.readyPromise` will not reject if there is a failure unless the request cannot be retried.
- `SingleTileImageryProvider.readyPromise` will not reject if there is a failure unless the request cannot be retried.
- Removed links to SpecRunner.html and related Jasmine files for running unit tests in browsers.

##### Additions :tada:

- Added experimental support for the [3D Tiles 1.1 draft](https://github.com/CesiumGS/3d-tiles/pull/666). [#10189](https://github.com/CesiumGS/cesium/pull/10189)
- Added support for `EXT_structural_metadata` property attributes in `CustomShader` [#10228](https://github.com/CesiumGS/cesium/pull/10228)
- Added partial support for `EXT_structural_metadata` property textures in `CustomShader` [#10247](https://github.com/CesiumGS/cesium/pull/10247)
- Added `minimumPixelSize`, `scale`, and `maximumScale` to `ModelExperimental`. [#10092](https://github.com/CesiumGS/cesium/pull/10092)
- `Cesium3DTileset` now has a `splitDirection` property, allowing the tileset to only be drawn on the left or right side of the screen. This is useful for visual comparison of tilesets. [#10193](https://github.com/CesiumGS/cesium/pull/10193)
- Added `lightColor` to `ModelExperimental` [#10207](https://github.com/CesiumGS/cesium/pull/10207)
- Added image-based lighting to `ModelExperimental`. [#10234](https://github.com/CesiumGS/cesium/pull/10234)
- Added clipping planes to `ModelExperimental`. [#10250](https://github.com/CesiumGS/cesium/pull/10250)
- Added `Cartesian2.clamp`, `Cartesian3.clamp`, and `Cartesian4.clamp`. [#10197](https://github.com/CesiumGS/cesium/pull/10197)
- Added a 'renderable' property to 'Fog' to disable its visual rendering while preserving tiles culling at a distance. [#10186](https://github.com/CesiumGS/cesium/pull/10186)
- Refactored metadata API so `tileset.metadata` and `content.group.metadata` are more symmetric with `content.metadata` and `tile.metadata`. [#10224](https://github.com/CesiumGS/cesium/pull/10224)

##### Fixes :wrench:

- Fixed `Scene` documentation for `msaaSamples` property. [#10205](https://github.com/CesiumGS/cesium/pull/10205)
- Fixed a bug where `pnts` tiles would crash when `Cesium.ExperimentalFeatures.enableModelExperimental` was true. [#10183](https://github.com/CesiumGS/cesium/pull/10183)
- Fixed an issue with Firefox and dimensionless SVG images. [#9191](https://github.com/CesiumGS/cesium/pull/9191)
- Fixed `ShadowMap` documentation for `options.pointLightRadius` type. [#10195](https://github.com/CesiumGS/cesium/pull/10195)
- Fixed evaluation of `minimumLevel` on metadataFailure for TileMapServiceImageryProvider. [#10198](https://github.com/CesiumGS/cesium/pull/10198)
- Fixed a bug where models without normals would render as solid black. Now, such models will use unlit shading. [#10237](https://github.com/CesiumGS/cesium/pull/10237)

##### Deprecated :hourglass_flowing_sand:

- `ImagerySplitDirection` and `Scene.imagerySplitPosition` have been deprecated and will be removed in CesiumJS 1.94. Use `SplitDirection` and `Scene.splitPosition` instead.
- Tilesets and models should now specify image-based lighting parameters in `ImageBasedLighting` instead of as individual options. The individual parameters are deprecated and will be removed in CesiumJS 1.94. [#10226](https://github.com/CesiumGS/cesium/pull/10226)

### 1.91 - 2022-03-01

##### Breaking Changes :mega:

- In Cesium 1.92, `when.js` will be removed and replaced with native promises. `Cesium.when` is deprecated and will be removed in 1.92. Any `Promise` returned from a function as of 1.92 will switch the native `Promise` API. Code bases using cesium will likely need updates after this change. See the [upgrade guide](https://community.cesium.com/t/cesiumjs-is-switching-from-when-js-to-native-promises-which-will-be-a-breaking-change-in-1-92/17213) for instructions on how to update your code base to be compliant with native promises.
- Fixed an inconsistently handled exception in `camera.getPickRay` that arises when the scene is not rendered. `camera.getPickRay` can now return undefined. [#10139](https://github.com/CesiumGS/cesium/pull/10139)

##### Additions :tada:

- Added MSAA support for WebGL2. Enabled in the `Viewer` constructor with the `msaaSamples` option and can be controlled through `Scene.msaaSamples`.
- glTF contents now use `ModelExperimental` by default. [#10055](https://github.com/CesiumGS/cesium/pull/10055)
- Added the ability to toggle back-face culling in `ModelExperimental`. [#10070](https://github.com/CesiumGS/cesium/pull/10070)
- Added `depthPlaneEllipsoidOffset` to `Viewer` and `Scene` constructors to address rendering artifacts below the WGS84 ellipsoid. [#9200](https://github.com/CesiumGS/cesium/pull/9200)
- Added support for `debugColorTiles` in `ModelExperimental`. [#10071](https://github.com/CesiumGS/cesium/pull/10071)
- Added support for shadows in `ModelExperimental`. [#10077](https://github.com/CesiumGS/cesium/pull/10077)
- Added `packArray` and `unpackArray` for matrix types. [#10118](https://github.com/CesiumGS/cesium/pull/10118)
- Added more affine transformation helper functions to `Matrix2`, `Matrix3`, and `Matrix4`. [#10124](https://github.com/CesiumGS/cesium/pull/10124)
  - Added `setScale`, `setUniformScale`, `setRotation`, `getRotation`, and `multiplyByUniformScale` to `Matrix2`.
  - Added `setScale`, `setUniformScale`, `setRotation`, and `multiplyByUniformScale` to `Matrix3`.
  - Added `setUniformScale`, `setRotation`, `getRotation`, and `fromRotation` to `Matrix4`.
- Added `AxisAlignedBoundingBox.fromCorners`. [#10130](https://github.com/CesiumGS/cesium/pull/10130)
- Added `BoundingSphere.fromTransformation`. [#10130](https://github.com/CesiumGS/cesium/pull/10130)
- Added `OrientedBoundingBox.fromTransformation`, `OrientedBoundingBox.computeCorners`, and `OrientedBoundingBox.computeTransformation`. [#10130](https://github.com/CesiumGS/cesium/pull/10130)
- Added `Rectangle.subsection`. [#10130](https://github.com/CesiumGS/cesium/pull/10130)
- Added option to show tileset credits on screen. [#10144](https://github.com/CesiumGS/cesium/pull/10144)
- glTF copyrights now appear under the credits display. [#10138](https://github.com/CesiumGS/cesium/pull/10138)
- Credits are now sorted based on their number of occurrences. [#10141](https://github.com/CesiumGS/cesium/pull/10141)

##### Fixes :wrench:

- Fixed a bug where updating `ModelExperimental`'s model matrix would not update its bounding sphere. [#10078](https://github.com/CesiumGS/cesium/pull/10078)
- Fixed feature ID texture artifacts on Safari. [#10111](https://github.com/CesiumGS/cesium/pull/10111)
- Fixed a bug where a translucent shader applied to a `ModelExperimental` with opaque features was not being rendered. [#10110](https://github.com/CesiumGS/cesium/pull/10110)

### 1.90 - 2022-02-01

##### Additions :tada:

- Feature IDs for styling and picking in `ModelExperimental` can now be selected via `(tileset|model).featureIdIndex` and `(tileset|model).instanceFeatureIdIndex`. [#10018](https://github.com/CesiumGS/cesium/pull/10018)
- Added support for all types of feature IDs in `CustomShader`. [#10018](https://github.com/CesiumGS/cesium/pull/10018)
- Moved documentation for `CustomShader` into `Documentation/CustomShaderGuide/` to make it more discoverable. [#10054](https://github.com/CesiumGS/cesium/pull/10054)
- Added getters `Cesium3DTileFeature.featureId` and `ModelFeature.featureId` so the feature ID or batch ID can be accessed from a picked feature. [#10022](https://github.com/CesiumGS/cesium/pull/10022)
- Added `I3dmLoader` to transcode .i3dm to `ModelExperimental`. [#9968](https://github.com/CesiumGS/cesium/pull/9968)
- Added `PntsLoader` to transcode .pnts to `ModelExperimental`. [#9978](https://github.com/CesiumGS/cesium/pull/9978)
- Added point cloud attenuation support to `ModelExperimental`. [#9998](https://github.com/CesiumGS/cesium/pull/9998)

##### Fixes :wrench:

- Fixed an error when loading GeoJSON with null `stroke` or `fill` properties but valid opacity values. [#9717](https://github.com/CesiumGS/cesium/pull/9717)
- Fixed `scene.pickTranslucentDepth` for translucent point clouds with eye dome lighting. [#9991](https://github.com/CesiumGS/cesium/pull/9991)
- Added a setter for `tileset.pointCloudShading` that throws if set to `undefined` to clarify that this is disallowed. [#9998](https://github.com/CesiumGS/cesium/pull/9998)
- Fixes handling .b3dm `_BATCHID` accessors in `ModelExperimental` [#10008](https://github.com/CesiumGS/cesium/pull/10008) and [10031](https://github.com/CesiumGS/cesium/pull/10031)
- Fixed path entity being drawn when data is unavailable [#1704](https://github.com/CesiumGS/cesium/pull/1704)
- Fixed setting `tileset.imageBasedLightingFactor` has no effect on i3dm tile content. [#10020](https://github.com/CesiumGS/cesium/pull/10020)
- Zooming out is no longer sluggish when close to `screenSpaceCameraController.minimumDistance`. [#9932](https://github.com/CesiumGS/cesium/pull/9932)
- Fixed Particle System Weather sandcastle demo to work with new ES6 rules. [#10045](https://github.com/CesiumGS/cesium/pull/10045)

### 1.89 - 2022-01-03

##### Breaking Changes :mega:

- Removed `Scene.debugShowGlobeDepth`. [#9965](https://github.com/CesiumGS/cesium/pull/9965)
- Removed `CesiumInspectorViewModel.globeDepth` and `CesiumInspectorViewModel.pickDepth`. [#9965](https://github.com/CesiumGS/cesium/pull/9965)
- `barycentricCoordinates` returns `undefined` when the input triangle is degenerate. [#9175](https://github.com/CesiumGS/cesium/pull/9175)

##### Additions :tada:

- Added a `pointSize` field to custom vertex shaders for more control over shading point clouds. [#9960](https://github.com/CesiumGS/cesium/pull/9960)
- Added `lambertDiffuseMultiplier` property to Globe object to enhance terrain lighting. [#9878](https://github.com/CesiumGS/cesium/pull/9878)
- Added `getFeatureInfoUrl` option to `WebMapServiceImageryProvider` which reads the getFeatureInfo request URL for WMS service if it differs with the getCapabilities URL. [#9563](https://github.com/CesiumGS/cesium/pull/9563)
- Added `tileset.enableModelExperimental` so tilesets with `Model` and `ModelExperimental` can be mixed in the same scene. [#9982](https://github.com/CesiumGS/cesium/pull/9982)

##### Fixes :wrench:

- Fixed handling of vec3 vertex colors in `ModelExperimental`. [#9955](https://github.com/CesiumGS/cesium/pull/9955)
- Fixed handling of Draco quantized vec3 vertex colors in `ModelExperimental`. [#9957](https://github.com/CesiumGS/cesium/pull/9957)
- Fixed handling of vec3 vertex colors in `CustomShaderPipelineStage`. [#9964](https://github.com/CesiumGS/cesium/pull/9964)
- Fixes how `Camera.changed` handles changes in `heading`. [#9970](https://github.com/CesiumGS/cesium/pull/9970)
- Fixed handling of subtree root transforms in `Implicit3DTileContent`. [#9971](https://github.com/CesiumGS/cesium/pull/9971)
- Fixed issue in `ModelExperimental` where indices were not the correct data type after draco decode. [#9974](https://github.com/CesiumGS/cesium/pull/9974)
- Fixed WMS 1.3.0 `GetMap` `bbox` parameter so that it follows the axis ordering as defined in the EPSG database. [#9797](https://github.com/CesiumGS/cesium/pull/9797)
- Fixed `KmlDataSource` so that it can handle relative URLs for additional elements - video, audio, iframe etc. [#9328](https://github.com/CesiumGS/cesium/pull/9328)

### 1.88 - 2021-12-01

##### Fixes :wrench:

- Fixed a bug with .ktx2 textures having an incorrect minification filter. [#9876](https://github.com/CesiumGS/cesium/pull/9876/)
- Fixed incorrect diffuse texture alpha in glTFs with the `KHR_materials_pbrSpecularGlossiness` extension. [#9943](https://github.com/CesiumGS/cesium/pull/9943)

### 1.87.1 - 2021-11-09

##### Additions :tada:

- Added experimental implementations of [3D Tiles Next](https://github.com/CesiumGS/3d-tiles/tree/main/next). The following extensions are supported:
  - [3DTILES_content_gltf](https://github.com/CesiumGS/3d-tiles/tree/main/extensions/3DTILES_content_gltf) for using glTF models directly as tile contents
  - [3DTILES_metadata](https://github.com/CesiumGS/3d-tiles/tree/main/extensions/3DTILES_metadata) for adding structured metadata to tilesets, tiles, or groups of tile content
  - [EXT_mesh_features](https://github.com/KhronosGroup/glTF/pull/2082) for adding feature identification and feature metadata to glTF models
  - [3DTILES_implicit_tiling](https://github.com/CesiumGS/3d-tiles/tree/main/extensions/3DTILES_implicit_tiling) for a compact representation of quadtrees and octrees
  - [3DTILES_bounding_volume_S2](https://github.com/CesiumGS/3d-tiles/tree/main/extensions/3DTILES_bounding_volume_S2) for [S2](https://s2geometry.io/) bounding volumes
  - [3DTILES_multiple_contents](https://github.com/CesiumGS/3d-tiles/tree/main/extensions/3DTILES_multiple_contents) for storing multiple contents within a single tile
- Added `ModelExperimental`, a new experimental architecture for loading glTF models. It is disabled by default; set `ExperimentalFeatures.enableModelExperimental = true` to enable it.
- Added `CustomShader` class for styling `Cesium3DTileset` or `ModelExperimental` with custom GLSL shaders
- Added Sandcastle examples for 3D Tiles Next: [Photogrammetry Classification](http://sandcastle.cesium.com/index.html?src=3D%20Tiles%20Next%20Photogrammetry%20Classification.html&label=3D%20Tiles%20Next), [CDB Yemen](http://sandcastle.cesium.com/index.html?src=3D%20Tiles%20Next%20CDB%20Yemen.html&label=3D%20Tiles%20Next), and [S2 Globe](http://sandcastle.cesium.com/index.html?src=3D%20Tiles%20Next%20S2%20Globe.html&label=3D%20Tiles%20Next)

### 1.87 - 2021-11-01

##### Additions :tada:

- Added `ScreenOverlay` support to `KmlDataSource`. [#9864](https://github.com/CesiumGS/cesium/pull/9864)
- Added back some support for Draco attribute quantization as a workaround until a full fix in the next Draco version. [#9904](https://github.com/CesiumGS/cesium/pull/9904)
- Added `CumulusCloud.color` for customizing cloud colors. [#9877](https://github.com/CesiumGS/cesium/pull/9877)

##### Fixes :wrench:

- Point cloud styles that reference a missing property now treat the missing property as `undefined` rather than throwing an error. [#9882](https://github.com/CesiumGS/cesium/pull/9882)
- Fixed Draco attribute quantization in point clouds. [#9908](https://github.com/CesiumGS/cesium/pull/9908)
- Fixed crashes caused by the cloud noise texture exceeding WebGL's maximum supported texture size. [#9885](https://github.com/CesiumGS/cesium/pull/9885)
- Updated third-party zip.js library to 2.3.12 to fix compatibility with Webpack 4. [#9897](https://github.com/cesiumgs/cesium/pull/9897)

### 1.86.1 - 2021-10-15

##### Fixes :wrench:

- Fixed zip.js configurations causing CesiumJS to not work with Node 16. [#9861](https://github.com/CesiumGS/cesium/pull/9861)
- Fixed a bug in `Rectangle.union` with rectangles that span the entire globe. [#9866](https://github.com/CesiumGS/cesium/pull/9866)

### 1.86 - 2021-10-01

##### Breaking Changes :mega:

- Updated to Draco 1.4.1 and temporarily disabled attribute quantization. [#9847](https://github.com/CesiumGS/cesium/issues/9847)

##### Fixes :wrench:

- Fixed incorrect behavior in `CameraFlightPath` when using Columbus View. [#9192](https://github.com/CesiumGS/cesium/pull/9192)

### 1.85 - 2021-09-01

##### Breaking Changes :mega:

- Removed `Scene.terrainExaggeration` and `options.terrainExaggeration` for `CesiumWidget`, `Viewer`, and `Scene`, which were deprecated in CesiumJS 1.83. Use `Globe.terrainExaggeration` instead.

##### Additions :tada:

- Added `CloudCollection` and `CumulusCloud` for adding procedurally generated clouds to a scene. [#9737](https://github.com/CesiumGS/cesium/pull/9737)
- `BingMapsGeocoderService` now takes an optional [Culture Code](https://docs.microsoft.com/en-us/bingmaps/rest-services/common-parameters-and-types/supported-culture-codes) for localizing results. [#9729](https://github.com/CesiumGS/cesium/pull/9729)

##### Fixes :wrench:

- Fixed several crashes related to point cloud eye dome lighting. [#9719](https://github.com/CesiumGS/cesium/pull/9719)

### 1.84 - 2021-08-02

##### Breaking Changes :mega:

- Dropped support for Internet Explorer, which was deprecated in CesiumJS 1.83.

##### Additions :tada:

- Added a `polylinePositions` getter to `Cesium3DTileFeature` that gets the decoded positions of a polyline vector feature. [#9684](https://github.com/CesiumGS/cesium/pull/9684)
- Added `ImageryLayerCollection.pickImageryLayers`, which determines the imagery layers that are intersected by a pick ray. [#9651](https://github.com/CesiumGS/cesium/pull/9651)

##### Fixes :wrench:

- Fixed an issue where styling vector points based on their batch table properties would crash. [#9692](https://github.com/CesiumGS/cesium/pull/9692)
- Fixed an issue in `TileBoundingRegion.distanceToCamera` that caused incorrect results when the camera was on the opposite site of the globe. [#9678](https://github.com/CesiumGS/cesium/pull/9678)
- Fixed an error with removing a CZML datasource when the clock interval has a duration of zero. [#9637](https://github.com/CesiumGS/cesium/pull/9637)
- Fixed the ability to set a material's image to `undefined` and `Material.DefaultImageId`. [#9644](https://github.com/CesiumGS/cesium/pull/9644)
- Fixed render crash when creating a `polylineVolume` with very close points. [#9669](https://github.com/CesiumGS/cesium/pull/9669)
- Fixed a bug in `PolylineGeometry` that incorrectly shifted colors when duplicate positions were removed. [#9676](https://github.com/CesiumGS/cesium/pull/9676)
- Fixed the calculation of `OrientedBoundingBox.distancedSquaredTo` such that they handle `halfAxes` with magnitudes near zero. [#9670](https://github.com/CesiumGS/cesium/pull/9670)
- Fixed a crash that would hang the browser if a `Label` was created with a soft hyphen in its text. [#9682](https://github.com/CesiumGS/cesium/pull/9682)
- Fixed the incorrect calculation of `distanceSquaredTo` in `BoundingSphere`. [#9686](https://github.com/CesiumGS/cesium/pull/9686)

### 1.83 - 2021-07-01

##### Breaking Changes :mega:

- Dropped support for KTX1 and Crunch textures; use the [`ktx2ktx2`](https://github.com/KhronosGroup/KTX-Software) converter tool to update existing KTX1 files.

##### Additions :tada:

- Added support for KTX2 and Basis Universal compressed textures. [#9513](https://github.com/CesiumGS/cesium/issues/9513)
  - Added support for glTF models with the [`KHR_texture_basisu`](https://github.com/KhronosGroup/glTF/blob/master/extensions/2.0/Khronos/KHR_texture_basisu/README.md) extension.
  - Added support for 8-bit, 16-bit float, and 32-bit float KTX2 specular environment maps.
  - Added support for KTX2 images in `Material`.
  - Added new `PixelFormat` and `WebGLConstants` enums from WebGL extensions `WEBGL_compressed_texture_etc`, `WEBGL_compressed_texture_astc`, and `EXT_texture_compression_bptc`.
- Added dynamic terrain exaggeration with `Globe.terrainExaggeration` and `Globe.terrainExaggerationRelativeHeight`. [#9603](https://github.com/CesiumGS/cesium/pull/9603)
- Added `CustomHeightmapTerrainProvider`, a simple `TerrainProvider` that gets height values from a callback function. [#9604](https://github.com/CesiumGS/cesium/pull/9604)
- Added the ability to hide outlines on OSM Buildings and other tilesets and glTF models using the `CESIUM_primitive_outline` extension. [#8959](https://github.com/CesiumGS/cesium/issues/8959)
- Added checks for supported 3D Tiles extensions. [#9552](https://github.com/CesiumGS/cesium/issues/9552)
- Added option to ignore extraneous colorspace information in glTF textures and `ImageBitmap`. [#9624](https://github.com/CesiumGS/cesium/pull/9624)
- Added `options.fadingEnabled` parameter to `ShadowMap` to control whether shadows fade out when the light source is close to the horizon. [#9565](https://github.com/CesiumGS/cesium/pull/9565)
- Added documentation clarifying that the `outlineWidth` property will be ignored on all major browsers on Windows platforms. [#9600](https://github.com/CesiumGS/cesium/pull/9600)
- Added documentation for `KmlTour`, `KmlTourFlyTo`, and `KmlTourWait`. Added documentation and a `kmlTours` getter to `KmlDataSource`. Removed references to `KmlTourSoundCues`. [#8073](https://github.com/CesiumGS/cesium/issues/8073)

##### Fixes :wrench:

- Fixed a regression where older tilesets without a top-level `geometricError` would fail to load. [#9618](https://github.com/CesiumGS/cesium/pull/9618)
- Fixed an issue in `WebMapTileServiceImageryProvider` where using URL subdomains caused query parameters to be dropped from requests. [#9606](https://github.com/CesiumGS/cesium/pull/9606)
- Fixed an issue in `ScreenSpaceCameraController.tilt3DOnTerrain` that caused unexpected camera behavior when tilting terrain diagonally along the screen. [#9562](https://github.com/CesiumGS/cesium/pull/9562)
- Fixed error handling in `GlobeSurfaceTile` to print terrain tile request errors to console. [#9570](https://github.com/CesiumGS/cesium/pull/9570)
- Fixed broken image URL in the KML Sandcastle. [#9579](https://github.com/CesiumGS/cesium/pull/9579)
- Fixed an error where the `positionToEyeEC` and `tangentToEyeMatrix` properties for custom materials were not set in `GlobeFS`. [#9597](https://github.com/CesiumGS/cesium/pull/9597)
- Fixed misleading documentation in `Matrix4.inverse` and `Matrix4.inverseTransformation` that used "affine transformation" instead of "rotation and translation" specifically. [#9608](https://github.com/CesiumGS/cesium/pull/9608)
- Fixed a regression where external images in glTF models were not being loaded with `preferImageBitmap`, which caused them to decode on the main thread and cause frame rate stuttering. [#9627](https://github.com/CesiumGS/cesium/pull/9627)
- Fixed misleading "else" case condition for `color` and `show` in `Cesium3DTileStyle`. A default `color` value is used if no `color` conditions are given. The default value for `show`, `true`, is used if no `show` conditions are given. [#9633](https://github.com/CesiumGS/cesium/pull/9633)
- Fixed a crash that occurred after disabling and re-enabling a post-processing stage. This also prevents the screen from randomly flashing when enabling stages for the first time. [#9649](https://github.com/CesiumGS/cesium/pull/9649)

##### Deprecated :hourglass_flowing_sand:

- `Scene.terrainExaggeration` and `options.terrainExaggeration` for `CesiumWidget`, `Viewer`, and `Scene` have been deprecated and will be removed in CesiumJS 1.85. They will be replaced with `Globe.terrainExaggeration`.
- Support for Internet Explorer has been deprecated and will end in CesiumJS 1.84.

### 1.82.1 - 2021-06-01

- This is an npm only release to fix the improperly published 1.82.0.

### 1.82 - 2021-06-01

##### Additions :tada:

- Added `FeatureDetection.supportsBigInt64Array`, `FeatureDetection.supportsBigUint64Array` and `FeatureDetection.supportsBigInt`.

##### Fixes :wrench:

- Fixed `processTerrain` in `decodeGoogleEarthEnterprisePacket` to handle a newer terrain packet format that includes water surface meshes after terrain meshes. [#9519](https://github.com/CesiumGS/cesium/pull/9519)

### 1.81 - 2021-05-01

##### Fixes :wrench:

- Fixed an issue where `Camera.flyTo` would not work properly with a non-WGS84 Ellipsoid. [#9498](https://github.com/CesiumGS/cesium/pull/9498)
- Fixed an issue where setting the `ViewportQuad` rectangle after creating the viewport had no effect.[#9511](https://github.com/CesiumGS/cesium/pull/9511)
- Fixed an issue where TypeScript was not picking up type defintions for `ArcGISTiledElevationTerrainProvider`. [#9522](https://github.com/CesiumGS/cesium/pull/9522)

##### Deprecated :hourglass_flowing_sand:

- `loadCRN` and `loadKTX` have been deprecated and will be removed in CesiumJS 1.83. They will be replaced with support for KTX2. [#9478](https://github.com/CesiumGS/cesium/pull/9478)

### 1.80 - 2021-04-01

##### Additions :tada:

- Added support for drawing ground primitives on translucent 3D Tiles. [#9399](https://github.com/CesiumGS/cesium/pull/9399)

### 1.79.1 - 2021-03-01

##### Fixes :wrench:

- Fixed a regression in 1.79 that broke terrain exaggeration. [#9397](https://github.com/CesiumGS/cesium/pull/9397)
- Fixed an issue where interpolating certain small rhumblines with surface distance 0.0 would not return the expected result. [#9430](https://github.com/CesiumGS/cesium/pull/9430)

### 1.79 - 2021-03-01

##### Breaking Changes :mega:

- Removed `Cesium3DTileset.url`, which was deprecated in CesiumJS 1.78. Use `Cesium3DTileset.resource.url` to retrieve the url value.
- Removed `EasingFunction.QUADRACTIC_IN`, which was deprecated in CesiumJS 1.77. Use `EasingFunction.QUADRATIC_IN`.
- Removed `EasingFunction.QUADRACTIC_OUT`, which was deprecated in CesiumJS 1.77. Use `EasingFunction.QUADRATIC_OUT`.
- Removed `EasingFunction.QUADRACTIC_IN_OUT`, which was deprecated in CesiumJS 1.77. Use `EasingFunction.QUADRATIC_IN_OUT`.
- Changed `TaskProcessor.maximumActiveTasks` constructor option to be infinity by default. [#9313](https://github.com/CesiumGS/cesium/pull/9313)

##### Fixes :wrench:

- Fixed an issue that prevented use of the full CesiumJS zip release package in a Node.js application.
- Fixed an issue where certain inputs to EllipsoidGeodesic would result in a surfaceDistance of NaN. [#9316](https://github.com/CesiumGS/cesium/pull/9316)
- Fixed `sampleTerrain` and `sampleTerrainMostDetailed` not working for `ArcGISTiledElevationTerrainProvider`. [#9286](https://github.com/CesiumGS/cesium/pull/9286)
- Consistent with the spec, CZML `polylineVolume` now expects its shape positions to specified using the `cartesian2` property. Use of the `cartesian` is also supported for backward-compatibility. [#9384](https://github.com/CesiumGS/cesium/pull/9384)
- Removed an unnecessary matrix copy each time a `Cesium3DTileset` is updated. [#9366](https://github.com/CesiumGS/cesium/pull/9366)

### 1.78 - 2021-02-01

##### Additions :tada:

- Added `BillboardCollection.show`, `EntityCluster.show`, `LabelCollection.show`, `PointPrimitiveCollection.show`, and `PolylineCollection.show` for a convenient way to control show of the entire collection [#9307](https://github.com/CesiumGS/cesium/pull/9307)
- `TaskProcessor` now accepts an absolute URL in addition to a worker name as it's first parameter. This makes it possible to use custom web workers with Cesium's task processing system without copying them to Cesium's Workers directory. [#9338](https://github.com/CesiumGS/cesium/pull/9338)
- Added `Cartesian2.cross` which computes the magnitude of the cross product of two vectors whose Z values are implicitly 0. [#9305](https://github.com/CesiumGS/cesium/pull/9305)
- Added `Math.previousPowerOfTwo`. [#9310](https://github.com/CesiumGS/cesium/pull/9310)

##### Fixes :wrench:

- Fixed an issue with `Math.mod` introducing a small amount of floating point error even when the input did not need to be altered. [#9354](https://github.com/CesiumGS/cesium/pull/9354)

##### Deprecated :hourglass_flowing_sand:

- `Cesium3DTileset.url` has been deprecated and will be removed in Cesium 1.79. Instead, use `Cesium3DTileset.resource.url` to retrieve the url value.

### 1.77 - 2021-01-04

##### Additions :tada:

- Added `ElevationBand` material, which maps colors and gradients to exact elevations. [#9132](https://github.com/CesiumGS/cesium/pull/9132)

##### Fixes :wrench:

- Fixed an issue where changing a model or tileset's `color`, `backFaceCulling`, or `silhouetteSize` would trigger an error. [#9271](https://github.com/CesiumGS/cesium/pull/9271)

##### Deprecated :hourglass_flowing_sand:

- `EasingFunction.QUADRACTIC_IN` was deprecated and will be removed in Cesium 1.79. It has been replaced with `EasingFunction.QUADRATIC_IN`. [#9220](https://github.com/CesiumGS/cesium/issues/9220)
- `EasingFunction.QUADRACTIC_OUT` was deprecated and will be removed in Cesium 1.79. It has been replaced with `EasingFunction.QUADRATIC_OUT`. [#9220](https://github.com/CesiumGS/cesium/issues/9220)
- `EasingFunction.QUADRACTIC_IN_OUT` was deprecated and will be removed in Cesium 1.79. It has been replaced with `EasingFunction.QUADRATIC_IN_OUT`. [#9220](https://github.com/CesiumGS/cesium/issues/9220)

### 1.76 - 2020-12-01

##### Fixes :wrench:

- Fixed an issue where tileset styles would be reapplied every frame when a tileset has a style and `tileset.preloadWhenHidden` is true and `tileset.show` is false. Also fixed a related issue where styles would be reapplied if the style being set is the same as the active style. [#9223](https://github.com/CesiumGS/cesium/pull/9223)
- Fixed JSDoc and TypeScript type definitions for `EllipsoidTangentPlane.fromPoints` which didn't list a return type. [#9227](https://github.com/CesiumGS/cesium/pull/9227)
- Updated DOMPurify from 1.0.8 to 2.2.2. [#9240](https://github.com/CesiumGS/cesium/issues/9240)

### 1.75 - 2020-11-02

##### Fixes :wrench:

- Fixed an issue in the PBR material where models with the `KHR_materials_unlit` extension had the normal attribute disabled. [#9173](https://github.com/CesiumGS/cesium/pull/9173).
- Fixed JSDoc and TypeScript type definitions for `writeTextToCanvas` which listed incorrect return type. [#9196](https://github.com/CesiumGS/cesium/pull/9196)
- Fixed JSDoc and TypeScript type definitions for `Viewer.globe` constructor option to allow disabling the globe on startup. [#9063](https://github.com/CesiumGS/cesium/pull/9063)

### 1.74 - 2020-10-01

##### Additions :tada:

- Added `Matrix3.inverseTranspose` and `Matrix4.inverseTranspose`. [#9135](https://github.com/CesiumGS/cesium/pull/9135)

##### Fixes :wrench:

- Fixed an issue where the camera zooming is stuck when looking up. [#9126](https://github.com/CesiumGS/cesium/pull/9126)
- Fixed an issue where Plane doesn't rotate correctly around the main local axis. [#8268](https://github.com/CesiumGS/cesium/issues/8268)
- Fixed clipping planes with non-uniform scale. [#9135](https://github.com/CesiumGS/cesium/pull/9135)
- Fixed an issue where ground primitives would get clipped at certain camera angles. [#9114](https://github.com/CesiumGS/cesium/issues/9114)
- Fixed a bug that could cause half of the globe to disappear when setting the `terrainProvider. [#9161](https://github.com/CesiumGS/cesium/pull/9161)
- Fixed a crash when loading Cesium OSM buildings with shadows enabled. [#9172](https://github.com/CesiumGS/cesium/pull/9172)

### 1.73 - 2020-09-01

##### Breaking Changes :mega:

- Removed `MapboxApi`, which was deprecated in CesiumJS 1.72. Pass your access token directly to the `MapboxImageryProvider` or `MapboxStyleImageryProvider` constructors.
- Removed `BingMapsApi`, which was deprecated in CesiumJS 1.72. Pass your access key directly to the `BingMapsImageryProvider` or `BingMapsGeocoderService` constructors.

##### Additions :tada:

- Added support for the CSS `line-height` specifier in the `font` property of a `Label`. [#8954](https://github.com/CesiumGS/cesium/pull/8954)
- `Viewer` now has default pick handling for `Cesium3DTileFeature` data and will display its properties in the default Viewer `InfoBox` as well as set `Viewer.selectedEntity` to a transient Entity instance representing the data. [#9121](https://github.com/CesiumGS/cesium/pull/9121).

##### Fixes :wrench:

- Fixed several artifacts on mobile devices caused by using insufficient precision. [#9064](https://github.com/CesiumGS/cesium/pull/9064)
- Fixed handling of `data:` scheme for the Cesium ion logo URL. [#9085](https://github.com/CesiumGS/cesium/pull/9085)
- Fixed an issue where the boundary rectangles in `TileAvailability` are not sorted correctly, causing terrain to sometimes fail to achieve its maximum detail. [#9098](https://github.com/CesiumGS/cesium/pull/9098)
- Fixed an issue where a request for an availability tile of the reference layer is delayed because the throttle option is on. [#9099](https://github.com/CesiumGS/cesium/pull/9099)
- Fixed an issue where Node.js tooling could not resolve package.json. [#9105](https://github.com/CesiumGS/cesium/pull/9105)
- Fixed classification artifacts on some mobile devices. [#9108](https://github.com/CesiumGS/cesium/pull/9108)
- Fixed an issue where Resource silently fails to load if being used multiple times. [#9093](https://github.com/CesiumGS/cesium/issues/9093)

### 1.72 - 2020-08-03

##### Breaking Changes :mega:

- CesiumJS no longer ships with a default Mapbox access token and Mapbox imagery layers have been removed from the `BaseLayerPicker` defaults. If you are using `MapboxImageryProvider` or `MapboxStyleImageryProvider`, use `options.accessToken` when initializing the imagery provider.

##### Additions :tada:

- Added support for glTF multi-texturing via `TEXCOORD_1`. [#9075](https://github.com/CesiumGS/cesium/pull/9075)

##### Deprecated :hourglass_flowing_sand:

- `MapboxApi.defaultAccessToken` was deprecated and will be removed in CesiumJS 1.73. Pass your access token directly to the MapboxImageryProvider or MapboxStyleImageryProvider constructors.
- `BingMapsApi` was deprecated and will be removed in CesiumJS 1.73. Pass your access key directly to the BingMapsImageryProvider or BingMapsGeocoderService constructors.

##### Fixes :wrench:

- Fixed `Color.fromCssColorString` when color string contains spaces. [#9015](https://github.com/CesiumGS/cesium/issues/9015)
- Fixed 3D Tileset replacement refinement when leaf is empty. [#8996](https://github.com/CesiumGS/cesium/pull/8996)
- Fixed a bug in the assessment of terrain tile visibility [#9033](https://github.com/CesiumGS/cesium/issues/9033)
- Fixed vertical polylines with `arcType: ArcType.RHUMB`, including lines drawn via GeoJSON. [#9028](https://github.com/CesiumGS/cesium/pull/9028)
- Fixed wall rendering when underground [#9041](https://github.com/CesiumGS/cesium/pull/9041)
- Fixed issue where a side of the wall was missing if the first position and the last position were equal [#9044](https://github.com/CesiumGS/cesium/pull/9044)
- Fixed `translucencyByDistance` for label outline color [#9003](https://github.com/CesiumGS/cesium/pull/9003)
- Fixed return value for `SampledPositionProperty.removeSample` [#9017](https://github.com/CesiumGS/cesium/pull/9017)
- Fixed issue where wall doesn't have correct texture coordinates when there are duplicate positions input [#9042](https://github.com/CesiumGS/cesium/issues/9042)
- Fixed an issue where clipping planes would not clip at the correct distances on some Android devices, most commonly reproducible on devices with `Mali` GPUs that do not support float textures via WebGL [#9023](https://github.com/CesiumGS/cesium/issues/9023)

### 1.71 - 2020-07-01

##### Breaking Changes :mega:

- Updated `WallGeometry` to respect the order of positions passed in, instead of making the positions respect a counter clockwise winding order. This will only affect the look of walls with an image material. If this changed the way your wall is drawing, reverse the order of the positions. [#8955](https://github.com/CesiumGS/cesium/pull/8955/)

##### Additions :tada:

- Added `backFaceCulling` property to `Cesium3DTileset` and `Model` to support viewing the underside or interior of a tileset or model. [#8981](https://github.com/CesiumGS/cesium/pull/8981)
- Added `Ellipsoid.surfaceArea` for computing the approximate surface area of a rectangle on the surface of an ellipsoid. [#8986](https://github.com/CesiumGS/cesium/pull/8986)
- Added support for PolylineVolume in CZML. [#8841](https://github.com/CesiumGS/cesium/pull/8841)
- Added `Color.toCssHexString` for getting the CSS hex string equivalent for a color. [#8987](https://github.com/CesiumGS/cesium/pull/8987)

##### Fixes :wrench:

- Fixed issue where tileset was not playing glTF animations. [#8962](https://github.com/CesiumGS/cesium/issues/8962)
- Fixed a divide-by-zero bug in `Ellipsoid.geodeticSurfaceNormal` when given the origin as input. `undefined` is returned instead. [#8986](https://github.com/CesiumGS/cesium/pull/8986)
- Fixed error with `WallGeometry` when there were adjacent positions with very close values. [#8952](https://github.com/CesiumGS/cesium/pull/8952)
- Fixed artifact for skinned model when log depth is enabled. [#6447](https://github.com/CesiumGS/cesium/issues/6447)
- Fixed a bug where certain rhumb arc polylines would lead to a crash. [#8787](https://github.com/CesiumGS/cesium/pull/8787)
- Fixed handling of Label's backgroundColor and backgroundPadding option [#8949](https://github.com/CesiumGS/cesium/pull/8949)
- Fixed several bugs when rendering CesiumJS in a WebGL 2 context. [#797](https://github.com/CesiumGS/cesium/issues/797)
- Fixed a bug where switching from perspective to orthographic caused triangles to overlap each other incorrectly. [#8346](https://github.com/CesiumGS/cesium/issues/8346)
- Fixed a bug where switching to orthographic camera on the first frame caused the zoom level to be incorrect. [#8853](https://github.com/CesiumGS/cesium/pull/8853)
- Fixed `scene.pickFromRay` intersection inaccuracies. [#8439](https://github.com/CesiumGS/cesium/issues/8439)
- Fixed a bug where a null or undefined name property passed to the `Entity` constructor would throw an exception.[#8832](https://github.com/CesiumGS/cesium/pull/8832)
- Fixed JSDoc and TypeScript type definitions for `ScreenSpaceEventHandler.getInputAction` which listed incorrect return type. [#9002](https://github.com/CesiumGS/cesium/pull/9002)
- Improved the style of the error panel. [#8739](https://github.com/CesiumGS/cesium/issues/8739)
- Fixed animation widget SVG icons not appearing in iOS 13.5.1. [#8993](https://github.com/CesiumGS/cesium/pull/8993)

### 1.70.1 - 2020-06-10

##### Additions :tada:

- Add a `toString` method to the `Resource` class in case an instance gets logged as a string. [#8722](https://github.com/CesiumGS/cesium/issues/8722)
- Exposed `Transforms.rotationMatrixFromPositionVelocity` method from Cesium's private API. [#8927](https://github.com/CesiumGS/cesium/issues/8927)

##### Fixes :wrench:

- Fixed JSDoc and TypeScript type definitions for all `ImageryProvider` types, which were missing `defaultNightAlpha` and `defaultDayAlpha` properties. [#8908](https://github.com/CesiumGS/cesium/pull/8908)
- Fixed JSDoc and TypeScript for `MaterialProperty`, which were missing the ability to take primitive types in their constructor. [#8904](https://github.com/CesiumGS/cesium/pull/8904)
- Fixed JSDoc and TypeScript type definitions to allow the creation of `GeometryInstance` instances using `XXXGeometry` classes. [#8941](https://github.com/CesiumGS/cesium/pull/8941).
- Fixed JSDoc and TypeScript for `buildModuleUrl`, which was accidentally excluded from the official CesiumJS API. [#8923](https://github.com/CesiumGS/cesium/pull/8923)
- Fixed JSDoc and TypeScript type definitions for `EllipsoidGeodesic` which incorrectly listed `result` as required. [#8904](https://github.com/CesiumGS/cesium/pull/8904)
- Fixed JSDoc and TypeScript type definitions for `EllipsoidTangentPlane.fromPoints`, which takes an array of `Cartesian3`, not a single instance. [#8928](https://github.com/CesiumGS/cesium/pull/8928)
- Fixed JSDoc and TypeScript type definitions for `EntityCollection.getById` and `CompositeEntityCollection.getById`, which can both return undefined. [#8928](https://github.com/CesiumGS/cesium/pull/8928)
- Fixed JSDoc and TypeScript type definitions for `Viewer` options parameters.
- Fixed a memory leak where some 3D Tiles requests were being unintentionally retained after the requests were cancelled. [#8843](https://github.com/CesiumGS/cesium/pull/8843)
- Fixed a bug with handling of PixelFormat's flipY. [#8893](https://github.com/CesiumGS/cesium/pull/8893)

### 1.70.0 - 2020-06-01

##### Major Announcements :loudspeaker:

- All Cesium ion users now have access to Cesium OSM Buildings - a 3D buildings layer covering the entire world built with OpenStreetMap building data, available as 3D Tiles. Read more about it [on our blog](https://cesium.com/blog/2020/06/01/cesium-osm-buildings/).
  - [Explore it on Sandcastle](https://sandcastle.cesium.com/index.html?src=Cesium%20OSM%20Buildings.html).
  - Add it to your CesiumJS app: `viewer.scene.primitives.add(Cesium.createOsmBuildings())`.
  - Contains per-feature data like building name, address, and much more. [Read more about the available properties](https://cesium.com/content/cesium-osm-buildings/).
- CesiumJS now ships with official TypeScript type definitions! [#8878](https://github.com/CesiumGS/cesium/pull/8878)
  - If you import CesiumJS as a module, the new definitions will automatically be used by TypeScript and related tooling.
  - If you import individual CesiumJS source files directly, you'll need to add `"types": ["cesium"]` in your tsconfig.json in order for the definitions to be used.
  - If you’re using your own custom definitions and you’re not yet ready to switch, you can delete `Source/Cesium.d.ts` after install.
  - See our [blog post](https://cesium.com/blog/2020/06/01/cesiumjs-tsd/) for more information and a technical overview of how it all works.
- CesiumJS now supports underground rendering with globe translucency! [#8726](https://github.com/CesiumGS/cesium/pull/8726)
  - Added options for controlling globe translucency through the new [`GlobeTranslucency`](https://cesium.com/learn/cesiumjs/ref-doc/GlobeTranslucency.html) object including front face alpha, back face alpha, and a translucency rectangle.
  - Added `Globe.undergroundColor` and `Globe.undergroundColorAlphaByDistance` for controlling how the back side of the globe is rendered when the camera is underground or the globe is translucent. [#8867](https://github.com/CesiumGS/cesium/pull/8867)
  - Improved camera controls when the camera is underground. [#8811](https://github.com/CesiumGS/cesium/pull/8811)
  - Sandcastle examples: [Globe Translucency](https://sandcastle.cesium.com/?src=Globe%20Translucency.html), [Globe Interior](https://sandcastle.cesium.com/?src=Globe%20Interior.html), and [Underground Color](https://sandcastle.cesium.com/?src=Underground%20Color.html&label=All)

##### Additions :tada:

- Our API reference documentation has received dozens of fixes and improvements, largely due to the TypeScript effort.
- Added `Cesium3DTileset.extensions` to get the extensions property from the tileset JSON. [#8829](https://github.com/CesiumGS/cesium/pull/8829)
- Added `Camera.completeFlight`, which causes the current camera flight to immediately jump to the final destination and call its complete callback. [#8788](https://github.com/CesiumGS/cesium/pull/8788)
- Added `nightAlpha` and `dayAlpha` properties to `ImageryLayer` to control alpha separately for the night and day sides of the globe. [#8868](https://github.com/CesiumGS/cesium/pull/8868)
- Added `SkyAtmosphere.perFragmentAtmosphere` to switch between per-vertex and per-fragment atmosphere shading. [#8866](https://github.com/CesiumGS/cesium/pull/8866)
- Added a new sandcastle example to show how to add fog using a `PostProcessStage` [#8798](https://github.com/CesiumGS/cesium/pull/8798)
- Added `frustumSplits` option to `DebugCameraPrimitive`. [8849](https://github.com/CesiumGS/cesium/pull/8849)
- Supported `#rgba` and `#rrggbbaa` formats in `Color.fromCssColorString`. [8873](https://github.com/CesiumGS/cesium/pull/8873)

##### Fixes :wrench:

- Fixed a bug that could cause rendering of a glTF model to become corrupt when switching from a Uint16 to a Uint32 index buffer to accomodate new vertices added for edge outlining. [#8820](https://github.com/CesiumGS/cesium/pull/8820)
- Fixed a bug where a removed billboard could prevent changing of the `TerrainProvider`. [#8766](https://github.com/CesiumGS/cesium/pull/8766)
- Fixed an issue with 3D Tiles point cloud styling where `${feature.propertyName}` and `${feature["propertyName"]}` syntax would cause a crash. Also fixed an issue where property names with non-alphanumeric characters would crash. [#8785](https://github.com/CesiumGS/cesium/pull/8785)
- Fixed a bug where `DebugCameraPrimitive` was ignoring the near and far planes of the `Camera`. [#8848](https://github.com/CesiumGS/cesium/issues/8848)
- Fixed sky atmosphere artifacts below the horizon. [#8866](https://github.com/CesiumGS/cesium/pull/8866)
- Fixed ground primitives in orthographic mode. [#5110](https://github.com/CesiumGS/cesium/issues/5110)
- Fixed the depth plane in orthographic mode. This improves the quality of polylines and other primitives that are rendered near the horizon. [8858](https://github.com/CesiumGS/cesium/pull/8858)

### 1.69.0 - 2020-05-01

##### Breaking Changes :mega:

- The property `Scene.sunColor` has been removed. Use `scene.light.color` and `scene.light.intensity` instead. [#8774](https://github.com/CesiumGS/cesium/pull/8774)
- Removed `isArray`. Use the native `Array.isArray` function instead. [#8779](https://github.com/CesiumGS/cesium/pull/8779)

##### Additions :tada:

- Added `RequestScheduler` to the public API; this allows users to have more control over the requests made by CesiumJS. [#8384](https://github.com/CesiumGS/cesium/issues/8384)
- Added support for high-quality edges on solid geometry in glTF models. [#8776](https://github.com/CesiumGS/cesium/pull/8776)
- Added `Scene.cameraUnderground` for checking whether the camera is underneath the globe. [#8765](https://github.com/CesiumGS/cesium/pull/8765)

##### Fixes :wrench:

- Fixed several problems with polylines when the logarithmic depth buffer is enabled, which is the default on most systems. [#8706](https://github.com/CesiumGS/cesium/pull/8706)
- Fixed a bug with very long view ranges requiring multiple frustums even with the logarithmic depth buffer enabled. Previously, such scenes could resolve depth incorrectly. [#8727](https://github.com/CesiumGS/cesium/pull/8727)
- Fixed an issue with glTF skinning support where an optional property `skeleton` was considered required by Cesium. [#8175](https://github.com/CesiumGS/cesium/issues/8175)
- Fixed an issue with clamping of non-looped glTF animations. Subscribers to animation `update` events should expect one additional event firing as an animation stops. [#7387](https://github.com/CesiumGS/cesium/issues/7387)
- Geometry instance floats now work for high precision floats on newer iOS devices. [#8805](https://github.com/CesiumGS/cesium/pull/8805)
- Fixed a bug where the elevation contour material's alpha was not being applied. [#8749](https://github.com/CesiumGS/cesium/pull/8749)
- Fix potential memory leak when destroying `CesiumWidget` instances. [#8591](https://github.com/CesiumGS/cesium/pull/8591)
- Fixed displaying the Cesium ion icon when running in an Android, iOS or UWP WebView. [#8758](https://github.com/CesiumGS/cesium/pull/8758)

### 1.68.0 - 2020-04-01

##### Additions :tada:

- Added basic underground rendering support. When the camera is underground the globe will be rendered as a solid surface and underground entities will not be culled. [#8572](https://github.com/AnalyticalGraphicsInc/cesium/pull/8572)
- The `CesiumUnminified` build now includes sourcemaps. [#8572](https://github.com/CesiumGS/cesium/pull/8659)
- Added glTF `STEP` animation interpolation. [#8786](https://github.com/CesiumGS/cesium/pull/8786)
- Added the ability to edit CesiumJS shaders on-the-fly using the [SpectorJS](https://spector.babylonjs.com/) Shader Editor. [#8608](https://github.com/CesiumGS/cesium/pull/8608)

##### Fixes :wrench:

- Cesium can now be used in Node.JS 12 and later, with or without `--experimental-modules`. It can still be used in earlier versions as well. [#8572](https://github.com/CesiumGS/cesium/pull/8659)
- Interacting with the Cesium canvas will now blur the previously focused element. This prevents unintended modification of input elements when interacting with the globe. [#8662](https://github.com/CesiumGS/cesium/pull/8662)
- `TileMapServiceImageryProvider` will now force `minimumLevel` to 0 if the `tilemapresource.xml` metadata request fails and the `rectangle` is too large for the given detail level [#8448](https://github.com/AnalyticalGraphicsInc/cesium/pull/8448)
- Fixed ground atmosphere rendering when using a smaller ellipsoid. [#8683](https://github.com/CesiumGS/cesium/issues/8683)
- Fixed globe incorrectly occluding objects when using a smaller ellipsoid. [#7124](https://github.com/CesiumGS/cesium/issues/7124)
- Fixed a regression introduced in 1.67 which caused overlapping colored ground geometry to have visual artifacts. [#8694](https://github.com/CesiumGS/cesium/pull/8694)
- Fixed a clipping problem when viewing a polyline up close with the logarithmic depth buffer enabled, which is the default on most systems. [#8703](https://github.com/CesiumGS/cesium/pull/8703)

### 1.67.0 - 2020-03-02

##### Breaking Changes :mega:

- `Cesium3DTileset.skipLevelOfDetail` is now `false` by default. [#8631](https://github.com/CesiumGS/cesium/pull/8631)
- glTF models are now rendered using the `LEQUALS` depth test function instead of `LESS`. This means that when geometry overlaps, the _later_ geometry will be visible above the earlier, where previously the opposite was true. We believe this is a more sensible default, and makes it easier to render e.g. outlined buildings with glTF. [#8646](https://github.com/CesiumGS/cesium/pull/8646)

##### Additions :tada:

- Massively improved performance of clamped Entity ground geometry with dynamic colors. [#8630](https://github.com/CesiumGS/cesium/pull/8630)
- Added `Entity.tileset` for loading a 3D Tiles tileset via the Entity API using the new `Cesium3DTilesetGraphics` class. [#8580](https://github.com/CesiumGS/cesium/pull/8580)
- Added `tileset.uri`, `tileset.show`, and `tileset.maximumScreenSpaceError` properties to CZML processing for loading 3D Tiles. [#8580](https://github.com/CesiumGS/cesium/pull/8580)
- Added `Color.lerp` for linearly interpolating between two RGB colors. [#8607](https://github.com/CesiumGS/cesium/pull/8607)
- `CesiumTerrainProvider` now supports terrain tiles using a `WebMercatorTilingScheme` by specifying `"projection": "EPSG:3857"` in `layer.json`. It also now supports numbering tiles from the North instead of the South by specifying `"scheme": "slippyMap"` in `layer.json`. [#8563](https://github.com/CesiumGS/cesium/pull/8563)
- Added basic support for `isNaN`, `isFinite`, `null`, and `undefined` in the 3D Tiles styling GLSL backend for point clouds. [#8621](https://github.com/CesiumGS/cesium/pull/8621)
- Added `sizeInMeters` to `ParticleSystem`. [#7746](https://github.com/CesiumGS/cesium/pull/7746)

##### Fixes :wrench:

- Fixed a bug that caused large, nearby geometry to be clipped when using a logarithmic depth buffer, which is the default on most systems. [#8600](https://github.com/CesiumGS/cesium/pull/8600)
- Fixed a bug where tiles would not load if the camera was tracking a moving tileset. [#8598](https://github.com/CesiumGS/cesium/pull/8598)
- Fixed a bug where applying a new 3D Tiles style during a flight would not update all existing tiles. [#8622](https://github.com/CesiumGS/cesium/pull/8622)
- Fixed a bug where Cartesian vectors could not be packed to typed arrays [#8568](https://github.com/CesiumGS/cesium/pull/8568)
- Updated knockout from 3.5.0 to 3.5.1. [#8424](https://github.com/CesiumGS/cesium/pull/8424)
- Cesium's local development server now works in Node 12 & 13 [#8648](https://github.com/CesiumGS/cesium/pull/8648)

##### Deprecated :hourglass_flowing_sand:

- The `isArray` function has been deprecated and will be removed in Cesium 1.69. Use the native `Array.isArray` function instead. [#8526](https://github.com/CesiumGS/cesium/pull/8526)

### 1.66.0 - 2020-02-03

##### Deprecated :hourglass_flowing_sand:

- The property `Scene.sunColor` has been deprecated and will be removed in Cesium 1.69. Use `scene.light.color` and `scene.light.intensity` instead. [#8493](https://github.com/CesiumGS/cesium/pull/8493)

##### Additions :tada:

- `useBrowserRecommendedResolution` flag in `Viewer` and `CesiumWidget` now defaults to `true`. This ensures Cesium rendering is fast and smooth by default across all devices. Set it to `false` to always render at native device resolution instead at the cost of performance on under-powered devices. [#8548](https://github.com/CesiumGS/cesium/pull/8548)
- Cesium now creates a WebGL context with a `powerPreference` value of `high-performance`. Some browsers use this setting to enable a second, more powerful, GPU. You can set it back to `default`, or opt-in to `low-power` mode, by passing the context option when creating a `Viewer` or `CesiumWidget` instance:

```js
var viewer = new Viewer("cesiumContainer", {
  contextOptions: {
    webgl: {
      powerPreference: "default",
    },
  },
});
```

- Added more customization to Cesium's lighting system. [#8493](https://github.com/CesiumGS/cesium/pull/8493)
  - Added `Light`, `DirectionalLight`, and `SunLight` classes for creating custom light sources.
  - Added `Scene.light` for setting the scene's light source, which defaults to a `SunLight`.
  - Added `Globe.dynamicAtmosphereLighting` for enabling lighting effects on atmosphere and fog, such as day/night transitions. It is true by default but may be set to false if the atmosphere should stay unchanged regardless of the scene's light direction.
  - Added `Globe.dynamicAtmosphereLightingFromSun` for using the sun direction instead of the scene's light direction when `Globe.dynamicAtmosphereLighting` is enabled. See the moonlight example in the [Lighting Sandcastle example](https://cesiumjs.org/Cesium/Apps/Sandcastle/?src=Lighting.html).
  - Primitives and the globe are now shaded with the scene light's color.
- Updated SampleData models to glTF 2.0. [#7802](https://github.com/CesiumGS/cesium/issues/7802)
- Added `Globe.showSkirts` to support the ability to hide terrain skirts when viewing terrain from below the surface. [#8489](https://github.com/CesiumGS/cesium/pull/8489)
- Added `minificationFilter` and `magnificationFilter` options to `Material` to control texture filtering. [#8473](https://github.com/CesiumGS/cesium/pull/8473)
- Updated [earcut](https://github.com/mapbox/earcut) to 2.2.1. [#8528](https://github.com/CesiumGS/cesium/pull/8528)
- Added a font cache to improve label performance. [#8537](https://github.com/CesiumGS/cesium/pull/8537)

##### Fixes :wrench:

- Fixed a bug where the camera could go underground during mouse navigation. [#8504](https://github.com/CesiumGS/cesium/pull/8504)
- Fixed a bug where rapidly updating a `PolylineCollection` could result in an `instanceIndex` is out of range error. [#8546](https://github.com/CesiumGS/cesium/pull/8546)
- Fixed issue where `RequestScheduler` double-counted image requests made via `createImageBitmap`. [#8162](https://github.com/CesiumGS/cesium/issues/8162)
- Reduced Cesium bundle size by avoiding unnecessarily importing `Cesium3DTileset` in `Picking.js`. [#8532](https://github.com/CesiumGS/cesium/pull/8532)
- Fixed a bug where files with backslashes were not loaded in KMZ files. [#8533](https://github.com/CesiumGS/cesium/pull/8533)
- Fixed WebGL warning message about `EXT_float_blend` being implicitly enabled. [#8534](https://github.com/CesiumGS/cesium/pull/8534)
- Fixed a bug where toggling point cloud classification visibility would result in a grey screen on Linux / Nvidia. [#8538](https://github.com/CesiumGS/cesium/pull/8538)
- Fixed a bug where a point in a `PointPrimitiveCollection` was rendered in the middle of the screen instead of being clipped. [#8542](https://github.com/CesiumGS/cesium/pull/8542)
- Fixed a crash when deleting and re-creating polylines from CZML. `ReferenceProperty` now returns undefined when the target entity or property does not exist, instead of throwing. [#8544](https://github.com/CesiumGS/cesium/pull/8544)
- Fixed terrain tile picking in the Cesium Inspector. [#8567](https://github.com/CesiumGS/cesium/pull/8567)
- Fixed a crash that could occur when an entity was deleted while the corresponding `Primitive` was being created asynchronously. [#8569](https://github.com/CesiumGS/cesium/pull/8569)
- Fixed a crash when calling `camera.lookAt` with the origin (0, 0, 0) as the target. This could happen when looking at a tileset with the origin as its center. [#8571](https://github.com/CesiumGS/cesium/pull/8571)
- Fixed a bug where `camera.viewBoundingSphere` was modifying the `offset` parameter. [#8438](https://github.com/CesiumGS/cesium/pull/8438)
- Fixed a crash when creating a plane with both position and normal on the Z-axis. [#8576](https://github.com/CesiumGS/cesium/pull/8576)
- Fixed `BoundingSphere.projectTo2D` when the bounding sphere’s center is at the origin. [#8482](https://github.com/CesiumGS/cesium/pull/8482)

### 1.65.0 - 2020-01-06

##### Breaking Changes :mega:

- `OrthographicFrustum.getPixelDimensions`, `OrthographicOffCenterFrustum.getPixelDimensions`, `PerspectiveFrustum.getPixelDimensions`, and `PerspectiveOffCenterFrustum.getPixelDimensions` now require a `pixelRatio` argument before the `result` argument. The previous function definition has been deprecated since 1.63. [#8320](https://github.com/CesiumGS/cesium/pull/8320)
- The function `Matrix4.getRotation` has been renamed to `Matrix4.getMatrix3`. `Matrix4.getRotation` has been deprecated since 1.62. [#8183](https://github.com/CesiumGS/cesium/pull/8183)
- `createTileMapServiceImageryProvider` and `createOpenStreetMapImageryProvider` have been removed. Instead, pass the same options to `new TileMapServiceImageryProvider` and `new OpenStreetMapImageryProvider` respectively. The old functions have been deprecated since 1.62. [#8174](https://github.com/CesiumGS/cesium/pull/8174)

##### Additions :tada:

- Added `Globe.backFaceCulling` to support viewing terrain from below the surface. [#8470](https://github.com/CesiumGS/cesium/pull/8470)

##### Fixes :wrench:

- Fixed Geocoder auto-complete suggestions when hosted inside Web Components. [#8425](https://github.com/CesiumGS/cesium/pull/8425)
- Fixed terrain tile culling problems when under ellipsoid. [#8397](https://github.com/CesiumGS/cesium/pull/8397)
- Fixed primitive culling when below the ellipsoid but above terrain. [#8398](https://github.com/CesiumGS/cesium/pull/8398)
- Improved the translucency calculation for the Water material type. [#8455](https://github.com/CesiumGS/cesium/pull/8455)
- Fixed bounding volume calculation for `GroundPrimitive`. [#4883](https://github.com/CesiumGS/cesium/issues/4483)
- Fixed `OrientedBoundingBox.fromRectangle` for rectangles with width greater than 180 degrees. [#8475](https://github.com/CesiumGS/cesium/pull/8475)
- Fixed globe picking so that it returns the closest intersecting triangle instead of the first intersecting triangle. [#8390](https://github.com/CesiumGS/cesium/pull/8390)
- Fixed horizon culling issues with large root tiles. [#8487](https://github.com/CesiumGS/cesium/pull/8487)
- Fixed a lighting bug affecting Macs with Intel integrated graphics where glTF 2.0 PBR models with double sided materials would have flipped normals. [#8494](https://github.com/CesiumGS/cesium/pull/8494)

### 1.64.0 - 2019-12-02

##### Fixes :wrench:

- Fixed an issue in image based lighting where an invalid environment map would silently fail. [#8303](https://github.com/CesiumGS/cesium/pull/8303)
- Various small internal improvements

### 1.63.1 - 2019-11-06

##### Fixes :wrench:

- Fixed regression in 1.63 where ground atmosphere and labels rendered incorrectly on displays with `window.devicePixelRatio` greater than 1.0. [#8351](https://github.com/CesiumGS/cesium/pull/8351)
- Fixed regression in 1.63 where some primitives would show through the globe when log depth is disabled. [#8368](https://github.com/CesiumGS/cesium/pull/8368)

### 1.63 - 2019-11-01

##### Major Announcements :loudspeaker:

- Cesium has migrated to ES6 modules. This may or may not be a breaking change for your application depending on how you use Cesium. See our [blog post](https://cesium.com/blog/2019/10/31/cesiumjs-es6/) for the full details.
- We’ve consolidated all of our website content from cesiumjs.org and cesium.com into one home on cesium.com. Here’s where you can now find:
  - [Sandcastle](https://sandcastle.cesium.com) - `https://sandcastle.cesium.com`
  - [API Docs](https://cesium.com/learn/cesiumjs/ref-doc/) - `https://cesium.com/learn/cesiumjs/ref-doc/`
  - [Downloads](https://cesium.com/downloads/) - `https://cesium.com/downloads/`
  - Hosted releases can be found at `https://cesium.com/downloads/cesiumjs/releases/<CesiumJS Version Number>/Build/Cesium/Cesium.js`
  - See our [blog post](https://cesium.com/blog/2019/10/15/cesiumjs-migration/) for more information.

##### Additions :tada:

- Decreased Web Workers bundle size by a factor of 10, from 8384KB (2624KB gzipped) to 863KB (225KB gzipped). This makes Cesium load faster, especially on low-end devices and slower network connections.
- Added full UTF-8 support to labels, greatly improving support for non-latin alphabets and emoji. [#7280](https://github.com/CesiumGS/cesium/pull/7280)
- Added `"type": "module"` to package.json to take advantage of native ES6 module support in newer versions of Node.js. This also enables module-based front-end development for tooling that relies on Node.js module resolution.
- The combined `Build/Cesium/Cesium.js` and `Build/CesiumUnminified/Cesium.js` have been upgraded from IIFE to UMD modules that support IIFE, AMD, and commonjs.
- Added `pixelRatio` parameter to `OrthographicFrustum.getPixelDimensions`, `OrthographicOffCenterFrustum.getPixelDimensions`, `PerspectiveFrustum.getPixelDimensions`, and `PerspectiveOffCenterFrustum.getPixelDimensions`. Pass in `scene.pixelRatio` for dimensions in CSS pixel units or `1.0` for dimensions in native device pixel units. [#8237](https://github.com/CesiumGS/cesium/pull/8237)

##### Fixes :wrench:

- Fixed css pixel usage for polylines, point clouds, models, primitives, and post-processing. [#8113](https://github.com/CesiumGS/cesium/issues/8113)
- Fixed a bug where `scene.sampleHeightMostDetailed` and `scene.clampToHeightMostDetailed` would not resolve in request render mode. [#8281](https://github.com/CesiumGS/cesium/issues/8281)
- Fixed seam artifacts when log depth is disabled, `scene.globe.depthTestAgainstTerrain` is false, and primitives are under the globe. [#8205](https://github.com/CesiumGS/cesium/pull/8205)
- Fix dynamic ellipsoids using `innerRadii`, `minimumClock`, `maximumClock`, `minimumCone` or `maximumCone`. [#8277](https://github.com/CesiumGS/cesium/pull/8277)
- Fixed rendering billboard collections containing more than 65536 billboards. [#8325](https://github.com/CesiumGS/cesium/pull/8325)

##### Deprecated :hourglass_flowing_sand:

- `OrthographicFrustum.getPixelDimensions`, `OrthographicOffCenterFrustum.getPixelDimensions`, `PerspectiveFrustum.getPixelDimensions`, and `PerspectiveOffCenterFrustum.getPixelDimensions` now take a `pixelRatio` argument before the `result` argument. The previous function definition will no longer work in 1.65. [#8237](https://github.com/CesiumGS/cesium/pull/8237)

### 1.62 - 2019-10-01

##### Deprecated :hourglass_flowing_sand:

- `createTileMapServiceImageryProvider` and `createOpenStreetMapImageryProvider` have been deprecated and will be removed in Cesium 1.65. Instead, pass the same options to `new TileMapServiceImageryProvider` and `new OpenStreetMapImageryProvider` respectively.
- The function `Matrix4.getRotation` has been deprecated and renamed to `Matrix4.getMatrix3`. `Matrix4.getRotation` will be removed in version 1.65.

##### Additions :tada:

- Added ability to create partial ellipsoids using both the Entity API and CZML. New ellipsoid geometry properties: `innerRadii`, `minimumClock`, `maximumClock`, `minimumCone`, and `maximumCone`. This affects both `EllipsoidGeometry` and `EllipsoidOutlineGeometry`. See the updated [Sandcastle example](https://cesiumjs.org/Cesium/Apps/Sandcastle/?src=Partial%20Ellipsoids.html&label=Geometries). [#5995](https://github.com/CesiumGS/cesium/pull/5995)
- Added `useBrowserRecommendedResolution` flag to `Viewer` and `CesiumWidget`. When true, Cesium renders at CSS pixel resolution instead of native device resolution. This replaces the workaround in the 1.61 change list. [8215](https://github.com/CesiumGS/cesium/issues/8215)
- Added `TileMapResourceImageryProvider` and `OpenStreetMapImageryProvider` classes to improve API consistency: [#4812](https://github.com/CesiumGS/cesium/issues/4812)
- Added `credit` parameter to `CzmlDataSource`, `GeoJsonDataSource`, `KmlDataSource` and `Model`. [#8173](https://github.com/CesiumGS/cesium/pull/8173)
- Added `Matrix3.getRotation` to get the rotational component of a matrix with scaling removed. [#8182](https://github.com/CesiumGS/cesium/pull/8182)

##### Fixes :wrench:

- Fixed labels not showing for individual entities in data sources when clustering is enabled. [#6087](https://github.com/CesiumGS/cesium/issues/6087)
- Fixed an issue where polygons, corridors, rectangles, and ellipses on terrain would not render on some mobile devices. [#6739](https://github.com/CesiumGS/cesium/issues/6739)
- Fixed a bug where GlobeSurfaceTile would not render the tile until all layers completed loading causing globe to appear to hang. [#7974](https://github.com/CesiumGS/cesium/issues/7974)
- Spread out KMl loading across multiple frames to prevent freezing. [#8195](https://github.com/CesiumGS/cesium/pull/8195)
- Fixed a bug where extruded polygons would sometimes be missing segments. [#8035](https://github.com/CesiumGS/cesium/pull/8035)
- Made pixel sizes consistent for polylines and point clouds when rendering at different pixel ratios. [#8113](https://github.com/CesiumGS/cesium/issues/8113)
- `Camera.flyTo` flies to the correct location in 2D when the destination crosses the international date line [#7909](https://github.com/CesiumGS/cesium/pull/7909)
- Fixed 3D tiles style coloring when multiple tilesets are in the scene [#8051](https://github.com/CesiumGS/cesium/pull/8051)
- 3D Tiles geometric error now correctly scales with transform. [#8182](https://github.com/CesiumGS/cesium/pull/8182)
- Fixed per-feature post processing from sometimes selecting the wrong feature. [#7929](https://github.com/CesiumGS/cesium/pull/7929)
- Fixed a bug where dynamic polylines did not use the given arcType. [#8191](https://github.com/CesiumGS/cesium/issues/8191)
- Fixed atmosphere brightness when High Dynamic Range is disabled. [#8149](https://github.com/CesiumGS/cesium/issues/8149)
- Fixed brightness levels for procedural Image Based Lighting. [#7803](https://github.com/CesiumGS/cesium/issues/7803)
- Fixed alpha equation for `BlendingState.ALPHA_BLEND` and `BlendingState.ADDITIVE_BLEND`. [#8202](https://github.com/CesiumGS/cesium/pull/8202)
- Improved display of tile coordinates for `TileCoordinatesImageryProvider` [#8131](https://github.com/CesiumGS/cesium/pull/8131)
- Reduced size of approximateTerrainHeights.json [#7959](https://github.com/CesiumGS/cesium/pull/7959)
- Fixed undefined `quadDetails` error from zooming into the map really close. [#8011](https://github.com/CesiumGS/cesium/pull/8011)
- Fixed a crash for 3D Tiles that have zero volume. [#7945](https://github.com/CesiumGS/cesium/pull/7945)
- Fixed relative-to-center check, `depthFailAppearance` resource freeing for `Primitive` [#8044](https://github.com/CesiumGS/cesium/pull/8044)

### 1.61 - 2019-09-03

##### Additions :tada:

- Added optional `index` parameter to `PrimitiveCollection.add`. [#8041](https://github.com/CesiumGS/cesium/pull/8041)
- Cesium now renders at native device resolution by default instead of CSS pixel resolution, to go back to the old behavior, set `viewer.resolutionScale = 1.0 / window.devicePixelRatio`. [#8082](https://github.com/CesiumGS/cesium/issues/8082)
- Added `getByName` method to `DataSourceCollection` allowing to retrieve `DataSource`s by their name property from the collection

##### Fixes :wrench:

- Disable FXAA by default. To re-enable, set `scene.postProcessStages.fxaa.enabled = true` [#7875](https://github.com/CesiumGS/cesium/issues/7875)
- Fixed a crash when a glTF model used `KHR_texture_transform` without a sampler defined. [#7916](https://github.com/CesiumGS/cesium/issues/7916)
- Fixed post-processing selection filtering to work for bloom. [#7984](https://github.com/CesiumGS/cesium/issues/7984)
- Disabled HDR by default to improve visual quality in most standard use cases. Set `viewer.scene.highDynamicRange = true` to re-enable. [#7966](https://github.com/CesiumGS/cesium/issues/7966)
- Fixed a bug that causes hidden point primitives to still appear on some operating systems. [#8043](https://github.com/CesiumGS/cesium/issues/8043)
- Fix negative altitude altitude handling in `GoogleEarthEnterpriseTerrainProvider`. [#8109](https://github.com/CesiumGS/cesium/pull/8109)
- Fixed issue where KTX or CRN files would not be properly identified. [#7979](https://github.com/CesiumGS/cesium/issues/7979)
- Fixed multiple globe materials making the globe darker. [#7726](https://github.com/CesiumGS/cesium/issues/7726)

### 1.60 - 2019-08-01

##### Additions :tada:

- Reworked label rendering to use signed distance fields (SDF) for crisper text. [#7730](https://github.com/CesiumGS/cesium/pull/7730)
- Added a [new Sandcastle example](https://cesiumjs.org/Cesium/Build/Apps/Sandcastle/?src=Labels%20SDF.html) to showcase the new SDF labels.
- Added support for polygon holes to CZML. [#7991](https://github.com/CesiumGS/cesium/pull/7991)
- Added `totalScale` property to `Label` which is the total scale of the label taking into account the label's scale and the relative size of the desired font compared to the generated glyph size.

##### Fixes :wrench:

- Fixed crash when using ArcGIS terrain with clipping planes. [#7998](https://github.com/CesiumGS/cesium/pull/7998)
- `PolygonGraphics.hierarchy` now converts constant array values to a `PolygonHierarchy` when set, so code that accesses the value of the property can rely on it always being a `PolygonHierarchy`.
- Fixed a bug with lengthwise texture coordinates in the first segment of ground polylines, as observed in some WebGL implementations such as Chrome on Linux. [#8017](https://github.com/CesiumGS/cesium/issues/8017)

### 1.59 - 2019-07-01

##### Additions :tada:

- Adds `ArcGISTiledElevationTerrainProvider` to support LERC encoded terrain from ArcGIS ImageServer. [#7940](https://github.com/CesiumGS/cesium/pull/7940)
- Added CZML support for `heightReference` to `box`, `cylinder`, and `ellipsoid`, and added CZML support for `classificationType` to `corridor`, `ellipse`, `polygon`, `polyline`, and `rectangle`. [#7899](https://github.com/CesiumGS/cesium/pull/7899)
- Adds `exportKML` function to export `Entity` instances with Point, Billboard, Model, Label, Polyline and Polygon graphics. [#7921](https://github.com/CesiumGS/cesium/pull/7921)
- Added support for new Mapbox Style API. [#7698](https://github.com/CesiumGS/cesium/pull/7698)
- Added support for the [AGI_articulations](https://github.com/KhronosGroup/glTF/tree/master/extensions/2.0/Vendor/AGI_articulations) vendor extension of glTF 2.0 to the Entity API and CZML. [#7907](https://github.com/CesiumGS/cesium/pull/7907)

##### Fixes :wrench:

- Fixed a bug that caused missing segments for ground polylines with coplanar points over large distances and problems with polylines containing duplicate points. [#7885](https://github.com/CesiumGS/cesium//pull/7885)
- Fixed a bug where billboards were not pickable when zoomed out completely in 2D View. [#7908](https://github.com/CesiumGS/cesium/pull/7908)
- Fixed a bug where image requests that returned HTTP code 204 would prevent any future request from succeeding on browsers that supported ImageBitmap. [#7914](https://github.com/CesiumGS/cesium/pull/7914/)
- Fixed polyline colors when `scene.highDynamicRange` is enabled. [#7924](https://github.com/CesiumGS/cesium/pull/7924)
- Fixed a bug in the inspector where the min/max height values of a picked tile were undefined. [#7904](https://github.com/CesiumGS/cesium/pull/7904)
- Fixed `Math.factorial` to return the correct values. (https://github.com/CesiumGS/cesium/pull/7969)
- Fixed a bug that caused 3D models to appear darker on Android devices. [#7944](https://github.com/CesiumGS/cesium/pull/7944)

### 1.58.1 - 2018-06-03

_This is an npm-only release to fix a publishing issue_.

### 1.58 - 2019-06-03

##### Additions :tada:

- Added support for new `BingMapsStyle` values `ROAD_ON_DEMAND` and `AERIAL_WITH_LABELS_ON_DEMAND`. The older versions of these, `ROAD` and `AERIAL_WITH_LABELS`, have been deprecated by Bing. [#7808](https://github.com/CesiumGS/cesium/pull/7808)
- Added syntax to delete data from existing properties via CZML. [#7818](https://github.com/CesiumGS/cesium/pull/7818)
- Added `checkerboard` material to CZML. [#7845](https://github.com/CesiumGS/cesium/pull/7845)
- `BingMapsImageryProvider` now uses `DiscardEmptyTileImagePolicy` by default to detect missing tiles as zero-length responses instead of inspecting pixel values. [#7810](https://github.com/CesiumGS/cesium/pull/7810)
- Added support for the [AGI_articulations](https://github.com/KhronosGroup/glTF/tree/master/extensions/2.0/Vendor/AGI_articulations) vendor extension of glTF 2.0 to the Model primitive graphics API. [#7835](https://github.com/CesiumGS/cesium/pull/7835)
- Reduce the number of Bing transactions and ion Bing sessions used when destroying and recreating the same imagery layer to 1. [#7848](https://github.com/CesiumGS/cesium/pull/7848)

##### Fixes :wrench:

- Fixed an edge case where Cesium would provide ion access token credentials to non-ion servers if the actual asset entrypoint was being hosted by ion. [#7839](https://github.com/CesiumGS/cesium/pull/7839)
- Fixed a bug that caused Cesium to request non-existent tiles for terrain tilesets lacking tile availability, i.e. a `layer.json` file.
- Fixed memory leak when removing entities that had a `HeightReference` of `CLAMP_TO_GROUND` or `RELATIVE_TO_GROUND`. This includes when removing a `DataSource`.
- Fixed 3D Tiles credits not being shown in the data attribution box. [#7877](https://github.com/CesiumGS/cesium/pull/7877)

### 1.57 - 2019-05-01

##### Additions :tada:

- Improved 3D Tiles streaming performance, resulting in ~67% camera tour load time reduction, ~44% camera tour load count reduction. And for general camera movement, ~20% load time reduction with ~27% tile load count reduction. Tile load priority changed to focus on loading tiles in the center of the screen first. Added the following tileset optimizations, which unless stated otherwise are enabled by default. [#7774](https://github.com/CesiumGS/cesium/pull/7774)
  - Added `Cesium3DTileset.cullRequestsWhileMoving` option to ignore requests for tiles that will likely be out-of-view due to the camera's movement when they come back from the server.
  - Added `Cesium3DTileset.cullRequestsWhileMovingMultiplier` option to act as a multiplier when used in culling requests while moving. Larger is more aggressive culling, smaller less aggressive culling.
  - Added `Cesium3DTileset.preloadFlightDestinations` option to preload tiles at the camera's flight destination while the camera is in flight.
  - Added `Cesium3DTileset.preferLeaves` option to prefer loading of leaves. Good for additive refinement point clouds. Set to `false` by default.
  - Added `Cesium3DTileset.progressiveResolutionHeightFraction` option to load tiles at a smaller resolution first. This can help get a quick layer of tiles down while full resolution tiles continue to load.
  - Added `Cesium3DTileset.foveatedScreenSpaceError` option to prioritize loading tiles in the center of the screen.
  - Added `Cesium3DTileset.foveatedConeSize` option to control the cone size that determines which tiles are deferred for loading. Tiles outside the cone are potentially deferred.
  - Added `Cesium3DTileset.foveatedMinimumScreenSpaceErrorRelaxation` option to control the starting screen space error relaxation for tiles outside the foveated cone.
  - Added `Cesium3DTileset.foveatedInterpolationCallback` option to control how screen space error threshold is interpolated for tiles outside the foveated cone.
  - Added `Cesium3DTileset.foveatedTimeDelay` option to control how long in seconds to wait after the camera stops moving before deferred tiles start loading in.
- Added new parameter to `PolylineGlowMaterial` called `taperPower`, that works similar to the existing `glowPower` parameter, to taper the back of the line away. [#7626](https://github.com/CesiumGS/cesium/pull/7626)
- Added `Cesium3DTileset.preloadWhenHidden` tileset option to preload tiles when `tileset.show` is false. Loads tiles as if the tileset is visible but does not render them. [#7774](https://github.com/CesiumGS/cesium/pull/7774)
- Added support for the `KHR_texture_transform` glTF extension. [#7549](https://github.com/CesiumGS/cesium/pull/7549)
- Added functions to remove samples from `SampledProperty` and `SampledPositionProperty`. [#7723](https://github.com/CesiumGS/cesium/pull/7723)
- Added support for color-to-alpha with a threshold on imagery layers. [#7727](https://github.com/CesiumGS/cesium/pull/7727)
- Add CZML processing for `heightReference` and `extrudedHeightReference` for geoemtry types that support it.
- `CesiumMath.toSNorm` documentation changed to reflect the function's implementation. [#7774](https://github.com/CesiumGS/cesium/pull/7774)
- Added `CesiumMath.normalize` to convert a scalar value in an arbitrary range to a scalar in the range [0.0, 1.0]. [#7774](https://github.com/CesiumGS/cesium/pull/7774)

##### Fixes :wrench:

- Fixed an error when loading the same glTF model in two separate viewers. [#7688](https://github.com/CesiumGS/cesium/issues/7688)
- Fixed an error where `clampToHeightMostDetailed` or `sampleHeightMostDetailed` would crash if entities were created when the promise resolved. [#7690](https://github.com/CesiumGS/cesium/pull/7690)
- Fixed an issue with compositing merged entity availability. [#7717](https://github.com/CesiumGS/cesium/issues/7717)
- Fixed an error where many imagery layers within a single tile would cause parts of the tile to render as black on some platforms. [#7649](https://github.com/CesiumGS/cesium/issues/7649)
- Fixed a bug that could cause terrain with a single, global root tile (e.g. that uses `WebMercatorTilingScheme`) to be culled unexpectedly in some views. [#7702](https://github.com/CesiumGS/cesium/issues/7702)
- Fixed a problem where instanced 3D models were incorrectly lit when using physically based materials. [#7775](https://github.com/CesiumGS/cesium/issues/7775)
- Fixed a bug where glTF models with certain blend modes were rendered incorrectly in browsers that support ImageBitmap. [#7795](https://github.com/CesiumGS/cesium/issues/7795)

### 1.56.1 - 2019-04-02

##### Additions :tada:

- `Resource.fetchImage` now takes a `preferImageBitmap` option to use `createImageBitmap` when supported to move image decode off the main thread. This option defaults to `false`.

##### Breaking Changes :mega:

- The following breaking changes are relative to 1.56. The `Resource.fetchImage` behavior is now identical to 1.55 and earlier.
  - Changed `Resource.fetchImage` back to return an `Image` by default, instead of an `ImageBitmap` when supported. Note that an `ImageBitmap` cannot be flipped during texture upload. Instead, set `flipY : true` during fetch to flip it.
  - Changed the default `flipY` option in `Resource.fetchImage` to false. This only has an effect when ImageBitmap is used.

### 1.56 - 2019-04-01

##### Breaking Changes :mega:

- `Resource.fetchImage` now returns an `ImageBitmap` instead of `Image` when supported. This allows for decoding images while fetching using `createImageBitmap` to greatly speed up texture upload and decrease frame drops when loading models with large textures. [#7579](https://github.com/CesiumGS/cesium/pull/7579)
- `Cesium3DTileStyle.style` now has an empty `Object` as its default value, instead of `undefined`. [#7567](https://github.com/CesiumGS/cesium/issues/7567)
- `Scene.clampToHeight` now takes an optional `width` argument before the `result` argument. [#7693](https://github.com/CesiumGS/cesium/pull/7693)
- In the `Resource` class, `addQueryParameters` and `addTemplateValues` have been removed. Please use `setQueryParameters` and `setTemplateValues` instead. [#7695](https://github.com/CesiumGS/cesium/issues/7695)

##### Deprecated :hourglass_flowing_sand:

- `Resource.fetchImage` now takes an options object. Use `resource.fetchImage({ preferBlob: true })` instead of `resource.fetchImage(true)`. The previous function definition will no longer work in 1.57. [#7579](https://github.com/CesiumGS/cesium/pull/7579)

##### Additions :tada:

- Added support for touch and hold gesture. The touch and hold delay can be customized by updating `ScreenSpaceEventHandler.touchHoldDelayMilliseconds`. [#7286](https://github.com/CesiumGS/cesium/pull/7286)
- `Resource.fetchImage` now has a `flipY` option to vertically flip an image during fetch & decode. It is only valid when `ImageBitmapOptions` is supported by the browser. [#7579](https://github.com/CesiumGS/cesium/pull/7579)
- Added `backFaceCulling` and `normalShading` options to `PointCloudShading`. Both options are only applicable for point clouds containing normals. [#7399](https://github.com/CesiumGS/cesium/pull/7399)
- `Cesium3DTileStyle.style` reacts to updates and represents the current state of the style. [#7567](https://github.com/CesiumGS/cesium/issues/7567)

##### Fixes :wrench:

- Fixed the value for `BlendFunction.ONE_MINUS_CONSTANT_COLOR`. [#7624](https://github.com/CesiumGS/cesium/pull/7624)
- Fixed `HeadingPitchRoll.pitch` being `NaN` when using `.fromQuaternion` due to a rounding error for pitches close to +/- 90°. [#7654](https://github.com/CesiumGS/cesium/pull/7654)
- Fixed a type of crash caused by the camera being rotated through terrain. [#6783](https://github.com/CesiumGS/cesium/issues/6783)
- Fixed an error in `Resource` when used with template replacements using numeric keys. [#7668](https://github.com/CesiumGS/cesium/pull/7668)
- Fixed an error in `Cesium3DTilePointFeature` where `anchorLineColor` used the same color instance instead of cloning the color [#7686](https://github.com/CesiumGS/cesium/pull/7686)

### 1.55 - 2019-03-01

##### Breaking Changes :mega:

- `czm_materialInput.slope` is now an angle in radians between 0 and pi/2 (flat to vertical), rather than a projected length 1 to 0 (flat to vertical).

##### Additions :tada:

- Updated terrain and imagery rendering, resulting in terrain/imagery loading ~33% faster and using ~33% less data [#7061](https://github.com/CesiumGS/cesium/pull/7061)
- `czm_materialInput.aspect` was added as an angle in radians between 0 and 2pi (east, north, west to south).
- Added CZML `arcType` support for `polyline` and `polygon`, which supersedes `followSurface`. `followSurface` is still supported for compatibility with existing documents. [#7582](https://github.com/CesiumGS/cesium/pull/7582)

##### Fixes :wrench:

- Fixed an issue where models would cause a crash on load if some primitives were Draco encoded and others were not. [#7383](https://github.com/CesiumGS/cesium/issues/7383)
- Fixed an issue where RTL labels not reversing correctly non alphabetic characters [#7501](https://github.com/CesiumGS/cesium/pull/7501)
- Fixed Node.js support for the `Resource` class and any functionality using it internally.
- Fixed an issue where some ground polygons crossing the Prime Meridian would have incorrect bounding rectangles. [#7533](https://github.com/CesiumGS/cesium/pull/7533)
- Fixed an issue where polygons on terrain using rhumb lines where being rendered incorrectly. [#7538](https://github.com/CesiumGS/cesium/pulls/7538)
- Fixed an issue with `EllipsoidRhumbLines.findIntersectionWithLongitude` when longitude was IDL. [#7551](https://github.com/CesiumGS/cesium/issues/7551)
- Fixed model silhouette colors when rendering with high dynamic range. [#7563](https://github.com/CesiumGS/cesium/pull/7563)
- Fixed an issue with ground polylines on globes that use ellipsoids other than WGS84. [#7552](https://github.com/CesiumGS/cesium/issues/7552)
- Fixed an issue where Draco compressed models with RGB per-vertex color would not load in Cesium. [#7576](https://github.com/CesiumGS/cesium/issues/7576)
- Fixed an issue where the outline geometry for extruded Polygons didn't calculate the correct indices. [#7599](https://github.com/CesiumGS/cesium/issues/7599)

### 1.54 - 2019-02-01

##### Highlights :sparkler:

- Added support for polylines and textured entities on 3D Tiles. [#7437](https://github.com/CesiumGS/cesium/pull/7437) and [#7434](https://github.com/CesiumGS/cesium/pull/7434)
- Added support for loading models and 3D tilesets with WebP images using the [`EXT_texture_webp`](https://github.com/KhronosGroup/glTF/blob/master/extensions/2.0/Vendor/EXT_texture_webp/README.md) glTF extension. [#7486](https://github.com/CesiumGS/cesium/pull/7486)
- Added support for rhumb lines to polygon and polyline geometries. [#7492](https://github.com/CesiumGS/cesium/pull/7492)

##### Breaking Changes :mega:

- Billboards with `HeightReference.CLAMP_TO_GROUND` are now clamped to both terrain and 3D Tiles. [#7434](https://github.com/CesiumGS/cesium/pull/7434)
- The default `classificationType` for `GroundPrimitive`, `CorridorGraphics`, `EllipseGraphics`, `PolygonGraphics` and `RectangleGraphics` is now `ClassificationType.BOTH`. [#7434](https://github.com/CesiumGS/cesium/pull/7434)
- The properties `ModelAnimation.speedup` and `ModelAnimationCollection.speedup` have been removed. Use `ModelAnimation.multiplier` and `ModelAnimationCollection.multiplier` respectively instead. [#7494](https://github.com/CesiumGS/cesium/issues/7394)

##### Deprecated :hourglass_flowing_sand:

- `Scene.clampToHeight` now takes an optional `width` argument before the `result` argument. The previous function definition will no longer work in 1.56. [#7287](https://github.com/CesiumGS/cesium/pull/7287)
- `PolylineGeometry.followSurface` has been superceded by `PolylineGeometry.arcType`. The previous definition will no longer work in 1.57. Replace `followSurface: false` with `arcType: Cesium.ArcType.NONE` and `followSurface: true` with `arcType: Cesium.ArcType.GEODESIC`. [#7492](https://github.com/CesiumGS/cesium/pull/7492)
- `SimplePolylineGeometry.followSurface` has been superceded by `SimplePolylineGeometry.arcType`. The previous definition will no longer work in 1.57. Replace `followSurface: false` with `arcType: Cesium.ArcType.NONE` and `followSurface: true` with `arcType: Cesium.ArcType.GEODESIC`. [#7492](https://github.com/CesiumGS/cesium/pull/7492)

##### Additions :tada:

- Added support for textured ground entities (entities with unspecified `height`) and `GroundPrimitives` on 3D Tiles. [#7434](https://github.com/CesiumGS/cesium/pull/7434)
- Added support for polylines on 3D Tiles. [#7437](https://github.com/CesiumGS/cesium/pull/7437)
- Added `classificationType` property to `PolylineGraphics` and `GroundPolylinePrimitive` which specifies whether a polyline clamped to ground should be clamped to terrain, 3D Tiles, or both. [#7437](https://github.com/CesiumGS/cesium/pull/7437)
- Added the ability to specify the width of the intersection volume for `Scene.sampleHeight`, `Scene.clampToHeight`, `Scene.sampleHeightMostDetailed`, and `Scene.clampToHeightMostDetailed`. [#7287](https://github.com/CesiumGS/cesium/pull/7287)
- Added a [new Sandcastle example](https://cesiumjs.org/Cesium/Build/Apps/Sandcastle/?src=Time%20Dynamic%20Wheels.html) on using `nodeTransformations` to rotate a model's wheels based on its velocity. [#7361](https://github.com/CesiumGS/cesium/pull/7361)
- Added a [new Sandcastle example](https://cesiumjs.org/Cesium/Build/Apps/Sandcastle/?src=Polylines%20on%203D%20Tiles.html) for drawing polylines on 3D Tiles [#7522](https://github.com/CesiumGS/cesium/pull/7522)
- Added `EllipsoidRhumbLine` class as a rhumb line counterpart to `EllipsoidGeodesic`. [#7484](https://github.com/CesiumGS/cesium/pull/7484)
- Added rhumb line support to `PolygonGeometry`, `PolygonOutlineGeometry`, `PolylineGeometry`, `GroundPolylineGeometry`, and `SimplePolylineGeometry`. [#7492](https://github.com/CesiumGS/cesium/pull/7492)
- When using Cesium in Node.js, we now use the combined and minified version for improved performance unless `NODE_ENV` is specifically set to `development`.
- Improved the performance of `QuantizedMeshTerrainData.interpolateHeight`. [#7508](https://github.com/CesiumGS/cesium/pull/7508)
- Added support for glTF models with WebP textures using the `EXT_texture_webp` extension. [#7486](https://github.com/CesiumGS/cesium/pull/7486)

##### Fixes :wrench:

- Fixed 3D Tiles performance regression. [#7482](https://github.com/CesiumGS/cesium/pull/7482)
- Fixed an issue where classification primitives with the `CESIUM_3D_TILE` classification type would render on terrain. [#7422](https://github.com/CesiumGS/cesium/pull/7422)
- Fixed an issue where 3D Tiles would show through the globe. [#7422](https://github.com/CesiumGS/cesium/pull/7422)
- Fixed crash when entity geometry show value is an interval that only covered part of the entity availability range [#7458](https://github.com/CesiumGS/cesium/pull/7458)
- Fix rectangle positions at the north and south poles. [#7451](https://github.com/CesiumGS/cesium/pull/7451)
- Fixed image size issue when using multiple particle systems. [#7412](https://github.com/CesiumGS/cesium/pull/7412)
- Fixed Sandcastle's "Open in New Window" button not displaying imagery due to blob URI limitations. [#7250](https://github.com/CesiumGS/cesium/pull/7250)
- Fixed an issue where setting `scene.globe.cartographicLimitRectangle` to `undefined` would cause a crash. [#7477](https://github.com/CesiumGS/cesium/issues/7477)
- Fixed `PrimitiveCollection.removeAll` to no longer `contain` removed primitives. [#7491](https://github.com/CesiumGS/cesium/pull/7491)
- Fixed `GeoJsonDataSource` to use polygons and polylines that use rhumb lines. [#7492](https://github.com/CesiumGS/cesium/pull/7492)
- Fixed an issue where some ground polygons would be cut off along circles of latitude. [#7507](https://github.com/CesiumGS/cesium/issues/7507)
- Fixed an issue that would cause IE 11 to crash when enabling image-based lighting. [#7485](https://github.com/CesiumGS/cesium/issues/7485)

### 1.53 - 2019-01-02

##### Additions :tada:

- Added image-based lighting for PBR models and 3D Tiles. [#7172](https://github.com/CesiumGS/cesium/pull/7172)
  - `Scene.specularEnvironmentMaps` is a url to a KTX file that contains the specular environment map and convoluted mipmaps for image-based lighting of all PBR models in the scene.
  - `Scene.sphericalHarmonicCoefficients` is an array of 9 `Cartesian3` spherical harmonics coefficients for the diffuse irradiance of all PBR models in the scene.
  - The `specularEnvironmentMaps` and `sphericalHarmonicCoefficients` properties of `Model` and `Cesium3DTileset` can be used to override the values from the scene for specific models and tilesets.
  - The `luminanceAtZenith` property of `Model` and `Cesium3DTileset` adjusts the luminance of the procedural image-based lighting.
- Double click away from an entity to un-track it [#7285](https://github.com/CesiumGS/cesium/pull/7285)

##### Fixes :wrench:

- Fixed 3D Tiles visibility checking when running multiple passes within the same frame. [#7289](https://github.com/CesiumGS/cesium/pull/7289)
- Fixed contrast on imagery layers. [#7382](https://github.com/CesiumGS/cesium/issues/7382)
- Fixed rendering transparent background color when `highDynamicRange` is enabled. [#7427](https://github.com/CesiumGS/cesium/issues/7427)
- Fixed translucent geometry when `highDynamicRange` is toggled. [#7451](https://github.com/CesiumGS/cesium/pull/7451)

### 1.52 - 2018-12-03

##### Breaking Changes :mega:

- `TerrainProviders` that implement `availability` must now also implement the `loadTileDataAvailability` method.

##### Deprecated :hourglass_flowing_sand:

- The property `ModelAnimation.speedup` has been deprecated and renamed to `ModelAnimation.multiplier`. `speedup` will be removed in version 1.54. [#7393](https://github.com/CesiumGS/cesium/pull/7393)

##### Additions :tada:

- Added functions to get the most detailed height of 3D Tiles on-screen or off-screen. [#7115](https://github.com/CesiumGS/cesium/pull/7115)
  - Added `Scene.sampleHeightMostDetailed`, an asynchronous version of `Scene.sampleHeight` that uses the maximum level of detail for 3D Tiles.
  - Added `Scene.clampToHeightMostDetailed`, an asynchronous version of `Scene.clampToHeight` that uses the maximum level of detail for 3D Tiles.
- Added support for high dynamic range rendering. It is enabled by default when supported, but can be disabled with `Scene.highDynamicRange`. [#7017](https://github.com/CesiumGS/cesium/pull/7017)
- Added `Scene.invertClassificationSupported` for checking if invert classification is supported.
- Added `computeLineSegmentLineSegmentIntersection` to `Intersections2D`. [#7228](https://github.com/CesiumGS/Cesium/pull/7228)
- Added ability to load availability progressively from a quantized mesh extension instead of upfront. This will speed up load time and reduce memory usage. [#7196](https://github.com/CesiumGS/cesium/pull/7196)
- Added the ability to apply styles to 3D Tilesets that don't contain features. [#7255](https://github.com/CesiumGS/Cesium/pull/7255)

##### Fixes :wrench:

- Fixed issue causing polyline to look wavy depending on the position of the camera [#7209](https://github.com/CesiumGS/cesium/pull/7209)
- Fixed translucency issues for dynamic geometry entities. [#7364](https://github.com/CesiumGS/cesium/issues/7364)

### 1.51 - 2018-11-01

##### Additions :tada:

- Added WMS-T (time) support in WebMapServiceImageryProvider [#2581](https://github.com/CesiumGS/cesium/issues/2581)
- Added `cutoutRectangle` to `ImageryLayer`, which allows cutting out rectangular areas in imagery layers to reveal underlying imagery. [#7056](https://github.com/CesiumGS/cesium/pull/7056)
- Added `atmosphereHueShift`, `atmosphereSaturationShift`, and `atmosphereBrightnessShift` properties to `Globe` which shift the color of the ground atmosphere to match the hue, saturation, and brightness shifts of the sky atmosphere. [#4195](https://github.com/CesiumGS/cesium/issues/4195)
- Shrink minified and gzipped Cesium.js by 27 KB (~3.7%) by delay loading seldom-used third-party dependencies. [#7140](https://github.com/CesiumGS/cesium/pull/7140)
- Added `lightColor` property to `Cesium3DTileset`, `Model`, and `ModelGraphics` to change the intensity of the light used when shading model. [#7025](https://github.com/CesiumGS/cesium/pull/7025)
- Added `imageBasedLightingFactor` property to `Cesium3DTileset`, `Model`, and `ModelGraphics` to scale the diffuse and specular image-based lighting contributions to the final color. [#7025](https://github.com/CesiumGS/cesium/pull/7025)
- Added per-feature selection to the 3D Tiles BIM Sandcastle example. [#7181](https://github.com/CesiumGS/cesium/pull/7181)
- Added `Transforms.fixedFrameToHeadingPitchRoll`, a helper function for extracting a `HeadingPitchRoll` from a fixed frame transform. [#7164](https://github.com/CesiumGS/cesium/pull/7164)
- Added `Ray.clone`. [#7174](https://github.com/CesiumGS/cesium/pull/7174)

##### Fixes :wrench:

- Fixed issue removing geometry entities with different materials. [#7163](https://github.com/CesiumGS/cesium/pull/7163)
- Fixed texture coordinate calculation for polygon entities with `perPositionHeight`. [#7188](https://github.com/CesiumGS/cesium/pull/7188)
- Fixed crash when updating polyline attributes twice in one frame. [#7155](https://github.com/CesiumGS/cesium/pull/7155)
- Fixed entity visibility issue related to setting an entity show property and altering or adding entity geometry. [#7156](https://github.com/CesiumGS/cesium/pull/7156)
- Fixed an issue where dynamic Entities on terrain would cause a crash in platforms that do not support depth textures such as Internet Explorer. [#7103](https://github.com/CesiumGS/cesium/issues/7103)
- Fixed an issue that would cause a crash when removing a post process stage. [#7210](https://github.com/CesiumGS/cesium/issues/7210)
- Fixed an issue where `pickPosition` would return incorrect results when called after `sampleHeight` or `clampToHeight`. [#7113](https://github.com/CesiumGS/cesium/pull/7113)
- Fixed an issue where `sampleHeight` and `clampToHeight` would crash if picking a primitive that doesn't write depth. [#7120](https://github.com/CesiumGS/cesium/issues/7120)
- Fixed a crash when using `BingMapsGeocoderService`. [#7143](https://github.com/CesiumGS/cesium/issues/7143)
- Fixed accuracy of rotation matrix generated by `VelocityOrientationProperty`. [#6641](https://github.com/CesiumGS/cesium/pull/6641)
- Fixed clipping plane crash when adding a plane to an empty collection. [#7168](https://github.com/CesiumGS/cesium/pull/7168)
- Fixed clipping planes on tilesets not taking into account the tileset model matrix. [#7182](https://github.com/CesiumGS/cesium/pull/7182)
- Fixed incorrect rendering of models using the `KHR_materials_common` lights extension. [#7206](https://github.com/CesiumGS/cesium/pull/7206)

### 1.50 - 2018-10-01

##### Breaking Changes :mega:

- Clipping planes on tilesets now use the root tile's transform, or the root tile's bounding sphere if a transform is not defined. [#7034](https://github.com/CesiumGS/cesium/pull/7034)
  - This is to make clipping planes' coordinates always relative to the object they're attached to. So if you were positioning the clipping planes as in the example below, this is no longer necessary:
  ```javascript
  clippingPlanes.modelMatrix = Cesium.Transforms.eastNorthUpToFixedFrame(
    tileset.boundingSphere.center
  );
  ```
  - This also fixes several issues with clipping planes not using the correct transform for tilesets with children.

##### Additions :tada:

- Initial support for clamping to 3D Tiles. [#6934](https://github.com/CesiumGS/cesium/pull/6934)
  - Added `Scene.sampleHeight` to get the height of geometry in the scene. May be used to clamp objects to the globe, 3D Tiles, or primitives in the scene.
  - Added `Scene.clampToHeight` to clamp a cartesian position to the scene geometry.
  - Requires depth texture support (`WEBGL_depth_texture` or `WEBKIT_WEBGL_depth_texture`). Added `Scene.sampleHeightSupported` and `Scene.clampToHeightSupported` functions for checking if height sampling is supported.
- Added `Cesium3DTileset.initialTilesLoaded` to indicate that all tiles in the initial view are loaded. [#6934](https://github.com/CesiumGS/cesium/pull/6934)
- Added support for glTF extension [KHR_materials_pbrSpecularGlossiness](https://github.com/KhronosGroup/glTF/tree/master/extensions/2.0/Khronos/KHR_materials_pbrSpecularGlossiness) [#7006](https://github.com/CesiumGS/cesium/pull/7006).
- Added support for glTF extension [KHR_materials_unlit](https://github.com/KhronosGroup/glTF/tree/master/extensions/2.0/Khronos/KHR_materials_unlit) [#6977](https://github.com/CesiumGS/cesium/pull/6977).
- Added support for glTF extensions [KHR_techniques_webgl](https://github.com/KhronosGroup/glTF/tree/master/extensions/2.0/Khronos/KHR_techniques_webgl) and [KHR_blend](https://github.com/KhronosGroup/glTF/pull/1302). [#6805](https://github.com/CesiumGS/cesium/pull/6805)
- Update [gltf-pipeline](https://github.com/CesiumGS/gltf-pipeline/) to 2.0. [#6805](https://github.com/CesiumGS/cesium/pull/6805)
- Added `cartographicLimitRectangle` to `Globe`. Use this to limit terrain and imagery to a specific `Rectangle` area. [#6987](https://github.com/CesiumGS/cesium/pull/6987)
- Added `OpenCageGeocoderService`, which provides geocoding via [OpenCage](https://opencagedata.com/). [#7015](https://github.com/CesiumGS/cesium/pull/7015)
- Added ground atmosphere lighting in 3D. This can be toggled with `Globe.showGroundAtmosphere`. [6877](https://github.com/CesiumGS/cesium/pull/6877)
  - Added `Globe.nightFadeOutDistance` and `Globe.nightFadeInDistance` to configure when ground atmosphere night lighting fades in and out. [6877](https://github.com/CesiumGS/cesium/pull/6877)
- Added `onStop` event to `Clock` that fires each time stopTime is reached. [#7066](https://github.com/CesiumGS/cesium/pull/7066)

##### Fixes :wrench:

- Fixed picking for overlapping translucent primitives. [#7039](https://github.com/CesiumGS/cesium/pull/7039)
- Fixed an issue in the 3D Tiles traversal where tilesets would render with mixed level of detail if an external tileset was visible but its root tile was not. [#7099](https://github.com/CesiumGS/cesium/pull/7099)
- Fixed an issue in the 3D Tiles traversal where external tilesets would not always traverse to their root tile. [#7035](https://github.com/CesiumGS/cesium/pull/7035)
- Fixed an issue in the 3D Tiles traversal where empty tiles would be selected instead of their nearest loaded ancestors. [#7011](https://github.com/CesiumGS/cesium/pull/7011)
- Fixed an issue where scaling near zero with an model animation could cause rendering to stop. [#6954](https://github.com/CesiumGS/cesium/pull/6954)
- Fixed bug where credits weren't displaying correctly if more than one viewer was initialized [#6965](expect(https://github.com/CesiumGS/cesium/issues/6965)
- Fixed entity show issues. [#7048](https://github.com/CesiumGS/cesium/issues/7048)
- Fixed a bug where polylines on terrain covering very large portions of the globe would cull incorrectly in 3d-only scenes. [#7043](https://github.com/CesiumGS/cesium/issues/7043)
- Fixed bug causing crash on entity geometry material change. [#7047](https://github.com/CesiumGS/cesium/pull/7047)
- Fixed MIME type behavior for `Resource` requests in recent versions of Edge [#7085](https://github.com/CesiumGS/cesium/issues/7085).

### 1.49 - 2018-09-04

##### Breaking Changes :mega:

- Removed `ClippingPlaneCollection.clone`. [#6872](https://github.com/CesiumGS/cesium/pull/6872)
- Changed `Globe.pick` to return a position in ECEF coordinates regardless of the current scene mode. This will only effect you if you were working around a bug to make `Globe.pick` work in 2D and Columbus View. Use `Globe.pickWorldCoordinates` to get the position in world coordinates that correlate to the current scene mode. [#6859](https://github.com/CesiumGS/cesium/pull/6859)
- Removed the unused `frameState` parameter in `evaluate` and `evaluateColor` functions in `Expression`, `StyleExpression`, `ConditionsExpression` and all other places that call the functions. [#6890](https://github.com/CesiumGS/cesium/pull/6890)
- Removed `PostProcessStageLibrary.createLensFlarStage`. Use `PostProcessStageLibrary.createLensFlareStage` instead. [#6972](https://github.com/CesiumGS/cesium/pull/6972)
- Removed `Scene.fxaa`. Use `Scene.postProcessStages.fxaa.enabled` instead. [#6980](https://github.com/CesiumGS/cesium/pull/6980)

##### Additions :tada:

- Added `heightReference` to `BoxGraphics`, `CylinderGraphics` and `EllipsoidGraphics`, which can be used to clamp these entity types to terrain. [#6932](https://github.com/CesiumGS/cesium/pull/6932)
- Added `GeocoderViewModel.destinationFound` for specifying a function that is called upon a successful geocode. The default behavior is to fly to the destination found by the geocoder. [#6915](https://github.com/CesiumGS/cesium/pull/6915)
- Added `ClippingPlaneCollection.planeAdded` and `ClippingPlaneCollection.planeRemoved` events. `planeAdded` is raised when a new plane is added to the collection and `planeRemoved` is raised when a plane is removed. [#6875](https://github.com/CesiumGS/cesium/pull/6875)
- Added `Matrix4.setScale` for setting the scale on an affine transformation matrix [#6888](https://github.com/CesiumGS/cesium/pull/6888)
- Added optional `width` and `height` to `Scene.drillPick` for specifying a search area. [#6922](https://github.com/CesiumGS/cesium/pull/6922)
- Added `Cesium3DTileset.root` for getting the root tile of a tileset. [#6944](https://github.com/CesiumGS/cesium/pull/6944)
- Added `Cesium3DTileset.extras` and `Cesium3DTile.extras` for getting application specific metadata from 3D Tiles. [#6974](https://github.com/CesiumGS/cesium/pull/6974)

##### Fixes :wrench:

- Several performance improvements and fixes to the 3D Tiles traversal code. [#6390](https://github.com/CesiumGS/cesium/pull/6390)
  - Improved load performance when `skipLevelOfDetail` is false.
  - Fixed a bug that caused some skipped tiles to load when `skipLevelOfDetail` is true.
  - Fixed pick statistics in the 3D Tiles Inspector.
  - Fixed drawing of debug labels for external tilesets.
  - Fixed drawing of debug outlines for empty tiles.
- The Geocoder widget now takes terrain altitude into account when calculating its final destination. [#6876](https://github.com/CesiumGS/cesium/pull/6876)
- The Viewer widget now takes terrain altitude into account when zooming or flying to imagery layers. [#6895](https://github.com/CesiumGS/cesium/pull/6895)
- Fixed Firefox camera control issues with mouse and touch events. [#6372](https://github.com/CesiumGS/cesium/issues/6372)
- Fixed `getPickRay` in 2D. [#2480](https://github.com/CesiumGS/cesium/issues/2480)
- Fixed `Globe.pick` for 2D and Columbus View. [#6859](https://github.com/CesiumGS/cesium/pull/6859)
- Fixed imagery layer feature picking in 2D and Columbus view. [#6859](https://github.com/CesiumGS/cesium/pull/6859)
- Fixed intermittent ground clamping issues for all entity types that use a height reference. [#6930](https://github.com/CesiumGS/cesium/pull/6930)
- Fixed bug that caused a new `ClippingPlaneCollection` to be created every frame when used with a model entity. [#6872](https://github.com/CesiumGS/cesium/pull/6872)
- Improved `Plane` entities so they are better aligned with the globe surface. [#6887](https://github.com/CesiumGS/cesium/pull/6887)
- Fixed crash when rendering translucent objects when all shadow maps in the scene set `fromLightSource` to false. [#6883](https://github.com/CesiumGS/cesium/pull/6883)
- Fixed night shading in 2D and Columbus view. [#4122](https://github.com/CesiumGS/cesium/issues/4122)
- Fixed model loading failure when a glTF 2.0 primitive does not have a material. [6906](https://github.com/CesiumGS/cesium/pull/6906)
- Fixed a crash when setting show to `false` on a polyline clamped to the ground. [#6912](https://github.com/CesiumGS/cesium/issues/6912)
- Fixed a bug where `Cesium3DTileset` wasn't using the correct `tilesetVersion`. [#6933](https://github.com/CesiumGS/cesium/pull/6933)
- Fixed crash that happened when calling `scene.pick` after setting a new terrain provider. [#6918](https://github.com/CesiumGS/cesium/pull/6918)
- Fixed an issue that caused the browser to hang when using `drillPick` on a polyline clamped to the ground. [6907](https://github.com/CesiumGS/cesium/issues/6907)
- Fixed an issue where color wasn't updated properly for polylines clamped to ground. [#6927](https://github.com/CesiumGS/cesium/pull/6927)
- Fixed an excessive memory use bug that occurred when a data URI was used to specify a glTF model. [#6928](https://github.com/CesiumGS/cesium/issues/6928)
- Fixed an issue where switching from 2D to 3D could cause a crash. [#6929](https://github.com/CesiumGS/cesium/issues/6929)
- Fixed an issue where point primitives behind the camera would appear in view. [#6904](https://github.com/CesiumGS/cesium/issues/6904)
- The `createGroundPolylineGeometry` web worker no longer depends on `GroundPolylinePrimitive`, making the worker smaller and potentially avoiding a hanging build in some webpack configurations. [#6946](https://github.com/CesiumGS/cesium/pull/6946)
- Fixed an issue that cause terrain entities (entities with unspecified `height`) and `GroundPrimitives` to fail when crossing the international date line. [#6951](https://github.com/CesiumGS/cesium/issues/6951)
- Fixed normal calculation for `CylinderGeometry` when the top radius is not equal to the bottom radius [#6863](https://github.com/CesiumGS/cesium/pull/6863)

### 1.48 - 2018-08-01

##### Additions :tada:

- Added support for loading Draco compressed Point Cloud tiles for 2-3x better compression. [#6559](https://github.com/CesiumGS/cesium/pull/6559)
- Added `TimeDynamicPointCloud` for playback of time-dynamic point cloud data, where each frame is a 3D Tiles Point Cloud tile. [#6721](https://github.com/CesiumGS/cesium/pull/6721)
- Added `CoplanarPolygonGeometry` and `CoplanarPolygonGeometryOutline` for drawing polygons composed of coplanar positions that are not necessarily on the ellipsoid surface. [#6769](https://github.com/CesiumGS/cesium/pull/6769)
- Improved support for polygon entities using `perPositionHeight`, including supporting vertical polygons. This also improves KML compatibility. [#6791](https://github.com/CesiumGS/cesium/pull/6791)
- Added `Cartesian3.midpoint` to compute the midpoint between two `Cartesian3` positions [#6836](https://github.com/CesiumGS/cesium/pull/6836)
- Added `equalsEpsilon` methods to `OrthographicFrustum`, `PerspectiveFrustum`, `OrthographicOffCenterFrustum` and `PerspectiveOffCenterFrustum`.

##### Deprecated :hourglass_flowing_sand:

- Support for 3D Tiles `content.url` is deprecated to reflect updates to the [3D Tiles spec](https://github.com/CesiumGS/3d-tiles/pull/301). Use `content.uri instead`. Support for `content.url` will remain for backwards compatibility. [#6744](https://github.com/CesiumGS/cesium/pull/6744)
- Support for the 3D Tiles pre-version 1.0 Batch Table Hierarchy is deprecated to reflect updates to the [3D Tiles spec](https://github.com/CesiumGS/3d-tiles/pull/301). Use the [`3DTILES_batch_table_hierarchy`](https://github.com/CesiumGS/3d-tiles/tree/main/extensions/3DTILES_batch_table_hierarchy) extension instead. Support for the deprecated batch table hierarchy will remain for backwards compatibility. [#6780](https://github.com/CesiumGS/cesium/pull/6780)
- `PostProcessStageLibrary.createLensFlarStage` is deprecated due to misspelling and will be removed in Cesium 1.49. Use `PostProcessStageLibrary.createLensFlareStage` instead.

##### Fixes :wrench:

- Fixed a bug where 3D Tilesets using the `region` bounding volume don't get transformed when the tileset's `modelMatrix` changes. [#6755](https://github.com/CesiumGS/cesium/pull/6755)
- Fixed a bug that caused eye dome lighting for point clouds to fail in Safari on macOS and Edge on Windows by removing the dependency on floating point color textures. [#6792](https://github.com/CesiumGS/cesium/issues/6792)
- Fixed a bug that caused polylines on terrain to render incorrectly in 2D and Columbus View with a `WebMercatorProjection`. [#6809](https://github.com/CesiumGS/cesium/issues/6809)
- Fixed bug causing billboards and labels to appear the wrong size when switching scene modes [#6745](https://github.com/CesiumGS/cesium/issues/6745)
- Fixed `PolygonGeometry` when using `VertexFormat.POSITION_ONLY`, `perPositionHeight` and `extrudedHeight` [#6790](expect(https://github.com/CesiumGS/cesium/pull/6790)
- Fixed an issue where tiles were missing in VR mode. [#6612](https://github.com/CesiumGS/cesium/issues/6612)
- Fixed issues related to updating entity show and geometry color [#6835](https://github.com/CesiumGS/cesium/pull/6835)
- Fixed `PolygonGeometry` and `EllipseGeometry` tangent and bitangent attributes when a texture rotation is used [#6788](https://github.com/CesiumGS/cesium/pull/6788)
- Fixed bug where entities with a height reference weren't being updated correctly when the terrain provider was changed. [#6820](https://github.com/CesiumGS/cesium/pull/6820)
- Fixed an issue where glTF 2.0 models sometimes wouldn't be centered in the view after putting the camera on them. [#6784](https://github.com/CesiumGS/cesium/issues/6784)
- Fixed the geocoder when `Viewer` is passed the option `geocoder: true` [#6833](https://github.com/CesiumGS/cesium/pull/6833)
- Improved performance for billboards and labels clamped to terrain [#6781](https://github.com/CesiumGS/cesium/pull/6781) [#6844](https://github.com/CesiumGS/cesium/pull/6844)
- Fixed a bug that caused billboard positions to be set incorrectly when using a `CallbackProperty`. [#6815](https://github.com/CesiumGS/cesium/pull/6815)
- Improved support for generating a TypeScript typings file using `tsd-jsdoc` [#6767](https://github.com/CesiumGS/cesium/pull/6767)
- Updated viewBoundingSphere to use correct zoomOptions [#6848](https://github.com/CesiumGS/cesium/issues/6848)
- Fixed a bug that caused the scene to continuously render after resizing the viewer when `requestRenderMode` was enabled. [#6812](https://github.com/CesiumGS/cesium/issues/6812)

### 1.47 - 2018-07-02

##### Highlights :sparkler:

- Added support for polylines on terrain [#6689](https://github.com/CesiumGS/cesium/pull/6689) [#6615](https://github.com/CesiumGS/cesium/pull/6615)
- Added `heightReference` and `extrudedHeightReference` properties to `CorridorGraphics`, `EllipseGraphics`, `PolygonGraphics` and `RectangleGraphics`. [#6717](https://github.com/CesiumGS/cesium/pull/6717)
- `PostProcessStage` has a `selected` property which is an array of primitives used for selectively applying a post-process stage. [#6476](https://github.com/CesiumGS/cesium/pull/6476)

##### Breaking Changes :mega:

- glTF 2.0 models corrected to face +Z forwards per specification. Internally Cesium uses +X as forward, so a new +Z to +X rotation was added for 2.0 models only. To fix models that are oriented incorrectly after this change:
  - If the model faces +X forwards update the glTF to face +Z forwards. This can be done by loading the glTF in a model editor and applying a 90 degree clockwise rotation about the up-axis. Alternatively, add a new root node to the glTF node hierarchy whose `matrix` is `[0,0,1,0,0,1,0,0,-1,0,0,0,0,0,0,1]`.
  - Apply a -90 degree rotation to the model's heading. This can be done by setting the model's `orientation` using the Entity API or from within CZML. See [#6738](https://github.com/CesiumGS/cesium/pull/6738) for more details.
- Dropped support for directory URLs when loading tilesets to match the updated [3D Tiles spec](https://github.com/CesiumGS/3d-tiles/issues/272). [#6502](https://github.com/CesiumGS/cesium/issues/6502)
- KML and GeoJSON now use `PolylineGraphics` instead of `CorridorGraphics` for polylines on terrain. [#6706](https://github.com/CesiumGS/cesium/pull/6706)

##### Additions :tada:

- Added support for polylines on terrain [#6689](https://github.com/CesiumGS/cesium/pull/6689) [#6615](https://github.com/CesiumGS/cesium/pull/6615)
  - Use the `clampToGround` option for `PolylineGraphics` (polyline entities).
  - Requires depth texture support (`WEBGL_depth_texture` or `WEBKIT_WEBGL_depth_texture`), otherwise `clampToGround` will be ignored. Use `Entity.supportsPolylinesOnTerrain` to check for support.
  - Added `GroundPolylinePrimitive` and `GroundPolylineGeometry`.
- `PostProcessStage` has a `selected` property which is an array of primitives used for selectively applying a post-process stage. [#6476](https://github.com/CesiumGS/cesium/pull/6476)
  - The `PostProcessStageLibrary.createBlackAndWhiteStage` and `PostProcessStageLibrary.createSilhouetteStage` have per-feature support.
- Added CZML support for `zIndex` with `corridor`, `ellipse`, `polygon`, `polyline` and `rectangle`. [#6708](https://github.com/CesiumGS/cesium/pull/6708)
- Added CZML `clampToGround` option for `polyline`. [#6706](https://github.com/CesiumGS/cesium/pull/6706)
- Added support for `RTC_CENTER` property in batched 3D model tilesets to conform to the updated [3D Tiles spec](https://github.com/CesiumGS/3d-tiles/issues/263). [#6488](https://github.com/CesiumGS/cesium/issues/6488)
- Added `heightReference` and `extrudedHeightReference` properties to `CorridorGraphics`, `EllipseGraphics`, `PolygonGraphics` and `RectangleGraphics`. [#6717](https://github.com/CesiumGS/cesium/pull/6717)
  - This can be used in conjunction with the `height` and/or `extrudedHeight` properties to clamp the geometry to terrain or set the height relative to terrain.
  - Note, this will not make the geometry conform to terrain. Extruded geoemtry that is clamped to the ground will have a flat top will sinks into the terrain at the base.

##### Fixes :wrench:

- Fixed a bug that caused Cesium to be unable to load local resources in Electron. [#6726](https://github.com/CesiumGS/cesium/pull/6726)
- Fixed a bug causing crashes with custom vertex attributes on `Geometry` crossing the IDL. Attributes will be barycentrically interpolated. [#6644](https://github.com/CesiumGS/cesium/pull/6644)
- Fixed a bug causing Point Cloud tiles with unsigned int batch-ids to not load. [#6666](https://github.com/CesiumGS/cesium/pull/6666)
- Fixed a bug with Draco encoded i3dm tiles, and loading two Draco models with the same url. [#6668](https://github.com/CesiumGS/cesium/issues/6668)
- Fixed a bug caused by creating a polygon with positions at the same longitude/latitude position but different heights [#6731](https://github.com/CesiumGS/cesium/pull/6731)
- Fixed terrain clipping when the camera was close to flat terrain and was using logarithmic depth. [#6701](https://github.com/CesiumGS/cesium/pull/6701)
- Fixed KML bug that constantly requested the same image if it failed to load. [#6710](https://github.com/CesiumGS/cesium/pull/6710)
- Improved billboard and label rendering so they no longer sink into terrain when clamped to ground. [#6621](https://github.com/CesiumGS/cesium/pull/6621)
- Fixed an issue where KMLs containing a `colorMode` of `random` could return the exact same color on successive calls to `Color.fromRandom()`.
- `Iso8601.MAXIMUM_VALUE` now formats to a string which can be parsed by `fromIso8601`.
- Fixed material support when using an image that is already loaded [#6729](https://github.com/CesiumGS/cesium/pull/6729)

### 1.46.1 - 2018-06-01

- This is an npm only release to fix the improperly published 1.46.0. There were no code changes.

### 1.46 - 2018-06-01

##### Highlights :sparkler:

- Added support for materials on terrain entities (entities with unspecified `height`) and `GroundPrimitives`. [#6393](https://github.com/CesiumGS/cesium/pull/6393)
- Added a post-processing framework. [#5615](https://github.com/CesiumGS/cesium/pull/5615)
- Added `zIndex` for ground geometry, including corridor, ellipse, polygon and rectangle entities. [#6362](https://github.com/CesiumGS/cesium/pull/6362)

##### Breaking Changes :mega:

- `ParticleSystem` no longer uses `forces`. [#6510](https://github.com/CesiumGS/cesium/pull/6510)
- `Particle` no longer uses `size`, `rate`, `lifeTime`, `life`, `minimumLife`, `maximumLife`, `minimumWidth`, `minimumHeight`, `maximumWidth`, and `maximumHeight`. [#6510](https://github.com/CesiumGS/cesium/pull/6510)
- Removed `Scene.copyGlobeDepth`. Globe depth will now be copied by default when supported. [#6393](https://github.com/CesiumGS/cesium/pull/6393)
- The default `classificationType` for `GroundPrimitive`, `CorridorGraphics`, `EllipseGraphics`, `PolygonGraphics` and `RectangleGraphics` is now `ClassificationType.TERRAIN`. If you wish the geometry to color both terrain and 3D tiles, pass in the option `classificationType: Cesium.ClassificationType.BOTH`.
- Removed support for the `options` argument for `Credit` [#6373](https://github.com/CesiumGS/cesium/issues/6373). Pass in an html string instead.
- glTF 2.0 models corrected to face +Z forwards per specification. Internally Cesium uses +X as forward, so a new +Z to +X rotation was added for 2.0 models only. [#6632](https://github.com/CesiumGS/cesium/pull/6632)

##### Deprecated :hourglass_flowing_sand:

- The `Scene.fxaa` property has been deprecated and will be removed in Cesium 1.47. Use `Scene.postProcessStages.fxaa.enabled`.

##### Additions :tada:

- Added support for materials on terrain entities (entities with unspecified `height`) and `GroundPrimitives`. [#6393](https://github.com/CesiumGS/cesium/pull/6393)
  - Only available for `ClassificationType.TERRAIN` at this time. Adding a material to a terrain `Entity` will cause it to behave as if it is `ClassificationType.TERRAIN`.
  - Requires depth texture support (`WEBGL_depth_texture` or `WEBKIT_WEBGL_depth_texture`), so materials on terrain entities and `GroundPrimitives` are not supported in Internet Explorer.
  - Best suited for notational patterns and not intended for precisely mapping textures to terrain - for that use case, use `SingleTileImageryProvider`.
- Added `GroundPrimitive.supportsMaterials` and `Entity.supportsMaterialsforEntitiesOnTerrain`, both of which can be used to check if materials on terrain entities and `GroundPrimitives` is supported. [#6393](https://github.com/CesiumGS/cesium/pull/6393)
- Added a post-processing framework. [#5615](https://github.com/CesiumGS/cesium/pull/5615)
  - Added `Scene.postProcessStages` which is a collection of post-process stages to be run in order.
    - Has a built-in `ambientOcclusion` property which will apply screen space ambient occlusion to the scene and run before all stages.
    - Has a built-in `bloom` property which applies a bloom filter to the scene before all other stages but after the ambient occlusion stage.
    - Has a built-in `fxaa` property which applies Fast Approximate Anti-aliasing (FXAA) to the scene after all other stages.
  - Added `PostProcessStageLibrary` which contains several built-in stages that can be added to the collection.
  - Added `PostProcessStageComposite` for multi-stage post-processes like depth of field.
  - Added a new Sandcastle label `Post Processing` to showcase the different built-in post-process stages.
- Added `zIndex` for ground geometry, including corridor, ellipse, polygon and rectangle entities. [#6362](https://github.com/CesiumGS/cesium/pull/6362)
- Added `Rectangle.equalsEpsilon` for comparing the equality of two rectangles [#6533](https://github.com/CesiumGS/cesium/pull/6533)

##### Fixes :wrench:

- Fixed a bug causing custom TilingScheme classes to not be able to use a GeographicProjection. [#6524](https://github.com/CesiumGS/cesium/pull/6524)
- Fixed incorrect 3D Tiles statistics when a tile fails during processing. [#6558](https://github.com/CesiumGS/cesium/pull/6558)
- Fixed race condition causing intermittent crash when changing geometry show value [#3061](https://github.com/CesiumGS/cesium/issues/3061)
- `ProviderViewModel`s with no category are displayed in an untitled group in `BaseLayerPicker` instead of being labeled as `'Other'` [#6574](https://github.com/CesiumGS/cesium/pull/6574)
- Fixed a bug causing intermittent crashes with clipping planes due to uninitialized textures. [#6576](https://github.com/CesiumGS/cesium/pull/6576)
- Added a workaround for clipping planes causing a picking shader compilation failure for gltf models and 3D Tilesets in Internet Explorer [#6575](https://github.com/CesiumGS/cesium/issues/6575)
- Allowed Bing Maps servers with a subpath (instead of being at the root) to work correctly. [#6597](https://github.com/CesiumGS/cesium/pull/6597)
- Added support for loading of Draco compressed glTF assets in IE11 [#6404](https://github.com/CesiumGS/cesium/issues/6404)
- Fixed polygon outline when using `perPositionHeight` and `extrudedHeight`. [#6595](https://github.com/CesiumGS/cesium/issues/6595)
- Fixed broken links in documentation of `createTileMapServiceImageryProvider`. [#5818](https://github.com/CesiumGS/cesium/issues/5818)
- Transitioning from 2 touches to 1 touch no longer triggers a new pan gesture. [#6479](https://github.com/CesiumGS/cesium/pull/6479)

### 1.45 - 2018-05-01

##### Major Announcements :loudspeaker:

- We've launched Cesium ion! Read all about it in our [blog post](https://cesium.com/blog/2018/05/01/get-your-cesium-ion-community-account/).
- Cesium now uses ion services by default for base imagery, terrain, and geocoding. A demo key is provided, but to use them in your own apps you must [sign up](https://cesium.com/ion/signup) for a free ion Commmunity account.

##### Breaking Changes :mega:

- `ClippingPlaneCollection` now uses `ClippingPlane` objects instead of `Plane` objects. [#6498](https://github.com/CesiumGS/cesium/pull/6498)
- Cesium no longer ships with a demo Bing Maps API key.
- `BingMapsImageryProvider` is no longer the default base imagery layer. (Bing imagery itself is still the default, however it is provided through Cesium ion)
- `BingMapsGeocoderService` is no longer the default geocoding service.
- If you wish to continue to use your own Bing API key for imagery and geocoding, you can go back to the old default behavior by constructing the Viewer as follows:
  ```javascript
  Cesium.BingMapsApi.defaultKey = "yourBingKey";
  var viewer = new Cesium.Viewer("cesiumContainer", {
    imageryProvider: new Cesium.BingMapsImageryProvider({
      url: "https://dev.virtualearth.net",
    }),
    geocoder: [
      new Cesium.CartographicGeocoderService(),
      new Cesium.BingMapsGeocoderService(),
    ],
  });
  ```

##### Deprecated :hourglass_flowing_sand:

- `Particle.size`, `ParticleSystem.rate`, `ParticleSystem.lifeTime`, `ParticleSystem.life`, `ParticleSystem.minimumLife`, and `ParticleSystem.maximumLife` have been renamed to `Particle.imageSize`, `ParticleSystem.emissionRate`, `ParticleSystem.lifetime`, `ParticleSystem.particleLife`, `ParticleSystem.minimumParticleLife`, and `ParticleSystem.maximumParticleLife`. Use of the `size`, `rate`, `lifeTime`, `life`, `minimumLife`, and `maximumLife` parameters is deprecated and will be removed in Cesium 1.46.
- `ParticleSystem.forces` array has been switched out for singular function `ParticleSystems.updateCallback`. Use of the `forces` parameter is deprecated and will be removed in Cesium 1.46.
- Any width and height variables in `ParticleSystem` will no longer be individual components. `ParticleSystem.minimumWidth` and `ParticleSystem.minimumHeight` will now be `ParticleSystem.minimumImageSize`, `ParticleSystem.maximumWidth` and `ParticleSystem.maximumHeight` will now be `ParticleSystem.maximumImageSize`, and `ParticleSystem.width` and `ParticleSystem.height` will now be `ParticleSystem.imageSize`. Use of the `minimumWidth`, `minimumHeight`, `maximumWidth`, `maximumHeight`, `width`, and `height` parameters is deprecated and will be removed in Cesium 1.46.

##### Additions :tada:

- Added option `logarithmicDepthBuffer` to `Scene`. With this option there is typically a single frustum using logarithmic depth rendered. This increases performance by issuing less draw calls to the GPU and helps to avoid artifacts on the connection of two frustums. [#5851](https://github.com/CesiumGS/cesium/pull/5851)
- When a log depth buffer is supported, the frustum near and far planes default to `0.1` and `1e10` respectively.
- Added `IonGeocoderService` and made it the default geocoding service for the `Geocoder` widget.
- Added `createWorldImagery` which provides Bing Maps imagery via a Cesium ion account.
- Added `PeliasGeocoderService`, which provides geocoding via a [Pelias](https://pelias.io) server.
- Added the ability for `BaseLayerPicker` to group layers by category. `ProviderViewModel.category` was also added to support this feature.
- Added `Math.log2` to compute the base 2 logarithm of a number.
- Added `GeocodeType` enum and use it as an optional parameter to all `GeocoderService` instances to differentiate between autocomplete and search requests.
- Added `initWebAssemblyModule` function to `TaskProcessor` to load a Web Assembly module in a web worker. [#6420](https://github.com/CesiumGS/cesium/pull/6420)
- Added `supportsWebAssembly` function to `FeatureDetection` to check if a browser supports loading Web Assembly modules. [#6420](https://github.com/CesiumGS/cesium/pull/6420)
- Improved `MapboxImageryProvider` performance by 300% via `tiles.mapbox.com` subdomain switching. [#6426](https://github.com/CesiumGS/cesium/issues/6426)
- Added ability to invoke `sampleTerrain` from node.js to enable offline terrain sampling
- Added more ParticleSystem Sandcastle examples for rocket and comet tails and weather. [#6375](https://github.com/CesiumGS/cesium/pull/6375)
- Added color and scale attributes to the `ParticleSystem` class constructor. When defined the variables override startColor and endColor and startScale and endScale. [#6429](https://github.com/CesiumGS/cesium/pull/6429)

##### Fixes :wrench:

- Fixed bugs in `TimeIntervalCollection.removeInterval`. [#6418](https://github.com/CesiumGS/cesium/pull/6418).
- Fixed glTF support to handle meshes with and without tangent vectors, and with/without morph targets, sharing one material. [#6421](https://github.com/CesiumGS/cesium/pull/6421)
- Fixed glTF support to handle skinned meshes when no skin is supplied. [#6061](https://github.com/CesiumGS/cesium/issues/6061)
- Updated glTF 2.0 PBR shader to have brighter lighting. [#6430](https://github.com/CesiumGS/cesium/pull/6430)
- Allow loadWithXhr to work with string URLs in a web worker.
- Updated to Draco 1.3.0 and implemented faster loading of Draco compressed glTF assets in browsers that support Web Assembly. [#6420](https://github.com/CesiumGS/cesium/pull/6420)
- `GroundPrimitive`s and `ClassificationPrimitive`s will become ready when `show` is `false`. [#6428](https://github.com/CesiumGS/cesium/pull/6428)
- Fix Firefox WebGL console warnings. [#5912](https://github.com/CesiumGS/cesium/issues/5912)
- Fix parsing Cesium.js in older browsers that do not support all TypedArray types. [#6396](https://github.com/CesiumGS/cesium/pull/6396)
- Fixed a bug causing crashes when setting colors on un-pickable models. [\$6442](https://github.com/CesiumGS/cesium/issues/6442)
- Fix flicker when adding, removing, or modifying entities. [#3945](https://github.com/CesiumGS/cesium/issues/3945)
- Fixed crash bug in PolylineCollection when a polyline was updated and removed at the same time. [#6455](https://github.com/CesiumGS/cesium/pull/6455)
- Fixed crash when animating a glTF model with a single keyframe. [#6422](https://github.com/CesiumGS/cesium/pull/6422)
- Fixed Imagery Layers Texture Filters Sandcastle example. [#6472](https://github.com/CesiumGS/cesium/pull/6472).
- Fixed a bug causing Cesium 3D Tilesets to not clip properly when tiles were unloaded and reloaded. [#6484](https://github.com/CesiumGS/cesium/issues/6484)
- Fixed `TimeInterval` so now it throws if `fromIso8601` is given an ISO 8601 string with improper formatting. [#6164](https://github.com/CesiumGS/cesium/issues/6164)
- Improved rendering of glTF models that don't contain normals with a temporary unlit shader workaround. [#6501](https://github.com/CesiumGS/cesium/pull/6501)
- Fixed rendering of glTF models with emissive-only materials. [#6501](https://github.com/CesiumGS/cesium/pull/6501)
- Fixed a bug in shader modification for glTF 1.0 quantized attributes and Draco quantized attributes. [#6523](https://github.com/CesiumGS/cesium/pull/6523)

### 1.44 - 2018-04-02

##### Highlights :sparkler:

- Added a new Sandcastle label, `New in X.X` which will include all new Sandcastle demos added for the current release. [#6384](https://github.com/CesiumGS/cesium/issues/6384)
- Added support for glTF models with [Draco geometry compression](https://github.com/KhronosGroup/glTF/blob/master/extensions/2.0/Khronos/KHR_draco_mesh_compression/README.md). [#5120](https://github.com/CesiumGS/cesium/issues/5120)
- Added support for ordering in `DataSourceCollection`. [#6316](https://github.com/CesiumGS/cesium/pull/6316)

##### Breaking Changes :mega:

- `GeometryVisualizer` now requires `primitive` and `groundPrimitive` parameters. [#6316](https://github.com/CesiumGS/cesium/pull/6316)
- For all classes/functions that take a `Resource` instance, all additional parameters that are part of the `Resource` class have been removed. This generally includes `proxy`, `headers` and `query` parameters. [#6368](https://github.com/CesiumGS/cesium/pull/6368)
- All low level load functions including `loadArrayBuffer`, `loadBlob`, `loadImage`, `loadJson`, `loadJsonp`, `loadText`, `loadXML` and `loadWithXhr` have been removed. Please use the equivalent `fetch` functions on the `Resource` class. [#6368](https://github.com/CesiumGS/cesium/pull/6368)

##### Deprecated :hourglass_flowing_sand:

- `ClippingPlaneCollection` is now supported in Internet Explorer, so `ClippingPlaneCollection.isSupported` has been deprecated and will be removed in Cesium 1.45.
- `ClippingPlaneCollection` should now be used with `ClippingPlane` objects instead of `Plane`. Use of `Plane` objects has been deprecated and will be removed in Cesium 1.45.
- `Credit` now takes an `html` and `showOnScreen` parameters instead of an `options` object. Use of the `options` parameter is deprecated and will be removed in Cesium 1.46.
- `Credit.text`, `Credit.imageUrl` and `Credit.link` properties have all been deprecated and will be removed in Cesium 1.46. Use `Credit.html` to retrieve the credit content.
- `Credit.hasImage` and `Credit.hasLink` functions have been deprecated and will be removed in Cesium 1.46.

##### Additions :tada:

- Added a new Sandcastle label, `New in X.X` which will include all new Sandcastle demos added for the current release. [#6384](https://github.com/CesiumGS/cesium/issues/6384)
- Added support for glTF models with [Draco geometry compression](https://github.com/KhronosGroup/glTF/blob/master/extensions/2.0/Khronos/KHR_draco_mesh_compression/README.md). [#5120](https://github.com/CesiumGS/cesium/issues/5120)
  - Added `dequantizeInShader` option parameter to `Model` and `Model.fromGltf` to specify if Draco compressed glTF assets should be dequantized on the GPU.
- Added support for ordering in `DataSourceCollection`. [#6316](https://github.com/CesiumGS/cesium/pull/6316)
  - All ground geometry from one `DataSource` will render in front of all ground geometry from another `DataSource` in the same collection with a lower index.
  - Use `DataSourceCollection.raise`, `DataSourceCollection.lower`, `DataSourceCollection.raiseToTop` and `DataSourceCollection.lowerToBottom` functions to change the ordering of a `DataSource` in the collection.
- `ClippingPlaneCollection` updates [#6201](https://github.com/CesiumGS/cesium/pull/6201):
  - Removed the 6-clipping-plane limit.
  - Added support for Internet Explorer.
  - Added a `ClippingPlane` object to be used with `ClippingPlaneCollection`.
  - Added 3D Tiles use-case to the Terrain Clipping Planes Sandcastle.
- `Credit` has been modified to take an HTML string as the credit content. [#6331](https://github.com/CesiumGS/cesium/pull/6331)
- Sharing Sandcastle examples now works by storing the full example directly in the URL instead of creating GitHub gists, because anonymous gist creation was removed by GitHub. Loading existing gists will still work. [#6342](https://github.com/CesiumGS/cesium/pull/6342)
- Updated `WebMapServiceImageryProvider` so it can take an srs or crs string to pass to the resource query parameters based on the WMS version. [#6223](https://github.com/CesiumGS/cesium/issues/6223)
- Added additional query parameter options to the CesiumViewer demo application [#6328](https://github.com/CesiumGS/cesium/pull/6328):
  - `sourceType` specifies the type of data source if the URL doesn't have a known file extension.
  - `flyTo=false` optionally disables the automatic `flyTo` after loading the data source.
- Added a multi-part CZML example to Sandcastle. [#6320](https://github.com/CesiumGS/cesium/pull/6320)
- Improved processing order of 3D tiles. [#6364](https://github.com/CesiumGS/cesium/pull/6364)

##### Fixes :wrench:

- Fixed Cesium ion browser caching. [#6353](https://github.com/CesiumGS/cesium/pull/6353).
- Fixed formula for Weighted Blended Order-Independent Transparency. [#6340](https://github.com/CesiumGS/cesium/pull/6340)
- Fixed support of glTF-supplied tangent vectors. [#6302](https://github.com/CesiumGS/cesium/pull/6302)
- Fixed model loading failure when containing unused materials. [6315](https://github.com/CesiumGS/cesium/pull/6315)
- Fixed default value of `alphaCutoff` in glTF models. [#6346](https://github.com/CesiumGS/cesium/pull/6346)
- Fixed double-sided flag for glTF materials with `BLEND` enabled. [#6371](https://github.com/CesiumGS/cesium/pull/6371)
- Fixed animation for glTF models with missing animation targets. [#6351](https://github.com/CesiumGS/cesium/pull/6351)
- Fixed improper zoom during model load failure. [#6305](https://github.com/CesiumGS/cesium/pull/6305)
- Fixed rendering vector tiles when using `invertClassification`. [#6349](https://github.com/CesiumGS/cesium/pull/6349)
- Fixed occlusion when `globe.show` is `false`. [#6374](https://github.com/CesiumGS/cesium/pull/6374)
- Fixed crash for entities with static geometry and time-dynamic attributes. [#6377](https://github.com/CesiumGS/cesium/pull/6377)
- Fixed geometry tile rendering in IE. [#6406](https://github.com/CesiumGS/cesium/pull/6406)

### 1.43 - 2018-03-01

##### Major Announcements :loudspeaker:

- Say hello to [Cesium ion](https://cesium.com/blog/2018/03/01/hello-cesium-ion/)
- Cesium, the JavaScript library, is now officially renamed to CesiumJS (no code changes required)
- The STK World Terrain tileset is deprecated and will be available until September 1, 2018. Check out the new high-resolution [Cesium World Terrain](https://cesium.com/blog/2018/03/01/introducing-cesium-world-terrain/)

##### Breaking Changes :mega:

- Removed `GeometryUpdater.perInstanceColorAppearanceType` and `GeometryUpdater.materialAppearanceType`. [#6239](https://github.com/CesiumGS/cesium/pull/6239)
- `GeometryVisualizer` no longer uses a `type` parameter. [#6239](https://github.com/CesiumGS/cesium/pull/6239)
- `GeometryVisualizer` no longer displays polylines. Use `PolylineVisualizer` instead. [#6239](https://github.com/CesiumGS/cesium/pull/6239)
- The experimental `CesiumIon` object has been completely refactored and renamed to `Ion`.

##### Deprecated :hourglass_flowing_sand:

- The STK World Terrain, ArcticDEM, and PAMAP Terrain tilesets hosted on `assets.agi.com` are deprecated and will be available until September 1, 2018. To continue using them, access them via [Cesium ion](https://cesium.com/blog/2018/03/01/hello-cesium-ion/)
- In the `Resource` class, `addQueryParameters` and `addTemplateValues` have been deprecated and will be removed in Cesium 1.45. Please use `setQueryParameters` and `setTemplateValues` instead.

##### Additions :tada:

- Added new `Ion`, `IonResource`, and `IonImageryProvider` objects for loading data hosted on [Cesium ion](https://cesium.com/blog/2018/03/01/hello-cesium-ion/).
- Added `createWorldTerrain` helper function for easily constructing the new Cesium World Terrain.
- Added support for a promise to a resource for `CesiumTerrainProvider`, `createTileMapServiceImageryProvider` and `Cesium3DTileset` [#6204](https://github.com/CesiumGS/cesium/pull/6204)
- Added `Cesium.Math.cbrt`. [#6222](https://github.com/CesiumGS/cesium/pull/6222)
- Added `PolylineVisualizer` for displaying polyline entities [#6239](https://github.com/CesiumGS/cesium/pull/6239)
- `Resource` class [#6205](https://github.com/CesiumGS/cesium/issues/6205)
  - Added `put`, `patch`, `delete`, `options` and `head` methods, so it can be used for all XHR requests.
  - Added `preserveQueryParameters` parameter to `getDerivedResource`, to allow us to append query parameters instead of always replacing them.
  - Added `setQueryParameters` and `appendQueryParameters` to allow for better handling of query strings.
- Enable terrain in the `CesiumViewer` demo application [#6198](https://github.com/CesiumGS/cesium/pull/6198)
- Added `Globe.tilesLoaded` getter property to determine if all terrain and imagery is loaded. [#6194](https://github.com/CesiumGS/cesium/pull/6194)
- Added `classificationType` property to entities which specifies whether an entity on the ground, like a polygon or rectangle, should be clamped to terrain, 3D Tiles, or both. [#6195](https://github.com/CesiumGS/cesium/issues/6195)

##### Fixes :wrench:

- Fixed bug where KmlDataSource did not use Ellipsoid to convert coordinates. Use `options.ellipsoid` to pass the ellipsoid to KmlDataSource constructors / loaders. [#6176](https://github.com/CesiumGS/cesium/pull/6176)
- Fixed bug where 3D Tiles Point Clouds would fail in Internet Explorer. [#6220](https://github.com/CesiumGS/cesium/pull/6220)
- Fixed issue where `CESIUM_BASE_URL` wouldn't work without a trailing `/`. [#6225](https://github.com/CesiumGS/cesium/issues/6225)
- Fixed coloring for polyline entities with a dynamic color for the depth fail material [#6245](https://github.com/CesiumGS/cesium/pull/6245)
- Fixed bug with zooming to dynamic geometry. [#6269](https://github.com/CesiumGS/cesium/issues/6269)
- Fixed bug where `AxisAlignedBoundingBox` did not copy over center value when cloning an undefined result. [#6183](https://github.com/CesiumGS/cesium/pull/6183)
- Fixed a bug where imagery stops loading when changing terrain in request render mode. [#6193](https://github.com/CesiumGS/cesium/issues/6193)
- Fixed `Resource.fetch` when called with no arguments [#6206](https://github.com/CesiumGS/cesium/issues/6206)
- Fixed `Resource.clone` to clone the `Request` object, so resource can be used in parallel. [#6208](https://github.com/CesiumGS/cesium/issues/6208)
- Fixed `Material` so it can now take a `Resource` object as an image. [#6199](https://github.com/CesiumGS/cesium/issues/6199)
- Fixed an issue causing the Bing Maps key to be sent unnecessarily with every tile request. [#6250](https://github.com/CesiumGS/cesium/pull/6250)
- Fixed documentation issue for the `Cesium.Math` class. [#6233](https://github.com/CesiumGS/cesium/issues/6233)
- Fixed rendering 3D Tiles as classification volumes. [#6295](https://github.com/CesiumGS/cesium/pull/6295)

### 1.42.1 - 2018-02-01

\_This is an npm-only release to fix an issue with using Cesium in Node.js.\_\_

- Fixed a bug where Cesium would fail to load under Node.js. [#6177](https://github.com/CesiumGS/cesium/pull/6177)

### 1.42 - 2018-02-01

##### Highlights :sparkler:

- Added experimental support for [3D Tiles Vector and Geometry data](https://github.com/CesiumGS/3d-tiles/tree/vctr/TileFormats/VectorData). ([#4665](https://github.com/CesiumGS/cesium/pull/4665))
- Added optional mode to reduce CPU usage. See [Improving Performance with Explicit Rendering](https://cesium.com/blog/2018/01/24/cesium-scene-rendering-performance/). ([#6115](https://github.com/CesiumGS/cesium/pull/6115))
- Added experimental `CesiumIon` utility class for working with the Cesium ion beta API. [#6136](https://github.com/CesiumGS/cesium/pull/6136)
- Major refactor of URL handling. All classes that take a url parameter, can now take a Resource or a String. This includes all imagery providers, all terrain providers, `Cesium3DTileset`, `KMLDataSource`, `CZMLDataSource`, `GeoJsonDataSource`, `Model`, and `Billboard`.

##### Breaking Changes :mega:

- The clock does not animate by default. Set the `shouldAnimate` option to `true` when creating the Viewer to enable animation.

##### Deprecated :hourglass_flowing_sand:

- For all classes/functions that can now take a `Resource` instance, all additional parameters that are part of the `Resource` class have been deprecated and will be removed in Cesium 1.44. This generally includes `proxy`, `headers` and `query` parameters.
- All low level load functions including `loadArrayBuffer`, `loadBlob`, `loadImage`, `loadJson`, `loadJsonp`, `loadText`, `loadXML` and `loadWithXhr` have been deprecated and will be removed in Cesium 1.44. Please use the equivalent `fetch` functions on the `Resource` class.

##### Additions :tada:

- Added experimental support for [3D Tiles Vector and Geometry data](https://github.com/CesiumGS/3d-tiles/tree/vctr/TileFormats/VectorData) ([#4665](https://github.com/CesiumGS/cesium/pull/4665)). The new and modified Cesium APIs are:
  - `Cesium3DTileStyle` has expanded to include styling point features. See the [styling specification](https://github.com/CesiumGS/3d-tiles/tree/vector-tiles/Styling#vector-data) for details.
  - `Cesium3DTileFeature` can modify `color` and `show` properties for polygon, polyline, and geometry features.
  - `Cesium3DTilePointFeature` can modify the styling options for a point feature.
- Added optional mode to reduce CPU usage. [#6115](https://github.com/CesiumGS/cesium/pull/6115)
  - `Scene.requestRenderMode` enables a mode which will only request new render frames on changes to the scene, or when the simulation time change exceeds `scene.maximumRenderTimeChange`.
  - `Scene.requestRender` will explicitly request a new render frame when in request render mode.
  - Added `Scene.preUpdate` and `Scene.postUpdate` events that are raised before and after the scene updates respectively. The scene is always updated before executing a potential render. Continue to listen to `Scene.preRender` and `Scene.postRender` events for when the scene renders a frame.
  - Added `CreditDisplay.update`, which updates the credit display before a new frame is rendered.
  - Added `Globe.imageryLayersUpdatedEvent`, which is raised when an imagery layer is added, shown, hidden, moved, or removed on the globe.
- Added `Cesium3DTileset.classificationType` to specify if a tileset classifies terrain, another 3D Tiles tileset, or both. This only applies to vector, geometry and batched 3D model tilesets. The limitations on the glTF contained in the b3dm tile are:
  - `POSITION` and `_BATCHID` semantics are required.
  - All indices with the same batch id must occupy contiguous sections of the index buffer.
  - All shaders and techniques are ignored. The generated shader simply multiplies the position by the model-view-projection matrix.
  - The only supported extensions are `CESIUM_RTC` and `WEB3D_quantized_attributes`.
  - Only one node is supported.
  - Only one mesh per node is supported.
  - Only one primitive per mesh is supported.
- Added geometric-error-based point cloud attenuation and eye dome lighting for point clouds using replacement refinement. [#6069](https://github.com/CesiumGS/cesium/pull/6069)
- Updated `Viewer.zoomTo` and `Viewer.flyTo` to take a `Cesium3DTileset` as a target. [#6104](https://github.com/CesiumGS/cesium/pull/6104)
- Added `shouldAnimate` option to the `Viewer` constructor to indicate if the clock should begin animating on startup. [#6154](https://github.com/CesiumGS/cesium/pull/6154)
- Added `Cesium3DTileset.ellipsoid` determining the size and shape of the globe. This can be set at construction and defaults to a WGS84 ellipsoid.
- Added `Plane.projectPointOntoPlane` for projecting a `Cartesian3` position onto a `Plane`. [#6092](https://github.com/CesiumGS/cesium/pull/6092)
- Added `Cartesian3.projectVector` for projecting one vector to another. [#6093](https://github.com/CesiumGS/cesium/pull/6093)
- Added `Cesium3DTileset.tileFailed` event that will be raised when a tile fails to load. The object passed to the event listener will have a url and message property. If there are no event listeners, error messages will be logged to the console. [#6088](https://github.com/CesiumGS/cesium/pull/6088)
- Added `AttributeCompression.zigZagDeltaDecode` which will decode delta and ZigZag encoded buffers in place.
- Added `pack` and `unpack` functions to `OrientedBoundingBox` for packing to and unpacking from a flat buffer.
- Added support for vertex shader uniforms when `tileset.colorBlendMode` is `MIX` or `REPLACE`. [#5874](https://github.com/CesiumGS/cesium/pull/5874)
- Added `ClippingPlaneCollection.isSupported` function for checking if rendering with clipping planes is supported.[#6084](https://github.com/CesiumGS/cesium/pull/6084)
- Added `Cartographic.toCartesian` to convert from `Cartographic` to `Cartesian3`. [#6163](https://github.com/CesiumGS/cesium/pull/6163)
- Added `BoundingSphere.volume` for computing the volume of a `BoundingSphere`. [#6069](https://github.com/CesiumGS/cesium/pull/6069)
- Added new file for the Cesium [Code of Conduct](https://github.com/CesiumGS/cesium/blob/main/CODE_OF_CONDUCT.md). [#6129](https://github.com/CesiumGS/cesium/pull/6129)

##### Fixes :wrench:

- Fixed a bug that could cause tiles to be missing from the globe surface, especially when starting with the camera zoomed close to the surface. [#4969](https://github.com/CesiumGS/cesium/pull/4969)
- Fixed applying a translucent style to a point cloud tileset. [#6113](https://github.com/CesiumGS/cesium/pull/6113)
- Fixed Sandcastle error in IE 11. [#6169](https://github.com/CesiumGS/cesium/pull/6169)
- Fixed a glTF animation bug that caused certain animations to jitter. [#5740](https://github.com/CesiumGS/cesium/pull/5740)
- Fixed a bug when creating billboard and model entities without a globe. [#6109](https://github.com/CesiumGS/cesium/pull/6109)
- Improved CZML Custom Properties Sandcastle example. [#6086](https://github.com/CesiumGS/cesium/pull/6086)
- Improved Particle System Sandcastle example for better visual. [#6132](https://github.com/CesiumGS/cesium/pull/6132)
- Fixed behavior of `Camera.move*` and `Camera.look*` functions in 2D mode. [#5884](https://github.com/CesiumGS/cesium/issues/5884)
- Fixed `Camera.moveStart` and `Camera.moveEnd` events not being raised when camera is close to the ground. [#4753](https://github.com/CesiumGS/cesium/issues/4753)
- Fixed `OrientedBoundingBox` documentation. [#6147](https://github.com/CesiumGS/cesium/pull/6147)
- Updated documentation links to reflect new locations on `https://cesiumjs.org` and `https://cesium.com`.

### 1.41 - 2018-01-02

- Breaking changes
  - Removed the `text`, `imageUrl`, and `link` parameters from `Credit`, which were deprecated in Cesium 1.40. Use `options.text`, `options.imageUrl`, and `options.link` instead.
- Added support for clipping planes. [#5913](https://github.com/CesiumGS/cesium/pull/5913), [#5996](https://github.com/CesiumGS/cesium/pull/5996)
  - Added `clippingPlanes` property to `ModelGraphics`, `Model`, `Cesium3DTileset`, and `Globe`, which specifies a `ClippingPlaneCollection` to selectively disable rendering.
  - Added `PlaneGeometry`, `PlaneOutlineGeometry`, `PlaneGeometryUpdater`, `PlaneOutlineGeometryUpdater`, `PlaneGraphics`, and `Entity.plane` to visualize planes.
  - Added `Plane.transformPlane` to apply a transformation to a plane.
- Fixed point cloud exception in IE. [#6051](https://github.com/CesiumGS/cesium/pull/6051)
- Fixed globe materials when `Globe.enableLighting` was `false`. [#6042](https://github.com/CesiumGS/cesium/issues/6042)
- Fixed shader compilation failure on pick when globe materials were enabled. [#6039](https://github.com/CesiumGS/cesium/issues/6039)
- Fixed exception when `invertClassification` was enabled, the invert color had an alpha less than `1.0`, and the window was resized. [#6046](https://github.com/CesiumGS/cesium/issues/6046)

### 1.40 - 2017-12-01

- Deprecated
  - The `text`, `imageUrl` and `link` parameters from `Credit` have been deprecated and will be removed in Cesium 1.41. Use `options.text`, `options.imageUrl` and `options.link` instead.
- Added `Globe.material` to apply materials to the globe/terrain for shading such as height- or slope-based color ramps. See the new [Sandcastle example](https://cesiumjs.org/Cesium/Apps/Sandcastle/?src=Globe%20Materials.html&label=Showcases). [#5919](https://github.com/CesiumGS/cesium/pull/5919/files)
- Added CZML support for `polyline.depthFailMaterial`, `label.scaleByDistance`, `distanceDisplayCondition`, and `disableDepthTestDistance`. [#5986](https://github.com/CesiumGS/cesium/pull/5986)
- Fixed a bug where drill picking a polygon clamped to ground would cause the browser to hang. [#5971](https://github.com/CesiumGS/cesium/issues/5971)
- Fixed bug in KML LookAt bug where degrees and radians were mixing in a subtraction. [#5992](https://github.com/CesiumGS/cesium/issues/5992)
- Fixed handling of KMZ files with missing `xsi` namespace declarations. [#6003](https://github.com/CesiumGS/cesium/pull/6003)
- Added function that removes duplicate namespace declarations while loading a KML or a KMZ. [#5972](https://github.com/CesiumGS/cesium/pull/5972)
- Fixed a language detection issue. [#6016](https://github.com/CesiumGS/cesium/pull/6016)
- Fixed a bug where glTF models with animations of different lengths would cause an error. [#5694](https://github.com/CesiumGS/cesium/issues/5694)
- Added a `clampAnimations` parameter to `Model` and `Entity.model`. Setting this to `false` allows different length animations to loop asynchronously over the duration of the longest animation.
- Fixed `Invalid asm.js: Invalid member of stdlib` console error by recompiling crunch.js with latest emscripten toolchain. [#5847](https://github.com/CesiumGS/cesium/issues/5847)
- Added `file:` scheme compatibility to `joinUrls`. [#5989](https://github.com/CesiumGS/cesium/pull/5989)
- Added a Reverse Geocoder [Sandcastle example](https://cesiumjs.org/Cesium/Apps/Sandcastle/?src=Reverse%20Geocoder.html&label=Showcases). [#5976](https://github.com/CesiumGS/cesium/pull/5976)
- Added ability to support touch event in Imagery Layers Split Sandcastle example. [#5948](https://github.com/CesiumGS/cesium/pull/5948)
- Added a new `@experimental` tag to the documentation. A small subset of the Cesium API tagged as such are subject to breaking changes without deprecation. See the [Coding Guide](https://github.com/CesiumGS/cesium/tree/main/Documentation/Contributors/CodingGuide#deprecation-and-breaking-changes) for further explanation. [#6010](https://github.com/CesiumGS/cesium/pull/6010)
- Moved terrain and imagery credits to a lightbox that pops up when you click a link in the onscreen credits [#3013](https://github.com/CesiumGS/cesium/issues/3013)

### 1.39 - 2017-11-01

- Cesium now officially supports webpack. See our [Integrating Cesium and webpack blog post](https://cesium.com/blog/2017/10/18/cesium-and-webpack/) for more details.
- Added support for right-to-left language detection in labels, currently Hebrew and Arabic are supported. To enable it, set `Cesium.Label.enableRightToLeftDetection = true` at the start of your application. [#5771](https://github.com/CesiumGS/cesium/pull/5771)
- Fixed handling of KML files with missing `xsi` namespace declarations. [#5860](https://github.com/CesiumGS/cesium/pull/5860)
- Fixed a bug that caused KML ground overlays to appear distorted when rotation was applied. [#5914](https://github.com/CesiumGS/cesium/issues/5914)
- Fixed a bug where KML placemarks with no specified icon would be displayed with default icon. [#5819](https://github.com/CesiumGS/cesium/issues/5819)
- Changed KML loading to ignore NetworkLink failures and continue to load the rest of the document. [#5871](https://github.com/CesiumGS/cesium/pull/5871)
- Added the ability to load Cesium's assets from the local file system if security permissions allow it. [#5830](https://github.com/CesiumGS/cesium/issues/5830)
- Added two new properties to `ImageryLayer` that allow for adjusting the texture sampler used for up and down-sampling of imagery tiles, namely `minificationFilter` and `magnificationFilter` with possible values `LINEAR` (the default) and `NEAREST` defined in `TextureMinificationFilter` and `TextureMagnificationFilter`. [#5846](https://github.com/CesiumGS/cesium/issues/5846)
- Fixed flickering artifacts with 3D Tiles tilesets with thin walls. [#5940](https://github.com/CesiumGS/cesium/pull/5940)
- Fixed bright fog when terrain lighting is enabled and added `Fog.minimumBrightness` to affect how bright the fog will be when in complete darkness. [#5934](https://github.com/CesiumGS/cesium/pull/5934)
- Fixed using arrow keys in geocoder widget to select search suggestions. [#5943](https://github.com/CesiumGS/cesium/issues/5943)
- Added support for the layer.json `parentUrl` property in `CesiumTerrainProvider` to allow for compositing of tilesets. [#5864](https://github.com/CesiumGS/cesium/pull/5864)
- Added `invertClassification` and `invertClassificationColor` to `Scene`. When `invertClassification` is `true`, any 3D Tiles geometry that is not classified by a `ClassificationPrimitive` or `GroundPrimitive` will have its color multiplied by `invertClassificationColor`. [#5836](https://github.com/CesiumGS/cesium/pull/5836)
- Added `customTags` property to the UrlTemplateImageryProvider to allow custom keywords in the template URL. [#5696](https://github.com/CesiumGS/cesium/pull/5696)
- Added `eyeSeparation` and `focalLength` properties to `Scene` to configure VR settings. [#5917](https://github.com/CesiumGS/cesium/pull/5917)
- Improved CZML Reference Properties example [#5754](https://github.com/CesiumGS/cesium/pull/5754)

### 1.38 - 2017-10-02

- Breaking changes
  - `Scene/CullingVolume` has been removed. Use `Core/CullingVolume`.
  - `Scene/OrthographicFrustum` has been removed. Use `Core/OrthographicFrustum`.
  - `Scene/OrthographicOffCenterFrustum` has been removed. Use `Core/OrthographicOffCenterFrustum`.
  - `Scene/PerspectiveFrustum` has been removed. Use `Core/PerspectiveFrustum`.
  - `Scene/PerspectiveOffCenterFrustum` has been removed. Use `Core/PerspectiveOffCenterFrustum`.
- Added support in CZML for expressing `orientation` as the velocity vector of an entity, using `velocityReference` syntax. [#5807](https://github.com/CesiumGS/cesium/pull/5807)
- Fixed CZML processing of `velocityReference` within an interval. [#5738](https://github.com/CesiumGS/cesium/issues/5738)
- Added ability to add an animation to `ModelAnimationCollection` by its index. [#5815](https://github.com/CesiumGS/cesium/pull/5815)
- Fixed a bug in `ModelAnimationCollection` that caused adding an animation by its name to throw an error. [#5815](https://github.com/CesiumGS/cesium/pull/5815)
- Fixed issue in Internet Explorer and Edge with loading unicode strings in typed arrays that impacted 3D Tiles Batch Table values.
- Zoom now maintains camera heading, pitch, and roll. [#4639](https://github.com/CesiumGS/cesium/pull/5603)
- Fixed a bug in `PolylineCollection` preventing the display of more than 16K points in a single collection. [#5538](https://github.com/CesiumGS/cesium/pull/5782)
- Fixed a 3D Tiles point cloud bug causing a stray point to appear at the center of the screen on certain hardware. [#5599](https://github.com/CesiumGS/cesium/issues/5599)
- Fixed removing multiple event listeners within event callbacks. [#5827](https://github.com/CesiumGS/cesium/issues/5827)
- Running `buildApps` now creates a built version of Sandcastle which uses the built version of Cesium for better performance.
- Fixed a tileset traversal bug when the `skipLevelOfDetail` optimization is off. [#5869](https://github.com/CesiumGS/cesium/issues/5869)

### 1.37 - 2017-09-01

- Breaking changes
  - Passing `options.clock` when creating a new `Viewer` instance is removed, pass `options.clockViewModel` instead.
  - Removed `GoogleEarthImageryProvider`, use `GoogleEarthEnterpriseMapsProvider` instead.
  - Removed the `throttleRequest` parameter from `TerrainProvider.requestTileGeometry` and inherited terrain providers. It is replaced with an optional `Request` object. Set the request's `throttle` property to `true` to throttle requests.
  - Removed the ability to provide a Promise for the `options.url` parameter of `loadWithXhr` and for the `url` parameter of `loadArrayBuffer`, `loadBlob`, `loadImageViaBlob`, `loadText`, `loadJson`, `loadXML`, `loadImage`, `loadCRN`, `loadKTX`, and `loadCubeMap`. Instead `url` must be a string.
- Added `classificationType` to `ClassificationPrimitive` and `GroundPrimitive` to choose whether terrain, 3D Tiles, or both are classified. [#5770](https://github.com/CesiumGS/cesium/pull/5770)
- Fixed depth picking on 3D Tiles. [#5676](https://github.com/CesiumGS/cesium/issues/5676)
- Fixed glTF model translucency bug. [#5731](https://github.com/CesiumGS/cesium/issues/5731)
- Fixed `replaceState` bug that was causing the `CesiumViewer` demo application to crash in Safari and iOS. [#5691](https://github.com/CesiumGS/cesium/issues/5691)
- Fixed a 3D Tiles traversal bug for tilesets using additive refinement. [#5766](https://github.com/CesiumGS/cesium/issues/5766)
- Fixed a 3D Tiles traversal bug where out-of-view children were being loaded unnecessarily. [#5477](https://github.com/CesiumGS/cesium/issues/5477)
- Fixed `Entity` id type to be `String` in `EntityCollection` and `CompositeEntityCollection` [#5791](https://github.com/CesiumGS/cesium/pull/5791)
- Fixed issue where `Model` and `BillboardCollection` would throw an error if the globe is undefined. [#5638](https://github.com/CesiumGS/cesium/issues/5638)
- Fixed issue where the `Model` glTF cache loses reference to the model's buffer data. [#5720](https://github.com/CesiumGS/cesium/issues/5720)
- Fixed some issues with `disableDepthTestDistance`. [#5501](https://github.com/CesiumGS/cesium/issues/5501) [#5331](https://github.com/CesiumGS/cesium/issues/5331) [#5621](https://github.com/CesiumGS/cesium/issues/5621)
- Added several new Bing Maps styles: `CANVAS_DARK`, `CANVAS_LIGHT`, and `CANVAS_GRAY`. [#5737](https://github.com/CesiumGS/cesium/pull/5737)
- Added small improvements to the atmosphere. [#5741](https://github.com/CesiumGS/cesium/pull/5741)
- Fixed a bug that caused imagery splitting to work incorrectly when CSS pixels were not equivalent to WebGL drawing buffer pixels, such as on high DPI displays in Microsoft Edge and Internet Explorer. [#5743](https://github.com/CesiumGS/cesium/pull/5743)
- Added `Cesium3DTileset.loadJson` to support overriding the default tileset loading behavior. [#5685](https://github.com/CesiumGS/cesium/pull/5685)
- Fixed loading of binary glTFs containing CRN or KTX textures. [#5753](https://github.com/CesiumGS/cesium/pull/5753)
- Fixed specular computation for certain models using the `KHR_materials_common` extension. [#5773](https://github.com/CesiumGS/cesium/pull/5773)
- Fixed a picking bug in the `3D Tiles Interactivity` Sandcastle demo. [#5703](https://github.com/CesiumGS/cesium/issues/5703)
- Updated knockout from 3.4.0 to 3.4.2 [#5703](https://github.com/CesiumGS/cesium/pull/5829)

### 1.36 - 2017-08-01

- Breaking changes
  - The function `Quaternion.fromHeadingPitchRoll(heading, pitch, roll, result)` was removed. Use `Quaternion.fromHeadingPitchRoll(hpr, result)` instead where `hpr` is a `HeadingPitchRoll`.
  - The function `Transforms.headingPitchRollToFixedFrame(origin, headingPitchRoll, ellipsoid, result)` was removed. Use `Transforms.headingPitchRollToFixedFrame(origin, headingPitchRoll, ellipsoid, fixedFrameTransform, result)` instead where `fixedFrameTransform` is a a 4x4 transformation matrix (see `Transforms.localFrameToFixedFrameGenerator`).
  - The function `Transforms.headingPitchRollQuaternion(origin, headingPitchRoll, ellipsoid, result)` was removed. Use `Transforms.headingPitchRollQuaternion(origin, headingPitchRoll, ellipsoid, fixedFrameTransform, result)` instead where `fixedFrameTransform` is a a 4x4 transformation matrix (see `Transforms.localFrameToFixedFrameGenerator`).
  - The `color`, `show`, and `pointSize` properties of `Cesium3DTileStyle` are no longer initialized with default values.
- Deprecated
  - `Scene/CullingVolume` is deprecated and will be removed in 1.38. Use `Core/CullingVolume`.
  - `Scene/OrthographicFrustum` is deprecated and will be removed in 1.38. Use `Core/OrthographicFrustum`.
  - `Scene/OrthographicOffCenterFrustum` is deprecated and will be removed in 1.38. Use `Core/OrthographicOffCenterFrustum`.
  - `Scene/PerspectiveFrustum` is deprecated and will be removed in 1.38. Use `Core/PerspectiveFrustum`.
  - `Scene/PerspectiveOffCenterFrustum` is deprecated and will be removed in 1.38. Use `Core/PerspectiveOffCenterFrustum`.
- Added glTF 2.0 support, including physically-based material rendering, morph targets, and appropriate updating of glTF 1.0 models to 2.0. [#5641](https://github.com/CesiumGS/cesium/pull/5641)
- Added `ClassificationPrimitive` which defines a volume and draws the intersection of the volume and terrain or 3D Tiles. [#5625](https://github.com/CesiumGS/cesium/pull/5625)
- Added `tileLoad` event to `Cesium3DTileset`. [#5628](https://github.com/CesiumGS/cesium/pull/5628)
- Fixed issue where scene would blink when labels were added. [#5537](https://github.com/CesiumGS/cesium/issues/5537)
- Fixed label positioning when height reference changes [#5609](https://github.com/CesiumGS/cesium/issues/5609)
- Fixed label positioning when using `HeightReference.CLAMP_TO_GROUND` and no position [#5648](https://github.com/CesiumGS/cesium/pull/5648)
- Fix for dynamic polylines with polyline dash material [#5681](https://github.com/CesiumGS/cesium/pull/5681)
- Added ability to provide a `width` and `height` to `scene.pick`. [#5602](https://github.com/CesiumGS/cesium/pull/5602)
- Fixed `Viewer.flyTo` not respecting zoom limits, and resetting minimumZoomDistance if the camera zoomed past the minimumZoomDistance. [5573](https://github.com/CesiumGS/cesium/issues/5573)
- Added ability to show tile urls in the 3D Tiles Inspector. [#5592](https://github.com/CesiumGS/cesium/pull/5592)
- Fixed a bug when reading CRN compressed textures with multiple mip levels. [#5618](https://github.com/CesiumGS/cesium/pull/5618)
- Fixed issue where composite 3D Tiles that contained instanced 3D Tiles with an external model reference would fail to download the model.
- Added behavior to `Cesium3DTilesInspector` that selects the first tileset hovered over if no tilest is specified. [#5139](https://github.com/CesiumGS/cesium/issues/5139)
- Added `Entity.computeModelMatrix` which returns the model matrix representing the entity's transformation. [#5584](https://github.com/CesiumGS/cesium/pull/5584)
- Added ability to set a style's `color`, `show`, or `pointSize` with a string or object literal. `show` may also take a boolean and `pointSize` may take a number. [#5412](https://github.com/CesiumGS/cesium/pull/5412)
- Added setter for `KmlDataSource.name` to specify a name for the datasource [#5660](https://github.com/CesiumGS/cesium/pull/5660).
- Added setter for `GeoJsonDataSource.name` to specify a name for the datasource [#5653](https://github.com/CesiumGS/cesium/issues/5653)
- Fixed crash when using the `Cesium3DTilesInspectorViewModel` and removing a tileset [#5607](https://github.com/CesiumGS/cesium/issues/5607)
- Fixed polygon outline in Polygon Sandcastle demo [#5642](https://github.com/CesiumGS/cesium/issues/5642)
- Updated `Billboard`, `Label` and `PointPrimitive` constructors to clone `NearFarScale` parameters [#5654](https://github.com/CesiumGS/cesium/pull/5654)
- Added `FrustumGeometry` and `FrustumOutlineGeometry`. [#5649](https://github.com/CesiumGS/cesium/pull/5649)
- Added an `options` parameter to the constructors of `PerspectiveFrustum`, `PerspectiveOffCenterFrustum`, `OrthographicFrustum`, and `OrthographicOffCenterFrustum` to set properties. [#5649](https://github.com/CesiumGS/cesium/pull/5649)

### 1.35.2 - 2017-07-11

- This is an npm-only release to fix an issue with using Cesium in Node.js.
- Fixed a bug where Cesium would fail to load under Node.js and some webpack configurations. [#5593](https://github.com/CesiumGS/cesium/issues/5593)
- Fixed a bug where a Model's compressed textures were not being displayed. [#5596](https://github.com/CesiumGS/cesium/pull/5596)
- Fixed documentation for `OrthographicFrustum`. [#5586](https://github.com/CesiumGS/cesium/issues/5586)

### 1.35.1 - 2017-07-05

- This is an npm-only release to fix a deployment issue with 1.35. No code changes.

### 1.35 - 2017-07-05

- Breaking changes
  - `JulianDate.fromIso8601` will default to midnight UTC if no time is provided to match the Javascript [`Date` specification](https://developer.mozilla.org/en-US/docs/Web/JavaScript/Reference/Global_Objects/Date). You must specify a local time of midnight to achieve the old behavior.
- Deprecated
  - `GoogleEarthImageryProvider` has been deprecated and will be removed in Cesium 1.37, use `GoogleEarthEnterpriseMapsProvider` instead.
  - The `throttleRequest` parameter for `TerrainProvider.requestTileGeometry`, `CesiumTerrainProvider.requestTileGeometry`, `VRTheWorldTerrainProvider.requestTileGeometry`, and `EllipsoidTerrainProvider.requestTileGeometry` is deprecated and will be replaced with an optional `Request` object. The `throttleRequests` parameter will be removed in 1.37. Instead set the request's `throttle` property to `true` to throttle requests.
  - The ability to provide a Promise for the `options.url` parameter of `loadWithXhr` and for the `url` parameter of `loadArrayBuffer`, `loadBlob`, `loadImageViaBlob`, `loadText`, `loadJson`, `loadXML`, `loadImage`, `loadCRN`, `loadKTX`, and `loadCubeMap` is deprecated. This will be removed in 1.37, instead `url` must be a string.
- Added support for [3D Tiles](https://github.com/CesiumGS/3d-tiles/blob/main/README.md) for streaming massive heterogeneous 3D geospatial datasets ([#5308](https://github.com/CesiumGS/cesium/pull/5308)). See the new [Sandcastle examples](http://cesiumjs.org/Cesium/Apps/Sandcastle/index.html?src=3D%20Tiles%20Photogrammetry&label=3D%20Tiles). The new Cesium APIs are:
  - `Cesium3DTileset`
  - `Cesium3DTileStyle`, `StyleExpression`, `Expression`, and `ConditionsExpression`
  - `Cesium3DTile`
  - `Cesium3DTileContent`
  - `Cesium3DTileFeature`
  - `Cesium3DTilesInspector`, `Cesium3DTilesInspectorViewModel`, and `viewerCesium3DTilesInspectorMixin`
  - `Cesium3DTileColorBlendMode`
- Added a particle system for effects like smoke, fire, sparks, etc. See `ParticleSystem`, `Particle`, `ParticleBurst`, `BoxEmitter`, `CircleEmitter`, `ConeEmitter`, `ParticleEmitter`, and `SphereEmitter`, and the new Sandcastle examples: [Particle System](http://cesiumjs.org/Cesium/Apps/Sandcastle/index.html?src=Particle%20System.html&label=Showcases) and [Particle System Fireworks](http://cesiumjs.org/Cesium/Apps/Sandcastle/index.html?src=Particle%20System%20Fireworks.html&label=Showcases). [#5212](https://github.com/CesiumGS/cesium/pull/5212)
- Added `options.clock`, `options.times` and `options.dimensions` to `WebMapTileServiceImageryProvider` in order to handle time dynamic and static values for dimensions.
- Added an `options.request` parameter to `loadWithXhr` and a `request` parameter to `loadArrayBuffer`, `loadBlob`, `loadImageViaBlob`, `loadText`, `loadJson`, `loadJsonp`, `loadXML`, `loadImageFromTypedArray`, `loadImage`, `loadCRN`, and `loadKTX`.
- `CzmlDataSource` and `KmlDataSource` load functions now take an optional `query` object, which will append query parameters to all network requests. [#5419](https://github.com/CesiumGS/cesium/pull/5419), [#5434](https://github.com/CesiumGS/cesium/pull/5434)
- Added Sandcastle demo for setting time with the Clock API [#5457](https://github.com/CesiumGS/cesium/pull/5457);
- Added Sandcastle demo for ArcticDEM data. [#5224](https://github.com/CesiumGS/cesium/issues/5224)
- Added `fromIso8601`, `fromIso8601DateArray`, and `fromIso8601DurationArray` to `TimeIntervalCollection` for handling various ways groups of intervals can be specified in ISO8601 format.
- Added `fromJulianDateArray` to `TimeIntervalCollection` for generating intervals from a list of dates.
- Fixed geocoder bug so geocoder can accurately handle NSEW inputs [#5407](https://github.com/CesiumGS/cesium/pull/5407)
- Fixed a bug where picking would break when the Sun came into view [#5478](https://github.com/CesiumGS/cesium/issues/5478)
- Fixed a bug where picking clusters would return undefined instead of a list of the clustered entities. [#5286](https://github.com/CesiumGS/cesium/issues/5286)
- Fixed bug where if polylines were set to follow the surface of an undefined globe, Cesium would throw an exception. [#5413](https://github.com/CesiumGS/cesium/pull/5413)
- Reduced the amount of Sun bloom post-process effect near the horizon. [#5381](https://github.com/CesiumGS/cesium/issues/5381)
- Fixed a bug where camera zooming worked incorrectly when the display height was greater than the display width [#5421](https://github.com/CesiumGS/cesium/pull/5421)
- Updated glTF/glb MIME types. [#5420](https://github.com/CesiumGS/cesium/issues/5420)
- Added `Cesium.Math.randomBetween`.
- Modified `defaultValue` to check for both `undefined` and `null`. [#5551](https://github.com/CesiumGS/cesium/pull/5551)
- The `throttleRequestByServer` function has been removed. Instead pass a `Request` object with `throttleByServer` set to `true` to any of following load functions: `loadWithXhr`, `loadArrayBuffer`, `loadBlob`, `loadImageViaBlob`, `loadText`, `loadJson`, `loadJsonp`, `loadXML`, `loadImageFromTypedArray`, `loadImage`, `loadCRN`, and `loadKTX`.

### 1.34 - 2017-06-01

- Deprecated
  - Passing `options.clock` when creating a new `Viewer` instance has been deprecated and will be removed in Cesium 1.37, pass `options.clockViewModel` instead.
- Fix issue where polylines in a `PolylineCollection` would ignore the far distance when updating the distance display condition. [#5283](https://github.com/CesiumGS/cesium/pull/5283)
- Fixed a crash when calling `Camera.pickEllipsoid` with a canvas of size 0.
- Fix `BoundingSphere.fromOrientedBoundingBox`. [#5334](https://github.com/CesiumGS/cesium/issues/5334)
- Fixed bug where polylines would not update when `PolylineCollection` model matrix was updated. [#5327](https://github.com/CesiumGS/cesium/pull/5327)
- Fixed a bug where adding a ground clamped label without a position would show up at a previous label's clamped position. [#5338](https://github.com/CesiumGS/cesium/issues/5338)
- Fixed translucency bug for certain material types. [#5335](https://github.com/CesiumGS/cesium/pull/5335)
- Fix picking polylines that use a depth fail appearance. [#5337](https://github.com/CesiumGS/cesium/pull/5337)
- Fixed a crash when morphing from Columbus view to 3D. [#5311](https://github.com/CesiumGS/cesium/issues/5311)
- Fixed a bug which prevented KML descriptions with relative paths from loading. [#5352](https://github.com/CesiumGS/cesium/pull/5352)
- Fixed an issue where camera view could be invalid at the last frame of animation. [#4949](https://github.com/CesiumGS/cesium/issues/4949)
- Fixed an issue where using the depth fail material for polylines would cause a crash in Edge. [#5359](https://github.com/CesiumGS/cesium/pull/5359)
- Fixed a crash where `EllipsoidGeometry` and `EllipsoidOutlineGeometry` were given floating point values when expecting integers. [#5260](https://github.com/CesiumGS/cesium/issues/5260)
- Fixed an issue where billboards were not properly aligned. [#2487](https://github.com/CesiumGS/cesium/issues/2487)
- Fixed an issue where translucent objects could flicker when picking on mouse move. [#5307](https://github.com/CesiumGS/cesium/issues/5307)
- Fixed a bug where billboards with `sizeInMeters` set to true would move upwards when zooming out. [#5373](https://github.com/CesiumGS/cesium/issues/5373)
- Fixed a bug where `SampledProperty.setInterpolationOptions` does not ignore undefined `options`. [#3575](https://github.com/CesiumGS/cesium/issues/3575)
- Added `basePath` option to `Cesium.Model.fromGltf`. [#5320](https://github.com/CesiumGS/cesium/issues/5320)

### 1.33 - 2017-05-01

- Breaking changes
  - Removed left, right, bottom and top properties from `OrthographicFrustum`. Use `OrthographicOffCenterFrustum` instead. [#5109](https://github.com/CesiumGS/cesium/issues/5109)
- Added `GoogleEarthEnterpriseTerrainProvider` and `GoogleEarthEnterpriseImageryProvider` to read data from Google Earth Enterprise servers. [#5189](https://github.com/CesiumGS/cesium/pull/5189).
- Support for dashed polylines [#5159](https://github.com/CesiumGS/cesium/pull/5159).
  - Added `PolylineDash` Material type.
  - Added `PolylineDashMaterialProperty` to the Entity API.
  - Added CZML `polylineDash` property .
- Added `disableDepthTestDistance` to billboards, points and labels. This sets the distance to the camera where the depth test will be disabled. Setting it to zero (the default) will always enable the depth test. Setting it to `Number.POSITVE_INFINITY` will never enabled the depth test. Also added `scene.minimumDisableDepthTestDistance` to change the default value from zero. [#5166](https://github.com/CesiumGS/cesium/pull/5166)
- Added a `depthFailMaterial` property to line entities, which is the material used to render the line when it fails the depth test. [#5160](https://github.com/CesiumGS/cesium/pull/5160)
- Fixed billboards not initially clustering. [#5208](https://github.com/CesiumGS/cesium/pull/5208)
- Fixed issue with displaying `MapboxImageryProvider` default token error message. [#5191](https://github.com/CesiumGS/cesium/pull/5191)
- Fixed bug in conversion formula in `Matrix3.fromHeadingPitchRoll`. [#5195](https://github.com/CesiumGS/cesium/issues/5195)
- Upgrade FXAA to version 3.11. [#5200](https://github.com/CesiumGS/cesium/pull/5200)
- `Scene.pickPosition` now caches results per frame to increase performance. [#5117](https://github.com/CesiumGS/cesium/issues/5117)

### 1.32 - 2017-04-03

- Deprecated
  - The `left`, `right`, `bottom`, and `top` properties of `OrthographicFrustum` are deprecated and will be removed in 1.33. Use `OrthographicOffCenterFrustum` instead.
- Breaking changes
  - Removed `ArcGisImageServerTerrainProvider`.
  - The top-level `properties` in an `Entity` created by `GeoJsonDataSource` are now instances of `ConstantProperty` instead of raw values.
- Added support for an orthographic projection in 3D and Columbus view.
  - Set `projectionPicker` to `true` in the options when creating a `Viewer` to add a widget that will switch projections. [#5021](https://github.com/CesiumGS/cesium/pull/5021)
  - Call `switchToOrthographicFrustum` or `switchToPerspectiveFrustum` on `Camera` to change projections.
- Added support for custom time-varying properties in CZML. [#5105](https://github.com/CesiumGS/cesium/pull/5105).
- Added new flight parameters to `Camera.flyTo` and `Camera.flyToBoundingSphere`: `flyOverLongitude`, `flyOverLongitudeWeight`, and `pitchAdjustHeight`. [#5070](https://github.com/CesiumGS/cesium/pull/5070)
- Added the event `Viewer.trackedEntityChanged`, which is raised when the value of `viewer.trackedEntity` changes. [#5060](https://github.com/CesiumGS/cesium/pull/5060)
- Added `Camera.DEFAULT_OFFSET` for default view of objects with bounding spheres. [#4936](https://github.com/CesiumGS/cesium/pull/4936)
- Fixed an issue with `TileBoundingBox` that caused the terrain to disappear in certain places [4032](https://github.com/CesiumGS/cesium/issues/4032)
- Fixed overlapping billboard blending. [#5066](https://github.com/CesiumGS/cesium/pull/5066)
- Fixed an issue with `PinBuilder` where inset images could have low-alpha fringes against an opaque background. [#5099](https://github.com/CesiumGS/cesium/pull/5099)
- Fix billboard, point and label clustering in 2D and Columbus view. [#5136](https://github.com/CesiumGS/cesium/pull/5136)
- Fixed `GroundPrimitive` rendering in 2D and Columbus View. [#5078](https://github.com/CesiumGS/cesium/pull/5078)
- Fixed an issue with camera tracking of dynamic ellipsoids. [#5133](https://github.com/CesiumGS/cesium/pull/5133)
- Fixed issues with imagerySplitPosition and the international date line in 2D mode. [#5151](https://github.com/CesiumGS/cesium/pull/5151)
- Fixed a bug in `ModelAnimationCache` causing different animations to reference the same animation. [#5064](https://github.com/CesiumGS/cesium/pull/5064)
- `ConstantProperty` now provides `valueOf` and `toString` methods that return the constant value.
- Improved depth artifacts between opaque and translucent primitives. [#5116](https://github.com/CesiumGS/cesium/pull/5116)
- Fixed crunch compressed textures in IE11. [#5057](https://github.com/CesiumGS/cesium/pull/5057)
- Fixed a bug in `Quaternion.fromHeadingPitchRoll` that made it erroneously throw an exception when passed individual angles in an unminified / debug build.
- Fixed a bug that caused an exception in `CesiumInspectorViewModel` when using the NW / NE / SW / SE / Parent buttons to navigate to a terrain tile that is not yet loaded.
- `QuadtreePrimitive` now uses `frameState.afterRender` to fire `tileLoadProgressEvent` [#3450](https://github.com/CesiumGS/cesium/issues/3450)

### 1.31 - 2017-03-01

- Deprecated
  - The function `Quaternion.fromHeadingPitchRoll(heading, pitch, roll, result)` will be removed in 1.33. Use `Quaternion.fromHeadingPitchRoll(hpr, result)` instead where `hpr` is a `HeadingPitchRoll`. [#4896](https://github.com/CesiumGS/cesium/pull/4896)
  - The function `Transforms.headingPitchRollToFixedFrame(origin, headingPitchRoll, ellipsoid, result)` will be removed in 1.33. Use `Transforms.headingPitchRollToFixedFrame(origin, headingPitchRoll, ellipsoid, fixedFrameTransform, result)` instead where `fixedFrameTransform` is a a 4x4 transformation matrix (see `Transforms.localFrameToFixedFrameGenerator`). [#4896](https://github.com/CesiumGS/cesium/pull/4896)
  - The function `Transforms.headingPitchRollQuaternion(origin, headingPitchRoll, ellipsoid, result)` will be removed in 1.33. Use `Transforms.headingPitchRollQuaternion(origin, headingPitchRoll, ellipsoid, fixedFrameTransform, result)` instead where `fixedFrameTransform` is a a 4x4 transformation matrix (see `Transforms.localFrameToFixedFrameGenerator`). [#4896](https://github.com/CesiumGS/cesium/pull/4896)
  - `ArcGisImageServerTerrainProvider` will be removed in 1.32 due to missing TIFF support in web browsers. [#4981](https://github.com/CesiumGS/cesium/pull/4981)
- Breaking changes
  - Corrected spelling of `Color.FUCHSIA` from `Color.FUSCHIA`. [#4977](https://github.com/CesiumGS/cesium/pull/4977)
  - The enums `MIDDLE_DOUBLE_CLICK` and `RIGHT_DOUBLE_CLICK` from `ScreenSpaceEventType` have been removed. [#5052](https://github.com/CesiumGS/cesium/pull/5052)
  - Removed the function `GeometryPipeline.computeBinormalAndTangent`. Use `GeometryPipeline.computeTangentAndBitangent` instead. [#5053](https://github.com/CesiumGS/cesium/pull/5053)
  - Removed the `url` and `key` properties from `GeocoderViewModel`. [#5056](https://github.com/CesiumGS/cesium/pull/5056)
  - `BingMapsGeocoderServices` now requires `options.scene`. [#5056](https://github.com/CesiumGS/cesium/pull/5056)
- Added compressed texture support. [#4758](https://github.com/CesiumGS/cesium/pull/4758)
  - glTF models and imagery layers can now reference [KTX](https://www.khronos.org/opengles/sdk/tools/KTX/) textures and textures compressed with [crunch](https://github.com/BinomialLLC/crunch).
  - Added `loadKTX`, to load KTX textures, and `loadCRN` to load crunch compressed textures.
  - Added new `PixelFormat` and `WebGLConstants` enums from WebGL extensions `WEBGL_compressed_s3tc`, `WEBGL_compressed_texture_pvrtc`, and `WEBGL_compressed_texture_etc1`.
  - Added `CompressedTextureBuffer`.
- Added support for `Scene.pickPosition` in Columbus view and 2D. [#4990](https://github.com/CesiumGS/cesium/pull/4990)
- Added support for depth picking translucent primitives when `Scene.pickTranslucentDepth` is `true`. [#4979](https://github.com/CesiumGS/cesium/pull/4979)
- Fixed an issue where the camera would zoom past an object and flip to the other side of the globe. [#4967](https://github.com/CesiumGS/cesium/pull/4967) and [#4982](https://github.com/CesiumGS/cesium/pull/4982)
- Enable rendering `GroundPrimitives` on hardware without the `EXT_frag_depth` extension; however, this could cause artifacts for certain viewing angles. [#4930](https://github.com/CesiumGS/cesium/pull/4930)
- Added `Transforms.localFrameToFixedFrameGenerator` to generate a function that computes a 4x4 transformation matrix from a local reference frame to fixed reference frame. [#4896](https://github.com/CesiumGS/cesium/pull/4896)
- Added `Label.scaleByDistance` to control minimum/maximum label size based on distance from the camera. [#5019](https://github.com/CesiumGS/cesium/pull/5019)
- Added support to `DebugCameraPrimitive` to draw multifrustum planes. The attribute `debugShowFrustumPlanes` of `Scene` and `frustumPlanes` of `CesiumInspector` toggle this. [#4932](https://github.com/CesiumGS/cesium/pull/4932)
- Added fix to always outline KML line extrusions so that they show up properly in 2D and other straight down views. [#4961](https://github.com/CesiumGS/cesium/pull/4961)
- Improved `RectangleGeometry` by skipping unnecessary logic in the code. [#4948](https://github.com/CesiumGS/cesium/pull/4948)
- Fixed exception for polylines in 2D when rotating the map. [#4619](https://github.com/CesiumGS/cesium/issues/4619)
- Fixed an issue with constant `VertexArray` attributes not being set correctly. [#4995](https://github.com/CesiumGS/cesium/pull/4995)
- Added the event `Viewer.selectedEntityChanged`, which is raised when the value of `viewer.selectedEntity` changes. [#5043](https://github.com/CesiumGS/cesium/pull/5043)

### 1.30 - 2017-02-01

- Deprecated
  - The properties `url` and `key` will be removed from `GeocoderViewModel` in 1.31. These properties will be available on geocoder services that support them, like `BingMapsGeocoderService`.
  - The function `GeometryPipeline.computeBinormalAndTangent` will be removed in 1.31. Use `GeometryPipeline.createTangentAndBitangent` instead. [#4856](https://github.com/CesiumGS/cesium/pull/4856)
  - The enums `MIDDLE_DOUBLE_CLICK` and `RIGHT_DOUBLE_CLICK` from `ScreenSpaceEventType` have been deprecated and will be removed in 1.31. [#4910](https://github.com/CesiumGS/cesium/pull/4910)
- Breaking changes
  - Removed separate `heading`, `pitch`, `roll` parameters from `Transform.headingPitchRollToFixedFrame` and `Transform.headingPitchRollQuaternion`. Pass a `HeadingPitchRoll` object instead. [#4843](https://github.com/CesiumGS/cesium/pull/4843)
  - The property `binormal` has been renamed to `bitangent` for `Geometry` and `VertexFormat`. [#4856](https://github.com/CesiumGS/cesium/pull/4856)
  - A handful of `CesiumInspectorViewModel` properties were removed or changed from variables to functions. [#4857](https://github.com/CesiumGS/cesium/pull/4857)
  - The `ShadowMap` constructor has been made private. [#4010](https://github.com/CesiumGS/cesium/issues/4010)
- Added `sampleTerrainMostDetailed` to sample the height of an array of positions using the best available terrain data at each point. This requires a `TerrainProvider` with the `availability` property.
- Transparent parts of billboards, labels, and points no longer overwrite parts of the scene behind them. [#4886](https://github.com/CesiumGS/cesium/pull/4886)
  - Added `blendOption` property to `BillboardCollection`, `LabelCollection`, and `PointPrimitiveCollection`. The default is `BlendOption.OPAQUE_AND_TRANSLUCENT`; however, if all billboards, labels, or points are either completely opaque or completely translucent, `blendOption` can be changed to `BlendOption.OPAQUE` or `BlendOption.TRANSLUCENT`, respectively, to increase performance by up to 2x.
- Added support for custom geocoder services and autocomplete, see the [Sandcastle example](http://cesiumjs.org/Cesium/Apps/Sandcastle/index.html?src=Custom%20Geocoder.html). Added `GeocoderService`, an interface for geocoders, and `BingMapsGeocoderService` and `CartographicGeocoderService` implementations. [#4723](https://github.com/CesiumGS/cesium/pull/4723)
- Added ability to draw an `ImageryLayer` with a splitter to allow layers to only display to the left or right of a splitter. See `ImageryLayer.splitDirection`, `Scene.imagerySplitPosition`, and the [Sandcastle example](http://cesiumjs.org/Cesium/Apps/Sandcastle/index.html?src=Imagery%20Layers%20Split.html&label=Showcases).
- Fixed bug where `GroundPrimitives` where rendering incorrectly or disappearing at different zoom levels. [#4161](https://github.com/CesiumGS/cesium/issues/4161), [#4326](https://github.com/CesiumGS/cesium/issues/4326)
- `TerrainProvider` now optionally exposes an `availability` property that can be used to query the terrain level that is available at a location or in a rectangle. Currently only `CesiumTerrainProvider` exposes this property.
- Added support for WMS version 1.3 by using CRS vice SRS query string parameter to request projection. SRS is still used for older versions.
- Fixed a bug that caused all models to use the same highlight color. [#4798](https://github.com/CesiumGS/cesium/pull/4798)
- Fixed sky atmosphere from causing incorrect picking and hanging drill picking. [#4783](https://github.com/CesiumGS/cesium/issues/4783) and [#4784](https://github.com/CesiumGS/cesium/issues/4784)
- Fixed KML loading when color is an empty string. [#4826](https://github.com/CesiumGS/cesium/pull/4826)
- Fixed a bug that could cause a "readyImagery is not actually ready" exception when quickly zooming past the maximum available imagery level of an imagery layer near the poles.
- Fixed a bug that affected dynamic graphics with time-dynamic modelMatrix. [#4907](https://github.com/CesiumGS/cesium/pull/4907)
- Fixed `Geocoder` autocomplete drop down visibility in Firefox. [#4916](https://github.com/CesiumGS/cesium/issues/4916)
- Added `Rectangle.fromRadians`.
- Updated the morph so the default view in Columbus View is now angled. [#3878](https://github.com/CesiumGS/cesium/issues/3878)
- Added 2D and Columbus View support for models using the RTC extension or whose vertices are in WGS84 coordinates. [#4922](https://github.com/CesiumGS/cesium/pull/4922)
- The attribute `perInstanceAttribute` of `DebugAppearance` has been made optional and defaults to `false`.
- Fixed a bug that would cause a crash when `debugShowFrustums` is enabled with OIT. [#4864](https://github.com/CesiumGS/cesium/pull/4864)
- Added the ability to run the unit tests with a [WebGL Stub](https://github.com/CesiumGS/cesium/tree/main/Documentation/Contributors/TestingGuide#run-with-webgl-stub), which makes all WebGL calls a noop and ignores test expectations that rely on reading back from WebGL. Use the web link from the main index.html or run with `npm run test-webgl-stub`.

### 1.29 - 2017-01-02

- Improved 3D Models
  - Added the ability to blend a `Model` with a color/translucency. Added `color`, `colorBlendMode`, and `colorBlendAmount` properties to `Model`, `ModelGraphics`, and CZML. Also added `ColorBlendMode` enum. [#4547](https://github.com/CesiumGS/cesium/pull/4547)
  - Added the ability to render a `Model` with a silhouette. Added `silhouetteColor` and `silhouetteSize` properties to `Model`, `ModelGraphics`, and CZML. [#4314](https://github.com/CesiumGS/cesium/pull/4314)
- Improved Labels
  - Added new `Label` properties `showBackground`, `backgroundColor`, and `backgroundPadding` to the primitive, Entity, and CZML layers.
  - Added support for newlines (`\n`) in Cesium `Label`s and CZML. [#2402]
  - Added new enum `VerticalOrigin.BASELINE`. Previously, `VerticalOrigin.BOTTOM` would sometimes align to the baseline depending on the contents of a label.
    (https://github.com/CesiumGS/cesium/issues/2402)
- Fixed translucency in Firefox 50. [#4762](https://github.com/CesiumGS/cesium/pull/4762)
- Fixed texture rotation for `RectangleGeometry`. [#2737](https://github.com/CesiumGS/cesium/issues/2737)
- Fixed issue where billboards on terrain had an incorrect offset. [#4598](https://github.com/CesiumGS/cesium/issues/4598)
- Fixed issue where `globe.getHeight` incorrectly returned `undefined`. [#3411](https://github.com/CesiumGS/cesium/issues/3411)
- Fixed a crash when using Entity path visualization with reference properties. [#4915](https://github.com/CesiumGS/cesium/issues/4915)
- Fixed a bug that caused `GroundPrimitive` to render incorrectly on systems without the `WEBGL_depth_texture` extension. [#4747](https://github.com/CesiumGS/cesium/pull/4747)
- Fixed default Mapbox token and added a watermark to notify users that they need to sign up for their own token.
- Fixed glTF models with skinning that used `bindShapeMatrix`. [#4722](https://github.com/CesiumGS/cesium/issues/4722)
- Fixed a bug that could cause a "readyImagery is not actually ready" exception with some configurations of imagery layers.
- Fixed `Rectangle.union` to correctly account for rectangles that cross the IDL. [#4732](https://github.com/CesiumGS/cesium/pull/4732)
- Fixed tooltips for gallery thumbnails in Sandcastle [#4702].(https://github.com/CesiumGS/cesium/pull/4702)
- DataSourceClock.getValue now preserves the provided `result` properties when its properties are `undefined`. [#4029](https://github.com/CesiumGS/cesium/issues/4029)
- Added `divideComponents` function to `Cartesian2`, `Cartesian3`, and `Cartesian4`. [#4750](https://github.com/CesiumGS/cesium/pull/4750)
- Added `WebGLConstants` enum. Previously, this was part of the private Renderer API. [#4731](https://github.com/CesiumGS/cesium/pull/4731)

### 1.28 - 2016-12-01

- Improved terrain/imagery load ordering, especially when the terrain is already fully loaded and a new imagery layer is loaded. This results in a 25% reduction in load times in many cases. [#4616](https://github.com/CesiumGS/cesium/pull/4616)
- Improved `Billboard`, `Label`, and `PointPrimitive` visual quality. [#4675](https://github.com/CesiumGS/cesium/pull/4675)
  - Corrected odd-width and odd-height billboard sizes from being incorrectly rounded up.
  - Changed depth testing from `LESS` to `LEQUAL`, allowing label glyphs of equal depths to overlap.
  - Label glyph positions have been adjusted and corrected.
  - `TextureAtlas.borderWidthInPixels` has always been applied to the upper and right edges of each internal texture, but is now also applied to the bottom and left edges of the entire TextureAtlas, guaranteeing borders on all sides regardless of position within the atlas.
- Fall back to packing floats into an unsigned byte texture when floating point textures are unsupported. [#4563](https://github.com/CesiumGS/cesium/issues/4563)
- Added support for saving html and css in GitHub Gists. [#4125](https://github.com/CesiumGS/cesium/issues/4125)
- Fixed `Cartographic.fromCartesian` when the cartesian is not on the ellipsoid surface. [#4611](https://github.com/CesiumGS/cesium/issues/4611)

### 1.27 - 2016-11-01

- Deprecated
  - Individual heading, pitch, and roll options to `Transforms.headingPitchRollToFixedFrame` and `Transforms.headingPitchRollQuaternion` have been deprecated and will be removed in 1.30. Pass the new `HeadingPitchRoll` object instead. [#4498](https://github.com/CesiumGS/cesium/pull/4498)
- Breaking changes
  - The `scene` parameter for creating `BillboardVisualizer`, `LabelVisualizer`, and `PointVisualizer` has been removed. Instead, pass an instance of `EntityCluster`. [#4514](https://github.com/CesiumGS/cesium/pull/4514)
- Fixed an issue where a billboard entity would not render after toggling the show property. [#4408](https://github.com/CesiumGS/cesium/issues/4408)
- Fixed a crash when zooming from touch input on viewer initialization. [#4177](https://github.com/CesiumGS/cesium/issues/4177)
- Fixed a crash when clustering is enabled, an entity has a label graphics defined, but the label isn't visible. [#4414](https://github.com/CesiumGS/cesium/issues/4414)
- Added the ability for KML files to load network links to other KML files within the same KMZ archive. [#4477](https://github.com/CesiumGS/cesium/issues/4477)
- `KmlDataSource` and `GeoJsonDataSource` were not honoring the `clampToGround` option for billboards and labels and was instead always clamping, reducing performance in cases when it was unneeded. [#4459](https://github.com/CesiumGS/cesium/pull/4459)
- Fixed `KmlDataSource` features to respect `timespan` and `timestamp` properties of its parents (e.g. Folders or NetworkLinks). [#4041](https://github.com/CesiumGS/cesium/issues/4041)
- Fixed a `KmlDataSource` bug where features had duplicate IDs and only one was drawn. [#3941](https://github.com/CesiumGS/cesium/issues/3941)
- `GeoJsonDataSource` now treats null crs values as a no-op instead of failing to load. [#4456](https://github.com/CesiumGS/cesium/pull/4456)
- `GeoJsonDataSource` now gracefully handles missing style icons instead of failing to load. [#4452](https://github.com/CesiumGS/cesium/pull/4452)
- Added `HeadingPitchRoll` [#4047](https://github.com/CesiumGS/cesium/pull/4047)
  - `HeadingPitchRoll.fromQuaternion` function for retrieving heading-pitch-roll angles from a quaternion.
  - `HeadingPitchRoll.fromDegrees` function that returns a new HeadingPitchRoll instance from angles given in degrees.
  - `HeadingPitchRoll.clone` function to duplicate HeadingPitchRoll instance.
  - `HeadingPitchRoll.equals` and `HeadingPitchRoll.equalsEpsilon` functions for comparing two instances.
  - Added `Matrix3.fromHeadingPitchRoll` Computes a 3x3 rotation matrix from the provided headingPitchRoll.
- Fixed primitive bounding sphere bug that would cause a crash when loading data sources. [#4431](https://github.com/CesiumGS/cesium/issues/4431)
- Fixed `BoundingSphere` computation for `Primitive` instances with a modelMatrix. [#4428](https://github.com/CesiumGS/cesium/issues/4428)
- Fixed a bug with rotated, textured rectangles. [#4430](https://github.com/CesiumGS/cesium/pull/4430)
- Added the ability to specify retina options, such as `@2x.png`, via the `MapboxImageryProvider` `format` option. [#4453](https://github.com/CesiumGS/cesium/pull/4453).
- Fixed a crash that could occur when specifying an imagery provider's `rectangle` option. [https://github.com/CesiumGS/cesium/issues/4377](https://github.com/CesiumGS/cesium/issues/4377)
- Fixed a crash that would occur when using dynamic `distanceDisplayCondition` properties. [#4403](https://github.com/CesiumGS/cesium/pull/4403)
- Fixed several bugs that lead to billboards and labels being improperly clamped to terrain. [#4396](https://github.com/CesiumGS/cesium/issues/4396), [#4062](https://github.com/CesiumGS/cesium/issues/4062)
- Fixed a bug affected models with multiple meshes without indices. [#4237](https://github.com/CesiumGS/cesium/issues/4237)
- Fixed a glTF transparency bug where `blendFuncSeparate` parameters were loaded in the wrong order. [#4435](https://github.com/CesiumGS/cesium/pull/4435)
- Fixed a bug where creating a custom geometry with attributes and indices that have values that are not a typed array would cause a crash. [#4419](https://github.com/CesiumGS/cesium/pull/4419)
- Fixed a bug when morphing from 2D to 3D. [#4388](https://github.com/CesiumGS/cesium/pull/4388)
- Fixed `RectangleGeometry` rotation when the rectangle is close to the international date line [#3874](https://github.com/CesiumGS/cesium/issues/3874)
- Added `clusterBillboards`, `clusterLabels`, and `cluserPoints` properties to `EntityCluster` to selectively cluster screen space entities.
- Prevent execution of default device/browser behavior when handling "pinch" touch event/gesture. [#4518](https://github.com/CesiumGS/cesium/pull/4518).
- Fixed a shadow aliasing issue where polygon offset was not being applied. [#4559](https://github.com/CesiumGS/cesium/pull/4559)
- Removed an unnecessary reprojection of Web Mercator imagery tiles to the Geographic projection on load. This should improve both visual quality and load performance slightly. [#4339](https://github.com/CesiumGS/cesium/pull/4339)
- Added `Transforms.northUpEastToFixedFrame` to compute a 4x4 local transformation matrix from a reference frame with a north-west-up axes.
- Improved `Geocoder` usability by selecting text on click [#4464](https://github.com/CesiumGS/cesium/pull/4464)
- Added `Rectangle.simpleIntersection` which is an optimized version of `Rectangle.intersection` for more constrained input. [#4339](https://github.com/CesiumGS/cesium/pull/4339)
- Fixed warning when using Webpack. [#4467](https://github.com/CesiumGS/cesium/pull/4467)

### 1.26 - 2016-10-03

- Deprecated
  - The `scene` parameter for creating `BillboardVisualizer`, `LabelVisualizer`, and `PointVisualizer` has been deprecated and will be removed in 1.28. Instead, pass an instance of `EntityCluster`.
- Breaking changes
  - Vertex texture fetch is now required to be supported to render polylines. Maximum vertex texture image units must be greater than zero.
  - Removed `castShadows` and `receiveShadows` properties from `Model`, `Primitive`, and `Globe`. Instead, use `shadows` with the `ShadowMode` enum, e.g. `model.shadows = ShadowMode.ENABLED`.
  - `Viewer.terrainShadows` now uses the `ShadowMode` enum instead of a Boolean, e.g. `viewer.terrainShadows = ShadowMode.RECEIVE_ONLY`.
- Added support for clustering `Billboard`, `Label` and `Point` entities. [#4240](https://github.com/CesiumGS/cesium/pull/4240)
- Added `DistanceDisplayCondition`s to all primitives to determine the range interval from the camera for when it will be visible.
- Removed the default gamma correction for Bing Maps aerial imagery, because it is no longer an improvement to current versions of the tiles. To restore the previous look, set the `defaultGamma` property of your `BingMapsImageryProvider` instance to 1.3.
- Fixed a bug that could lead to incorrect terrain heights when using `HeightmapTerrainData` with an encoding in which actual heights were equal to the minimum representable height.
- Fixed a bug in `AttributeCompression.compressTextureCoordinates` and `decompressTextureCoordinates` that could cause a small inaccuracy in the encoded texture coordinates.
- Fixed a bug where viewing a model with transparent geometry would cause a crash. [#4378](https://github.com/CesiumGS/cesium/issues/4378)
- Added `TrustedServer` collection that controls which servers should have `withCredential` set to `true` on XHR Requests.
- Fixed billboard rotation when sized in meters. [#3979](https://github.com/CesiumGS/cesium/issues/3979)
- Added `backgroundColor` and `borderWidth` properties to `writeTextToCanvas`.
- Fixed timeline touch events. [#4305](https://github.com/CesiumGS/cesium/pull/4305)
- Fixed a bug that was incorrectly clamping Latitudes in KML <GroundOverlay>(s) to the range -PI..PI. Now correctly clamps to -PI/2..PI/2.
- Added `CesiumMath.clampToLatitudeRange`. A convenience function to clamp a passed radian angle to valid Latitudes.
- Added `DebugCameraPrimitive` to visualize the view frustum of a camera.

### 1.25 - 2016-09-01

- Breaking changes
  - The number and order of arguments passed to `KmlDataSource` `unsupportedNodeEvent` listeners have changed to allow better handling of unsupported KML Features.
  - Changed billboards and labels that are clamped to terrain to have the `verticalOrigin` set to `CENTER` by default instead of `BOTTOM`.
- Deprecated
  - Deprecated `castShadows` and `receiveShadows` properties from `Model`, `Primitive`, and `Globe`. They will be removed in 1.26. Use `shadows` instead with the `ShadowMode` enum, e.g. `model.shadows = ShadowMode.ENABLED`.
  - `Viewer.terrainShadows` now uses the `ShadowMode` enum instead of a Boolean, e.g. `viewer.terrainShadows = ShadowMode.RECEIVE_ONLY`. Boolean support will be removed in 1.26.
- Updated the online [model converter](http://cesiumjs.org/convertmodel.html) to convert OBJ models to glTF with [obj2gltf](https://github.com/CesiumGS/OBJ2GLTF), as well as optimize existing glTF models with the [gltf-pipeline](https://github.com/CesiumGS/gltf-pipeline). Added an option to bake ambient occlusion onto the glTF model. Also added an option to compress geometry using the glTF [WEB3D_quantized_attributes](https://github.com/KhronosGroup/glTF/blob/master/extensions/Vendor/WEB3D_quantized_attributes/README.md) extension.
- Improve label quality for oblique and italic fonts. [#3782](https://github.com/CesiumGS/cesium/issues/3782)
- Added `shadows` property to the entity API for `Box`, `Corridor`, `Cylinder`, `Ellipse`, `Ellipsoid`, `Polygon`, `Polyline`, `PoylineVolume`, `Rectangle`, and `Wall`. [#4005](https://github.com/CesiumGS/cesium/pull/4005)
- Added `Camera.cancelFlight` to cancel the existing camera flight if it exists.
- Fix overlapping camera flights by always cancelling the previous flight when a new one is created.
- Camera flights now disable collision with the terrain until all of the terrain in the area has finished loading. This prevents the camera from being moved to be above lower resolution terrain when flying to a position close to higher resolution terrain. [#4075](https://github.com/CesiumGS/cesium/issues/4075)
- Fixed a crash that would occur if quickly toggling imagery visibility. [#4083](https://github.com/CesiumGS/cesium/issues/4083)
- Fixed an issue causing an error if KML has a clamped to ground LineString with color. [#4131](https://github.com/CesiumGS/cesium/issues/4131)
- Added logic to `KmlDataSource` defaulting KML Feature node to hidden unless all ancestors are visible. This better matches the KML specification.
- Fixed position of KML point features with an altitude mode of `relativeToGround` and `clampToGround`.
- Added `GeocoderViewModel.keepExpanded` which when set to true will always keep the Geocoder in its expanded state.
- Added support for `INT` and `UNSIGNED_INT` in `ComponentDatatype`.
- Added `ComponentDatatype.fromName` for getting a `ComponentDatatype` from its name.
- Fixed a crash caused by draping dynamic geometry over terrain. [#4255](https://github.com/CesiumGS/cesium/pull/4255)

### 1.24 - 2016-08-01

- Added support in CZML for expressing `BillboardGraphics.alignedAxis` as the velocity vector of an entity, using `velocityReference` syntax.
- Added `urlSchemeZeroPadding` property to `UrlTemplateImageryProvider` to allow the numeric parts of a URL, such as `{x}`, to be padded with zeros to make them a fixed width.
- Added leap second just prior to January 2017. [#4092](https://github.com/CesiumGS/cesium/issues/4092)
- Fixed an exception that would occur when switching to 2D view when shadows are enabled. [#4051](https://github.com/CesiumGS/cesium/issues/4051)
- Fixed an issue causing entities to disappear when updating multiple entities simultaneously. [#4096](https://github.com/CesiumGS/cesium/issues/4096)
- Normalizing the velocity vector produced by `VelocityVectorProperty` is now optional.
- Pack functions now return the result array [#4156](https://github.com/CesiumGS/cesium/pull/4156)
- Added optional `rangeMax` parameter to `Math.toSNorm` and `Math.fromSNorm`. [#4121](https://github.com/CesiumGS/cesium/pull/4121)
- Removed `MapQuest OpenStreetMap` from the list of demo base layers since direct tile access has been discontinued. See the [MapQuest Developer Blog](http://devblog.mapquest.com/2016/06/15/modernization-of-mapquest-results-in-changes-to-open-tile-access/) for details.
- Fixed PolylinePipeline.generateArc to accept an array of heights when there's only one position [#4155](https://github.com/CesiumGS/cesium/pull/4155)

### 1.23 - 2016-07-01

- Breaking changes
  - `GroundPrimitive.initializeTerrainHeights()` must be called and have the returned promise resolve before a `GroundPrimitive` can be added synchronously.
- Added terrain clamping to entities, KML, and GeoJSON
  - Added `heightReference` property to point, billboard and model entities.
  - Changed corridor, ellipse, polygon and rectangle entities to conform to terrain by using a `GroundPrimitive` if its material is a `ColorMaterialProperty` instance and it doesn't have a `height` or `extrudedHeight`. Entities with any other type of material are not clamped to terrain.
  - `KMLDataSource`
    - Point and Model features will always respect `altitudeMode`.
    - Added `clampToGround` property. When `true`, clamps `Polygon`, `LineString` and `LinearRing` features to the ground if their `altitudeMode` is `clampToGround`. For this case, lines use a corridor instead of a polyline.
  - `GeoJsonDataSource`
    - Points with a height will be drawn at that height; otherwise, they will be clamped to the ground.
    - Added `clampToGround` property. When `true`, clamps `Polygon` and `LineString` features to the ground. For this case, lines use a corridor instead of a polyline.
  - Added [Ground Clamping Sandcastle example](https://cesiumjs.org/Cesium/Apps/Sandcastle/index.html?src=Ground%20Clamping.html&label=Showcases).
- Improved performance and accuracy of polygon triangulation by using the [earcut](https://github.com/mapbox/earcut) library. Loading a GeoJSON with polygons for each country was 2x faster.
- Fix some large polygon triangulations. [#2788](https://github.com/CesiumGS/cesium/issues/2788)
- Added support for the glTF extension [WEB3D_quantized_attributes](https://github.com/KhronosGroup/glTF/blob/master/extensions/Vendor/WEB3D_quantized_attributes/README.md). [#3241](https://github.com/CesiumGS/cesium/issues/3241)
- Added CZML support for `Box`, `Corridor` and `Cylinder`. Added new CZML properties:
  - `Billboard`: `width`, `height`, `heightReference`, `scaleByDistance`, `translucencyByDistance`, `pixelOffsetScaleByDistance`, `imageSubRegion`
  - `Label`: `heightReference`, `translucencyByDistance`, `pixelOffsetScaleByDistance`
  - `Model`: `heightReference`, `maximumScale`
  - `Point`: `heightReference`, `scaleByDistance`, `translucencyByDistance`
  - `Ellipsoid`: `subdivisions`, `stackPartitions`, `slicePartitions`
- Added `rotatable2D` property to to `Scene`, `CesiumWidget` and `Viewer` to enable map rotation in 2D mode. [#3897](https://github.com/CesiumGS/cesium/issues/3897)
- `Camera.setView` and `Camera.flyTo` now use the `orientation.heading` parameter in 2D if the map is rotatable.
- Added `Camera.changed` event that will fire whenever the camera has changed more than `Camera.percentageChanged`. `percentageChanged` is in the range [0, 1].
- Zooming in toward a target point now keeps the target point at the same screen position. [#4016](https://github.com/CesiumGS/cesium/pull/4016)
- Improved `GroundPrimitive` performance.
- Some incorrect KML (specifically KML that reuses IDs) is now parsed correctly.
- Added `unsupportedNodeEvent` to `KmlDataSource` that is fired whenever an unsupported node is encountered.
- `Clock` now keeps its configuration settings self-consistent. Previously, this was done by `AnimationViewModel` and could become inconsistent in certain cases. [#4007](https://github.com/CesiumGS/cesium/pull/4007)
- Updated [Google Cardboard Sandcastle example](http://cesiumjs.org/Cesium/Apps/Sandcastle/index.html?src=Cardboard.html&label=Showcase).
- Added [hot air balloon](https://github.com/CesiumGS/cesium/tree/main/Apps/SampleData/models/CesiumBalloon) sample model.
- Fixed handling of sampled Rectangle coordinates in CZML. [#4033](https://github.com/CesiumGS/cesium/pull/4033)
- Fix "Cannot read property 'x' of undefined" error when calling SceneTransforms.wgs84ToWindowCoordinates in certain cases. [#4022](https://github.com/CesiumGS/cesium/pull/4022)
- Re-enabled mouse inputs after a specified number of milliseconds past the most recent touch event.
- Exposed a parametric ray-triangle intersection test to the API as `IntersectionTests.rayTriangleParametric`.
- Added `packArray` and `unpackArray` functions to `Cartesian2`, `Cartesian3`, and `Cartesian4`.

### 1.22.2 - 2016-06-14

- This is an npm only release to fix the improperly published 1.22.1. There were no code changes.

### 1.22.1 - 2016-06-13

- Fixed default Bing Key and added a watermark to notify users that they need to sign up for their own key.

### 1.22 - 2016-06-01

- Breaking changes
  - `KmlDataSource` now requires `options.camera` and `options.canvas`.
- Added shadows
  - See the Sandcastle demo: [Shadows](http://cesiumjs.org/Cesium/Apps/Sandcastle/index.html?src=Shadows.html&label=Showcases).
  - Added `Viewer.shadows` and `Viewer.terrainShadows`. Both are off by default.
  - Added `Viewer.shadowMap` and `Scene.shadowMap` for accessing the scene's shadow map.
  - Added `castShadows` and `receiveShadows` properties to `Model` and `Entity.model`, and options to the `Model` constructor and `Model.fromGltf`.
  - Added `castShadows` and `receiveShadows` properties to `Primitive`, and options to the `Primitive` constructor.
  - Added `castShadows` and `receiveShadows` properties to `Globe`.
- Added `heightReference` to models so they can be drawn on terrain.
- Added support for rendering models in 2D and Columbus view.
- Added option to enable sun position based atmosphere color when `Globe.enableLighting` is `true`. [3439](https://github.com/CesiumGS/cesium/issues/3439)
- Improved KML NetworkLink compatibility by supporting the `Url` tag. [#3895](https://github.com/CesiumGS/cesium/pull/3895).
- Added `VelocityVectorProperty` so billboard's aligned axis can follow the velocity vector. [#3908](https://github.com/CesiumGS/cesium/issues/3908)
- Improve memory management for entity billboard/label/point/path visualization.
- Added `terrainProviderChanged` event to `Scene` and `Globe`
- Added support for hue, saturation, and brightness color shifts in the atmosphere in `SkyAtmosphere`. See the new Sandcastle example: [Atmosphere Color](http://cesiumjs.org/Cesium/Apps/Sandcastle/index.html?src=Atmosphere%20Color.html&label=Showcases). [#3439](https://github.com/CesiumGS/cesium/issues/3439)
- Fixed exaggerated terrain tiles disappearing. [#3676](https://github.com/CesiumGS/cesium/issues/3676)
- Fixed a bug that could cause incorrect normals to be computed for exaggerated terrain, especially for low-detail tiles. [#3904](https://github.com/CesiumGS/cesium/pull/3904)
- Fixed a bug that was causing errors to be thrown when picking and terrain was enabled. [#3779](https://github.com/CesiumGS/cesium/issues/3779)
- Fixed a bug that was causing the atmosphere to disappear when only atmosphere is visible. [#3347](https://github.com/CesiumGS/cesium/issues/3347)
- Fixed infinite horizontal 2D scrolling in IE/Edge. [#3893](https://github.com/CesiumGS/cesium/issues/3893)
- Fixed a bug that would cause a crash is the camera was on the IDL in 2D. [#3951](https://github.com/CesiumGS/cesium/issues/3951)
- Fixed issue where a repeating model animation doesn't play when the clock is set to a time before the model was created. [#3932](https://github.com/CesiumGS/cesium/issues/3932)
- Fixed `Billboard.computeScreenSpacePosition` returning the wrong y coordinate. [#3920](https://github.com/CesiumGS/cesium/issues/3920)
- Fixed issue where labels were disappearing. [#3730](https://github.com/CesiumGS/cesium/issues/3730)
- Fixed issue where billboards on terrain didn't always update when the terrain provider was changed. [#3921](https://github.com/CesiumGS/cesium/issues/3921)
- Fixed issue where `Matrix4.fromCamera` was taking eye/target instead of position/direction. [#3927](https://github.com/CesiumGS/cesium/issues/3927)
- Added `Scene.nearToFarDistance2D` that determines the size of each frustum of the multifrustum in 2D.
- Added `Matrix4.computeView`.
- Added `CullingVolume.fromBoundingSphere`.
- Added `debugShowShadowVolume` to `GroundPrimitive`.
- Fix issue with disappearing tiles on Linux. [#3889](https://github.com/CesiumGS/cesium/issues/3889)

### 1.21 - 2016-05-02

- Breaking changes
  - Removed `ImageryMaterialProperty.alpha`. Use `ImageryMaterialProperty.color.alpha` instead.
  - Removed `OpenStreetMapImageryProvider`. Use `createOpenStreetMapImageryProvider` instead.
- Added ability to import and export Sandcastle example using GitHub Gists. [#3795](https://github.com/CesiumGS/cesium/pull/3795)
- Added `PolygonGraphics.closeTop`, `PolygonGraphics.closeBottom`, and `PolygonGeometry` options for creating an extruded polygon without a top or bottom. [#3879](https://github.com/CesiumGS/cesium/pull/3879)
- Added support for polyline arrow material to `CzmlDataSource` [#3860](https://github.com/CesiumGS/cesium/pull/3860)
- Fixed issue causing the sun not to render. [#3801](https://github.com/CesiumGS/cesium/pull/3801)
- Fixed issue where `Camera.flyTo` would not work with a rectangle in 2D. [#3688](https://github.com/CesiumGS/cesium/issues/3688)
- Fixed issue causing the fog to go dark and the atmosphere to flicker when the camera clips the globe. [#3178](https://github.com/CesiumGS/cesium/issues/3178)
- Fixed a bug that caused an exception and rendering to stop when using `ArcGisMapServerImageryProvider` to connect to a MapServer specifying the Web Mercator projection and a fullExtent bigger than the valid extent of the projection. [#3854](https://github.com/CesiumGS/cesium/pull/3854)
- Fixed issue causing an exception when switching scene modes with an active KML network link. [#3865](https://github.com/CesiumGS/cesium/issues/3865)

### 1.20 - 2016-04-01

- Breaking changes
  - Removed `TileMapServiceImageryProvider`. Use `createTileMapServiceImageryProvider` instead.
  - Removed `GroundPrimitive.geometryInstance`. Use `GroundPrimitive.geometryInstances` instead.
  - Removed `definedNotNull`. Use `defined` instead.
  - Removed ability to rotate the map in 2D due to the new infinite 2D scrolling feature.
- Deprecated
  - Deprecated `ImageryMaterialProperty.alpha`. It will be removed in 1.21. Use `ImageryMaterialProperty.color.alpha` instead.
- Added infinite horizontal scrolling in 2D.
- Added a code example to Sandcastle for the [new 1-meter Pennsylvania terrain service](http://cesiumjs.org/2016/03/15/New-Cesium-Terrain-Service-Covering-Pennsylvania/).
- Fixed loading for KML `NetworkLink` to not append a `?` if there isn't a query string.
- Fixed handling of non-standard KML `styleUrl` references within a `StyleMap`.
- Fixed issue in KML where StyleMaps from external documents fail to load.
- Added translucent and colored image support to KML ground overlays
- Fix bug when upsampling exaggerated terrain where the terrain heights were exaggerated at twice the value. [#3607](https://github.com/CesiumGS/cesium/issues/3607)
- All external urls are now https by default to make Cesium work better with non-server-based applications. [#3650](https://github.com/CesiumGS/cesium/issues/3650)
- `GeoJsonDataSource` now handles CRS `urn:ogc:def:crs:EPSG::4326`
- Fixed `TimeIntervalCollection.removeInterval` bug that resulted in too many intervals being removed.
- `GroundPrimitive` throws a `DeveloperError` when passed an unsupported geometry type instead of crashing.
- Fix issue with billboard collections that have at least one billboard with an aligned axis and at least one billboard without an aligned axis. [#3318](https://github.com/CesiumGS/cesium/issues/3318)
- Fix a race condition that would cause the terrain to continue loading and unloading or cause a crash when changing terrain providers. [#3690](https://github.com/CesiumGS/cesium/issues/3690)
- Fix issue where the `GroundPrimitive` volume was being clipped by the far plane. [#3706](https://github.com/CesiumGS/cesium/issues/3706)
- Fixed issue where `Camera.computeViewRectangle` was incorrect when crossing the international date line. [#3717](https://github.com/CesiumGS/cesium/issues/3717)
- Added `Rectangle` result parameter to `Camera.computeViewRectangle`.
- Fixed a reentrancy bug in `EntityCollection.collectionChanged`. [#3739](https://github.com/CesiumGS/cesium/pull/3739)
- Fixed a crash that would occur if you added and removed an `Entity` with a path without ever actually rendering it. [#3738](https://github.com/CesiumGS/cesium/pull/3738)
- Fixed issue causing parts of geometry and billboards/labels to be clipped. [#3748](https://github.com/CesiumGS/cesium/issues/3748)
- Fixed bug where transparent image materials were drawn black.
- Fixed `Color.fromCssColorString` from reusing the input `result` alpha value in some cases.

### 1.19 - 2016-03-01

- Breaking changes
  - `PolygonGeometry` now changes the input `Cartesian3` values of `options.positions` so that they are on the ellipsoid surface. This only affects polygons created synchronously with `options.perPositionHeight = false` when the positions have a non-zero height and the same positions are used for multiple entities. In this case, make a copy of the `Cartesian3` values used for the polygon positions.
- Deprecated
  - Deprecated `KmlDataSource` taking a proxy object. It will throw an exception in 1.21. It now should take a `options` object with required `camera` and `canvas` parameters.
  - Deprecated `definedNotNull`. It will be removed in 1.20. Use `defined` instead, which now checks for `null` as well as `undefined`.
- Improved KML support.
  - Added support for `NetworkLink` refresh modes `onInterval`, `onExpire` and `onStop`. Includes support for `viewboundScale`, `viewFormat`, `httpQuery`.
  - Added partial support for `NetworkLinkControl` including `minRefreshPeriod`, `cookie` and `expires`.
  - Added support for local `StyleMap`. The `highlight` style is still ignored.
  - Added support for `root://` URLs.
  - Added more warnings for unsupported features.
  - Improved style processing in IE.
- `Viewer.zoomTo` and `Viewer.flyTo` now accept an `ImageryLayer` instance as a valid parameter and will zoom to the extent of the imagery.
- Added `Camera.flyHome` function for resetting the camera to the home view.
- `Camera.flyTo` now honors max and min zoom settings in `ScreenSpaceCameraController`.
- Added `show` property to `CzmlDataSource`, `GeoJsonDataSource`, `KmlDataSource`, `CustomDataSource`, and `EntityCollection` for easily toggling display of entire data sources.
- Added `owner` property to `CompositeEntityCollection`.
- Added `DataSouceDisplay.ready` for determining whether or not static data associated with the Entity API has been rendered.
- Fix an issue when changing a billboard's position property multiple times per frame. [#3511](https://github.com/CesiumGS/cesium/pull/3511)
- Fixed texture coordinates for polygon with position heights.
- Fixed issue that kept `GroundPrimitive` with an `EllipseGeometry` from having a `rotation`.
- Fixed crash caused when drawing `CorridorGeometry` and `CorridorOutlineGeometry` synchronously.
- Added the ability to create empty geometries. Instead of throwing `DeveloperError`, `undefined` is returned.
- Fixed flying to `latitude, longitude, height` in the Geocoder.
- Fixed bug in `IntersectionTests.lineSegmentSphere` where the ray origin was not set.
- Added `length` to `Matrix2`, `Matrix3` and `Matrix4` so these can be used as array-like objects.
- Added `Color.add`, `Color.subtract`, `Color.multiply`, `Color.divide`, `Color.mod`, `Color.multiplyByScalar`, and `Color.divideByScalar` functions to perform arithmetic operations on colors.
- Added optional `result` parameter to `Color.fromRgba`, `Color.fromHsl` and `Color.fromCssColorString`.
- Fixed bug causing `navigator is not defined` reference error when Cesium is used with Node.js.
- Upgraded Knockout from version 3.2.0 to 3.4.0.
- Fixed hole that appeared in the top of in dynamic ellipsoids

### 1.18 - 2016-02-01

- Breaking changes
  - Removed support for `CESIUM_binary_glTF`. Use `KHR_binary_glTF` instead, which is the default for the online [COLLADA-to-glTF converter](http://cesiumjs.org/convertmodel.html).
- Deprecated
  - Deprecated `GroundPrimitive.geometryInstance`. It will be removed in 1.20. Use `GroundPrimitive.geometryInstances` instead.
  - Deprecated `TileMapServiceImageryProvider`. It will be removed in 1.20. Use `createTileMapServiceImageryProvider` instead.
- Reduced the amount of CPU memory used by terrain by ~25% in Chrome.
- Added a Sandcastle example to "star burst" overlapping billboards and labels.
- Added `VRButton` which is a simple, single-button widget that toggles VR mode. It is off by default. To enable the button, set the `vrButton` option to `Viewer` to `true`. Only Cardboard for mobile is supported. More VR devices will be supported when the WebVR API is more stable.
- Added `Scene.useWebVR` to switch the scene to use stereoscopic rendering.
- Cesium now honors `window.devicePixelRatio` on browsers that support the CSS `imageRendering` attribute. This greatly improves performance on mobile devices and high DPI displays by rendering at the browser-recommended resolution. This also reduces bandwidth usage and increases battery life in these cases. To enable the previous behavior, use the following code:
  ```javascript
  if (Cesium.FeatureDetection.supportsImageRenderingPixelated()) {
    viewer.resolutionScale = window.devicePixelRatio;
  }
  ```
- `GroundPrimitive` now supports batching geometry for better performance.
- Improved compatibility with glTF KHR_binary_glTF and KHR_materials_common extensions
- Added `ImageryLayer.getViewableRectangle` to make it easy to get the effective bounds of an imagery layer.
- Improved compatibility with glTF KHR_binary_glTF and KHR_materials_common extensions
- Fixed a picking issue that sometimes prevented objects being selected. [#3386](https://github.com/CesiumGS/cesium/issues/3386)
- Fixed cracking between tiles in 2D. [#3486](https://github.com/CesiumGS/cesium/pull/3486)
- Fixed creating bounding volumes for `GroundPrimitive`s whose containing rectangle has a width greater than pi.
- Fixed incorrect texture coordinates for polygons with large height.
- Fixed camera.flyTo not working when in 2D mode and only orientation changes
- Added `UrlTemplateImageryProvider.reinitialize` for changing imagery provider options without creating a new instance.
- `UrlTemplateImageryProvider` now accepts a promise to an `options` object in addition to taking the object directly.
- Fixed a bug that prevented WMS feature picking from working with THREDDS XML and msGMLOutput in Internet Explorer 11.
- Added `Scene.useDepthPicking` to enable or disable picking using the depth buffer. [#3390](https://github.com/CesiumGS/cesium/pull/3390)
- Added `BoundingSphere.fromEncodedCartesianVertices` to create bounding volumes from parallel arrays of the upper and lower bits of `EncodedCartesian3`s.
- Added helper functions: `getExtensionFromUri`, `getAbsoluteUri`, and `Math.logBase`.
- Added `Rectangle.union` and `Rectangle.expand`.
- TMS support now works with newer versions of gdal2tiles.py generated layers. `createTileMapServiceImageryProvider`. Tilesets generated with older gdal2tiles.py versions may need to have the `flipXY : true` option set to load correctly.

### 1.17 - 2016-01-04

- Breaking changes
  - Removed `Camera.viewRectangle`. Use `Camera.setView({destination: rectangle})` instead.
  - Removed `RectanglePrimitive`. Use `RectangleGeometry` or `Entity.rectangle` instead.
  - Removed `Polygon`. Use `PolygonGeometry` or `Entity.polygon` instead.
  - Removed `OrthographicFrustum.getPixelSize`. Use `OrthographicFrustum.getPixelDimensions` instead.
  - Removed `PerspectiveFrustum.getPixelSize`. Use `PerspectiveFrustum.getPixelDimensions` instead.
  - Removed `PerspectiveOffCenterFrustum.getPixelSize`. Use `PerspectiveOffCenterFrustum.getPixelDimensions` instead.
  - Removed `Scene\HeadingPitchRange`. Use `Core\HeadingPitchRange` instead.
  - Removed `jsonp`. Use `loadJsonp` instead.
  - Removed `HeightmapTessellator` from the public API. It is an implementation details.
  - Removed `TerrainMesh` from the public API. It is an implementation details.
- Reduced the amount of GPU and CPU memory used by terrain by using [compression](http://cesiumjs.org/2015/12/18/Terrain-Quantization/). The CPU memory was reduced by up to 40%.
- Added the ability to manipulate `Model` node transformations via CZML and the Entity API. See the new Sandcastle example: [CZML Model - Node Transformations](http://cesiumjs.org/Cesium/Apps/Sandcastle/index.html?src=CZML%20Model%20-%20Node%20Transformations.html&label=CZML). [#3316](https://github.com/CesiumGS/cesium/pull/3316)
- Added `Globe.tileLoadProgressEvent`, which is raised when the length of the tile load queue changes, enabling incremental loading indicators.
- Added support for msGMLOutput and Thredds server feature information formats to `GetFeatureInfoFormat` and `WebMapServiceImageryProvider`.
- Added dynamic `enableFeaturePicking` toggle to all ImageryProviders that support feature picking.
- Fixed disappearing terrain while fog is active. [#3335](https://github.com/CesiumGS/cesium/issues/3335)
- Fixed short segments in `CorridorGeometry` and `PolylineVolumeGeometry`. [#3293](https://github.com/CesiumGS/cesium/issues/3293)
- Fixed `CorridorGeometry` with nearly colinear points. [#3320](https://github.com/CesiumGS/cesium/issues/3320)
- Added missing points to `EllipseGeometry` and `EllipseOutlineGeometry`. [#3078](https://github.com/CesiumGS/cesium/issues/3078)
- `Rectangle.fromCartographicArray` now uses the smallest rectangle regardess of whether or not it crosses the international date line. [#3227](https://github.com/CesiumGS/cesium/issues/3227)
- Added `TranslationRotationScale` property, which represents an affine transformation defined by a translation, rotation, and scale.
- Added `Matrix4.fromTranslationRotationScale`.
- Added `NodeTransformationProperty`, which is a `Property` value that is defined by independent `translation`, `rotation`, and `scale` `Property` instances.
- Added `PropertyBag`, which is a `Property` whose value is a key-value mapping of property names to the computed value of other properties.
- Added `ModelGraphics.runAnimations` which is a boolean `Property` indicating if all model animations should be started after the model is loaded.
- Added `ModelGraphics.nodeTransformations` which is a `PropertyBag` of `TranslationRotationScale` properties to be applied to a loaded model.
- Added CZML support for new `runAnimations` and `nodeTransformations` properties on the `model` packet.

### 1.16 - 2015-12-01

- Deprecated
  - Deprecated `HeightmapTessellator`. It will be removed in 1.17.
  - Deprecated `TerrainMesh`. It will be removed in 1.17.
  - Deprecated `OpenStreetMapImageryProvider`. It will be removed in 1.18. Use `createOpenStreetMapImageryProvider` instead.
- Improved terrain performance by up to 35%. Added support for fog near the horizon, which improves performance by rendering less terrain tiles and reduces terrain tile requests. This is enabled by default. See `Scene.fog` for options. [#3154](https://github.com/CesiumGS/cesium/pull/3154)
- Added terrain exaggeration. Enabled on viewer creation with the exaggeration scalar as the `terrainExaggeration` option.
- Added support for incrementally loading textures after a Model is ready. This allows the Model to be visible as soon as possible while its textures are loaded in the background.
- `ImageMaterialProperty.image` now accepts an `HTMLVideoElement`. You can also assign a video element directly to an Entity `material` property.
- `Material` image uniforms now accept and `HTMLVideoElement` anywhere it could previously take a `Canvas` element.
- Added `VideoSynchronizer` helper object for keeping an `HTMLVideoElement` in sync with a scene's clock.
- Fixed an issue with loading skeletons for skinned glTF models. [#3224](https://github.com/CesiumGS/cesium/pull/3224)
- Fixed an issue with tile selection when below the surface of the ellipsoid. [#3170](https://github.com/CesiumGS/cesium/issues/3170)
- Added `Cartographic.fromCartesian` function.
- Added `createOpenStreetMapImageryProvider` function to replace the `OpenStreetMapImageryProvider` class. This function returns a constructed `UrlTemplateImageryProvider`.
- `GeoJsonDataSource.load` now takes an optional `describeProperty` function for generating feature description properties. [#3140](https://github.com/CesiumGS/cesium/pull/3140)
- Added `ImageryProvider.readyPromise` and `TerrainProvider.readyPromise` and implemented it in all terrain and imagery providers. This is a promise which resolves when `ready` becomes true and rejected if there is an error during initialization. [#3175](https://github.com/CesiumGS/cesium/pull/3175)
- Fixed an issue where the sun texture is not generated correctly on some mobile devices. [#3141](https://github.com/CesiumGS/cesium/issues/3141)
- Fixed a bug that caused setting `Entity.parent` to `undefined` to throw an exception. [#3169](https://github.com/CesiumGS/cesium/issues/3169)
- Fixed a bug which caused `Entity` polyline graphics to be incorrect when a scene's ellipsoid was not WGS84. [#3174](https://github.com/CesiumGS/cesium/pull/3174)
- Entities have a reference to their entity collection and to their owner (usually a data source, but can be a `CompositeEntityCollection`).
- Added `ImageMaterialProperty.alpha` and a `alpha` uniform to `Image` and `Material` types to control overall image opacity. It defaults to 1.0, fully opaque.
- Added `Camera.getPixelSize` function to get the size of a pixel in meters based on the current view.
- Added `Camera.distanceToBoundingSphere` function.
- Added `BoundingSphere.fromOrientedBoundingBox` function.
- Added utility function `getBaseUri`, which given a URI with or without query parameters, returns the base path of the URI.
- Added `Queue.peek` to return the item at the front of a Queue.
- Fixed `JulianDate.fromIso8601` so that it correctly parses the `YYYY-MM-DDThh:mmTZD` format.
- Added `Model.maximumScale` and `ModelGraphics.maximumScale` properties, giving an upper limit for minimumPixelSize.
- Fixed glTF implementation to read the version as a string as per the specification and to correctly handle backwards compatibility for axis-angle rotations in glTF 0.8 models.
- Fixed a bug in the deprecated `jsonp` that prevented it from returning a promise. Its replacement, `loadJsonp`, was unaffected.
- Fixed a bug where loadWithXhr would reject the returned promise with successful HTTP responses (2xx) that weren't 200.

### 1.15 - 2015-11-02

- Breaking changes
  - Deleted old `<subfolder>/package.json` and `*.profile.js` files, not used since Cesium moved away from a Dojo-based build years ago. This will allow future compatibility with newer systems like Browserify and Webpack.
- Deprecated
  - Deprecated `Camera.viewRectangle`. It will be removed in 1.17. Use `Camera.setView({destination: rectangle})` instead.
  - The following options to `Camera.setView` have been deprecated and will be removed in 1.17:
    - `position`. Use `destination` instead.
    - `positionCartographic`. Convert to a `Cartesian3` and use `destination` instead.
    - `heading`, `pitch` and `roll`. Use `orientation.heading/pitch/roll` instead.
  - Deprecated `CESIUM_binary_glTF` extension support for glTF models. [KHR_binary_glTF](https://github.com/KhronosGroup/glTF/tree/master/extensions/Khronos/KHR_binary_glTF) should be used instead. `CESIUM_binary_glTF` will be removed in 1.18. Reconvert models using the online [model converter](http://cesiumjs.org/convertmodel.html).
  - Deprecated `RectanglePrimitive`. It will be removed in 1.17. Use `RectangleGeometry` or `Entity.rectangle` instead.
  - Deprecated `EllipsoidPrimitive`. It will be removed in 1.17. Use `EllipsoidGeometry` or `Entity.ellipsoid` instead.
  - Made `EllipsoidPrimitive` private, use `EllipsoidGeometry` or `Entity.ellipsoid` instead.
  - Deprecated `BoxGeometry.minimumCorner` and `BoxGeometry.maximumCorner`. These will be removed in 1.17. Use `BoxGeometry.minimum` and `BoxGeometry.maximum` instead.
  - Deprecated `BoxOutlineGeometry.minimumCorner` and `BoxOutlineGeometry.maximumCorner`. These will be removed in 1.17. Use `BoxOutlineGeometry.minimum` and `BoxOutlineGeometry.maximum` instead.
  - Deprecated `OrthographicFrustum.getPixelSize`. It will be removed in 1.17. Use `OrthographicFrustum.getPixelDimensions` instead.
  - Deprecated `PerspectiveFrustum.getPixelSize`. It will be removed in 1.17. Use `PerspectiveFrustum.getPixelDimensions` instead.
  - Deprecated `PerspectiveOffCenterFrustum.getPixelSize`. It will be removed in 1.17. Use `PerspectiveOffCenterFrustum.getPixelDimensions` instead.
  - Deprecated `Scene\HeadingPitchRange`. It will be removed in 1.17. Use `Core\HeadingPitchRange` instead.
  - Deprecated `jsonp`. It will be removed in 1.17. Use `loadJsonp` instead.
- Added support for the [glTF 1.0](https://github.com/KhronosGroup/glTF/blob/master/specification/README.md) draft specification.
- Added support for the glTF extensions [KHR_binary_glTF](https://github.com/KhronosGroup/glTF/tree/master/extensions/Khronos/KHR_binary_glTF) and [KHR_materials_common](https://github.com/KhronosGroup/glTF/tree/KHR_materials_common/extensions/Khronos/KHR_materials_common).
- Decreased GPU memory usage in `BillboardCollection` and `LabelCollection` by using WebGL instancing.
- Added CZML examples to Sandcastle. See the new CZML tab.
- Changed `Camera.setView` to take the same parameter options as `Camera.flyTo`. `options.destination` takes a rectangle, `options.orientation` works with heading/pitch/roll or direction/up, and `options.endTransform` was added. [#3100](https://github.com/CesiumGS/cesium/pull/3100)
- Fixed token issue in `ArcGisMapServerImageryProvider`.
- `ImageryLayerFeatureInfo` now has an `imageryLayer` property, indicating the layer that contains the feature.
- Made `TileMapServiceImageryProvider` and `CesiumTerrainProvider` work properly when the provided base url contains query parameters and fragments.
- The WebGL setting of `failIfMajorPerformanceCaveat` now defaults to `false`, which is the WebGL default. This improves compatibility with out-of-date drivers and remote desktop sessions. Cesium will run slower in these cases instead of simply failing to load. [#3108](https://github.com/CesiumGS/cesium/pull/3108)
- Fixed the issue where the camera inertia takes too long to finish causing the camera move events to fire after it appears to. [#2839](https://github.com/CesiumGS/cesium/issues/2839)
- Make KML invalid coordinate processing match Google Earth behavior. [#3124](https://github.com/CesiumGS/cesium/pull/3124)
- Added `BoxOutlineGeometry.fromAxisAlignedBoundingBox` and `BoxGeometry.fromAxisAlignedBoundingBox` functions.
- Switched to [gulp](http://gulpjs.com/) for all build tasks. `Java` and `ant` are no longer required to develop Cesium. [#3106](https://github.com/CesiumGS/cesium/pull/3106)
- Updated `requirejs` from 2.1.9 to 2.1.20. [#3107](https://github.com/CesiumGS/cesium/pull/3107)
- Updated `almond` from 0.2.6 to 0.3.1. [#3107](https://github.com/CesiumGS/cesium/pull/3107)

### 1.14 - 2015-10-01

- Fixed issues causing the terrain and sky to disappear when the camera is near the surface. [#2415](https://github.com/CesiumGS/cesium/issues/2415) and [#2271](https://github.com/CesiumGS/cesium/issues/2271)
- Changed the `ScreenSpaceCameraController.minimumZoomDistance` default from `20.0` to `1.0`.
- Added `Billboard.sizeInMeters`. `true` sets the billboard size to be measured in meters; otherwise, the size of the billboard is measured in pixels. Also added support for billboard `sizeInMeters` to entities and CZML.
- Fixed a bug in `AssociativeArray` that would cause unbounded memory growth when adding and removing lots of items.
- Provided a workaround for Safari 9 where WebGL constants can't be accessed through `WebGLRenderingContext`. Now constants are hard-coded in `WebGLConstants`. [#2989](https://github.com/CesiumGS/cesium/issues/2989)
- Added a workaround for Chrome 45, where the first character in a label with a small font size would not appear. [#3011](https://github.com/CesiumGS/cesium/pull/3011)
- Added `subdomains` option to the `WebMapTileServiceImageryProvider` constructor.
- Added `subdomains` option to the `WebMapServiceImageryProvider` constructor.
- Fix zooming in 2D when tracking an object. The zoom was based on location rather than the tracked object. [#2991](https://github.com/CesiumGS/cesium/issues/2991)
- Added `options.credit` parameter to `MapboxImageryProvider`.
- Fixed an issue with drill picking at low frame rates that would cause a crash. [#3010](https://github.com/CesiumGS/cesium/pull/3010)
- Fixed a bug that prevented `setView` from working across all scene modes.
- Fixed a bug that caused `camera.positionWC` to occasionally return the incorrect value.
- Used all the template urls defined in the CesiumTerrain provider.[#3038](https://github.com/CesiumGS/cesium/pull/3038)

### 1.13 - 2015-09-01

- Breaking changes
  - Remove deprecated `AxisAlignedBoundingBox.intersect` and `BoundingSphere.intersect`. Use `BoundingSphere.intersectPlane` instead.
  - Remove deprecated `getFeatureInfoAsGeoJson` and `getFeatureInfoAsXml` constructor parameters from `WebMapServiceImageryProvider`.
- Added support for `GroundPrimitive` which works much like `Primitive` but drapes geometry over terrain. Valid geometries that can be draped on terrain are `CircleGeometry`, `CorridorGeometry`, `EllipseGeometry`, `PolygonGeometry`, and `RectangleGeometry`. Because of the cutting edge nature of this feature in WebGL, it requires the [EXT_frag_depth](https://www.khronos.org/registry/webgl/extensions/EXT_frag_depth/) extension, which is currently only supported in Chrome, Firefox, and Edge. Apple support is expected in iOS 9 and MacOS Safari 9. Android support varies by hardware and IE11 will most likely never support it. You can use [webglreport.com](http://webglreport.com) to verify support for your hardware. Finally, this feature is currently only supported in Primitives and not yet available via the Entity API. [#2865](https://github.com/CesiumGS/cesium/pull/2865)
- Added `Scene.groundPrimitives`, which is a primitive collection like `Scene.primitives`, but for `GroundPrimitive` instances. It allows custom z-ordering. [#2960](https://github.com/CesiumGS/cesium/pull/2960) For example:

        // draws the ellipse on top of the rectangle
        var ellipse = scene.groundPrimitives.add(new Cesium.GroundPrimitive({...}));
        var rectangle = scene.groundPrimitives.add(new Cesium.GroundPrimitive({...}));

        // move the rectangle to draw on top of the ellipse
        scene.groundPrimitives.raise(rectangle);

- Added `reverseZ` tag to `UrlTemplateImageryProvider`. [#2961](https://github.com/CesiumGS/cesium/pull/2961)
- Added `BoundingSphere.isOccluded` and `OrientedBoundingBox.isOccluded` to determine if the volumes are occluded by an `Occluder`.
- Added `distanceSquaredTo` and `computePlaneDistances` functions to `OrientedBoundingBox`.
- Fixed a GLSL precision issue that enables Cesium to support Mali-400MP GPUs and other mobile GPUs where GLSL shaders did not previously compile. [#2984](https://github.com/CesiumGS/cesium/pull/2984)
- Fixed an issue where extruded `PolygonGeometry` was always extruding to the ellipsoid surface instead of specified height. [#2923](https://github.com/CesiumGS/cesium/pull/2923)
- Fixed an issue where non-feature nodes prevented KML documents from loading. [#2945](https://github.com/CesiumGS/cesium/pull/2945)
- Fixed an issue where `JulianDate` would not parse certain dates properly. [#405](https://github.com/CesiumGS/cesium/issues/405)
- Removed [es5-shim](https://github.com/kriskowal/es5-shim), which is no longer being used. [#2933](https://github.com/CesiumGS/cesium/pull/2945)

### 1.12 - 2015-08-03

- Breaking changes
  - Remove deprecated `ObjectOrientedBoundingBox`. Use `OrientedBoundingBox` instead.
- Added `MapboxImageryProvider` to load imagery from [Mapbox](https://www.mapbox.com).
- Added `maximumHeight` option to `Viewer.flyTo`. [#2868](https://github.com/CesiumGS/cesium/issues/2868)
- Added picking support to `UrlTemplateImageryProvider`.
- Added ArcGIS token-based authentication support to `ArcGisMapServerImageryProvider`.
- Added proxy support to `ArcGisMapServerImageryProvider` for `pickFeatures` requests.
- The default `CTRL + Left Click Drag` mouse behavior is now duplicated for `CTRL + Right Click Drag` for better compatibility with Firefox on Mac OS [#2872](https://github.com/CesiumGS/cesium/pull/2913).
- Fixed incorrect texture coordinates for `WallGeometry` [#2872](https://github.com/CesiumGS/cesium/issues/2872)
- Fixed `WallGeometry` bug that caused walls covering a short distance not to render. [#2897](https://github.com/CesiumGS/cesium/issues/2897)
- Fixed `PolygonGeometry` clockwise winding order bug.
- Fixed extruded `RectangleGeometry` bug for small heights. [#2823](https://github.com/CesiumGS/cesium/issues/2823)
- Fixed `BillboardCollection` bounding sphere for billboards with a non-center vertical origin. [#2894](https://github.com/CesiumGS/cesium/issues/2894)
- Fixed a bug that caused `Camera.positionCartographic` to be incorrect. [#2838](https://github.com/CesiumGS/cesium/issues/2838)
- Fixed calling `Scene.pickPosition` after calling `Scene.drillPick`. [#2813](https://github.com/CesiumGS/cesium/issues/2813)
- The globe depth is now rendered during picking when `Scene.depthTestAgainstTerrain` is `true` so objects behind terrain are not picked.
- Fixed Cesium.js failing to parse in IE 8 and 9. While Cesium doesn't work in IE versions less than 11, this allows for more graceful error handling.

### 1.11 - 2015-07-01

- Breaking changes
  - Removed `Scene.fxaaOrderIndependentTranslucency`, which was deprecated in 1.10. Use `Scene.fxaa` which is now `true` by default.
  - Removed `Camera.clone`, which was deprecated in 1.10.
- Deprecated
  - The STK World Terrain url `cesiumjs.org/stk-terrain/world` has been deprecated, use `assets.agi.com/stk-terrain/world` instead. A redirect will be in place until 1.14.
  - Deprecated `AxisAlignedBoundingBox.intersect` and `BoundingSphere.intersect`. These will be removed in 1.13. Use `AxisAlignedBoundingBox.intersectPlane` and `BoundingSphere.intersectPlane` instead.
  - Deprecated `ObjectOrientedBoundingBox`. It will be removed in 1.12. Use `OrientedBoundingBox` instead.
- Improved camera flights. [#2825](https://github.com/CesiumGS/cesium/pull/2825)
- The camera now zooms to the point under the mouse cursor.
- Added a new camera mode for horizon views. When the camera is looking at the horizon and a point on terrain above the camera is picked, the camera moves in the plane containing the camera position, up and right vectors.
- Improved terrain and imagery performance and reduced tile loading by up to 50%, depending on the camera view, by using the new `OrientedBoundingBox` for view frustum culling. See [Terrain Culling with Oriented Bounding Boxes](http://cesiumjs.org/2015/06/24/Oriented-Bounding-Boxes/).
- Added `UrlTemplateImageryProvider`. This new imagery provider allows access to a wide variety of imagery sources, including OpenStreetMap, TMS, WMTS, WMS, WMS-C, and various custom schemes, by specifying a URL template to use to request imagery tiles.
- Fixed flash/streak rendering artifacts when picking. [#2790](https://github.com/CesiumGS/cesium/issues/2790), [#2811](https://github.com/CesiumGS/cesium/issues/2811)
- Fixed 2D and Columbus view lighting issue. [#2635](https://github.com/CesiumGS/cesium/issues/2635).
- Fixed issues with material caching which resulted in the inability to use an image-based material multiple times. [#2821](https://github.com/CesiumGS/cesium/issues/2821)
- Improved `Camera.viewRectangle` so that the specified rectangle is now better centered on the screen. [#2764](https://github.com/CesiumGS/cesium/issues/2764)
- Fixed a crash when `viewer.zoomTo` or `viewer.flyTo` were called immediately before or during a scene morph. [#2775](https://github.com/CesiumGS/cesium/issues/2775)
- Fixed an issue where `Camera` functions would throw an exception if used from within a `Scene.morphComplete` callback. [#2776](https://github.com/CesiumGS/cesium/issues/2776)
- Fixed camera flights that ended up at the wrong position in Columbus view. [#802](https://github.com/CesiumGS/cesium/issues/802)
- Fixed camera flights through the map in 2D. [#804](https://github.com/CesiumGS/cesium/issues/804)
- Fixed strange camera flights from opposite sides of the globe. [#1158](https://github.com/CesiumGS/cesium/issues/1158)
- Fixed camera flights that wouldn't fly to the home view after zooming out past it. [#1400](https://github.com/CesiumGS/cesium/issues/1400)
- Fixed flying to rectangles that cross the IDL in Columbus view and 2D. [#2093](https://github.com/CesiumGS/cesium/issues/2093)
- Fixed flights with a pitch of -90 degrees. [#2468](https://github.com/CesiumGS/cesium/issues/2468)
- `Model` can now load Binary glTF from a `Uint8Array`.
- Fixed a bug in `ImageryLayer` that could cause an exception and the render loop to stop when the base layer did not cover the entire globe.
- The performance statistics displayed when `scene.debugShowFramesPerSecond === true` can now be styled using the `cesium-performanceDisplay` CSS classes in `shared.css` [#2779](https://github.com/CesiumGS/cesium/issues/2779).
- Added `Plane.fromCartesian4`.
- Added `Plane.ORIGIN_XY_PLANE`/`ORIGIN_YZ_PLANE`/`ORIGIN_ZX_PLANE` constants for commonly-used planes.
- Added `Matrix2`/`Matrix3`/`Matrix4.ZERO` constants.
- Added `Matrix2`/`Matrix3.multiplyByScale` for multiplying against non-uniform scales.
- Added `projectPointToNearestOnPlane` and `projectPointsToNearestOnPlane` to `EllipsoidTangentPlane` to project 3D points to the nearest 2D point on an `EllipsoidTangentPlane`.
- Added `EllipsoidTangentPlane.plane` property to get the `Plane` for the tangent plane.
- Added `EllipsoidTangentPlane.xAxis`/`yAxis`/`zAxis` properties to get the local coordinate system of the tangent plane.
- Add `QuantizedMeshTerrainData` constructor argument `orientedBoundingBox`.
- Add `TerrainMesh.orientedBoundingBox` which holds the `OrientedBoundingBox` for the mesh for a single terrain tile.

### 1.10 - 2015-06-01

- Breaking changes
  - Existing bookmarks to documentation of static members have changed [#2757](https://github.com/CesiumGS/cesium/issues/2757).
  - Removed `InfoBoxViewModel.defaultSanitizer`, `InfoBoxViewModel.sanitizer`, and `Cesium.sanitize`, which was deprecated in 1.7.
  - Removed `InfoBoxViewModel.descriptionRawHtml`, which was deprecated in 1.7. Use `InfoBoxViewModel.description` instead.
  - Removed `GeoJsonDataSource.fromUrl`, which was deprecated in 1.7. Use `GeoJsonDataSource.load` instead. Unlike fromUrl, load can take either a url or parsed JSON object and returns a promise to a new instance, rather than a new instance.
  - Removed `GeoJsonDataSource.prototype.loadUrl`, which was deprecated in 1.7. Instead, pass a url as the first parameter to `GeoJsonDataSource.prototype.load`.
  - Removed `CzmlDataSource.prototype.loadUrl`, which was deprecated in 1.7. Instead, pass a url as the first parameter to `CzmlDataSource.prototype.load`.
  - Removed `CzmlDataSource.prototype.processUrl`, which was deprecated in 1.7. Instead, pass a url as the first parameter to `CzmlDataSource.prototype.process`.
  - Removed the `sourceUri` parameter to all `CzmlDataSource` load and process functions, which was deprecated in 1.7. Instead pass an `options` object with `sourceUri` property.
  - Removed `PolygonGraphics.positions` which was deprecated in 1.6. Instead, use `PolygonGraphics.hierarchy`.
  - Existing bookmarks to documentation of static members changed. [#2757](https://github.com/CesiumGS/cesium/issues/2757)
- Deprecated
  - `WebMapServiceImageryProvider` constructor parameters `options.getFeatureInfoAsGeoJson` and `options.getFeatureInfoAsXml` were deprecated and will be removed in Cesium 1.13. Use `options.getFeatureInfoFormats` instead.
  - Deprecated `Camera.clone`. It will be removed in 1.11.
  - Deprecated `Scene.fxaaOrderIndependentTranslucency`. It will be removed in 1.11. Use `Scene.fxaa` which is now `true` by default.
  - The Cesium sample models are now in the Binary glTF format (`.bgltf`). Cesium will also include the models as plain glTF (`.gltf`) until 1.13. Cesium support for `.gltf` will not be removed.
- Added `view` query parameter to the CesiumViewer app, which sets the initial camera position using longitude, latitude, height, heading, pitch and roll. For example: `http://cesiumjs.org/Cesium/Build/Apps/CesiumViewer/index.html/index.html?view=-75.0,40.0,300.0,9.0,-13.0,3.0`
- Added `Billboard.heightReference` and `Label.heightReference` to clamp billboards and labels to terrain.
- Added support for the [CESIUM_binary_glTF](https://github.com/KhronosGroup/glTF/blob/new-extensions/extensions/CESIUM_binary_glTF/README.md) extension for loading binary blobs of glTF to `Model`. See [Faster 3D Models with Binary glTF](http://cesiumjs.org/2015/06/01/Binary-glTF/).
- Added support for the [CESIUM_RTC](https://github.com/KhronosGroup/glTF/blob/new-extensions/extensions/CESIUM_RTC/README.md) glTF extension for high-precision rendering to `Model`.
- Added `PointPrimitive` and `PointPrimitiveCollection`, which are faster and use less memory than billboards with circles.
- Changed `Entity.point` to use the new `PointPrimitive` instead of billboards. This does not change the `Entity.point` API.
- Added `Scene.pickPosition` to reconstruct the WGS84 position from window coordinates.
- The default mouse controls now support panning and zooming on 3D models and other opaque geometry.
- Added `Camera.moveStart` and `Camera.moveEnd` events.
- Added `GeocoderViewModel.complete` event. Triggered after the camera flight is completed.
- `KmlDataSource` can now load a KML file that uses explicit XML namespacing, e.g. `kml:Document`.
- Setting `Entity.show` now properly toggles the display of all descendant entities, previously it only affected its direct children.
- Fixed a bug that sometimes caused `Entity` instances with `show` set to false to reappear when new `Entity` geometry is added. [#2686](https://github.com/CesiumGS/cesium/issues/2686)
- Added a `Rotation` object which, when passed to `SampledProperty`, always interpolates values towards the shortest angle. Also hooked up CZML to use `Rotation` for all time-dynamic rotations.
- Fixed a bug where moon rendered in front of foreground geometry. [#1964](https://github.com/CesiumGS/cesium/issue/1964)
- Fixed a bug where the sun was smeared when the skybox/stars was disabled. [#1829](https://github.com/CesiumGS/cesium/issue/1829)
- `TileProviderError` now optionally takes an `error` parameter with more details of the error or exception that occurred. `ImageryLayer` passes that information through when tiles fail to load. This allows tile provider error handling to take a different action when a tile returns a 404 versus a 500, for example.
- `ArcGisMapServerImageryProvider` now has a `maximumLevel` constructor parameter.
- `ArcGisMapServerImageryProvider` picking now works correctly when the `layers` parameter is specified. Previously, it would pick from all layers even if only displaying a subset.
- `WebMapServiceImageryProvider.pickFeatures` now works with WMS servers, such as Google Maps Engine, that can only return feature information in HTML format.
- `WebMapServiceImageryProvider` now accepts an array of `GetFeatureInfoFormat` instances that it will use to obtain information about the features at a given position on the globe. This enables an arbitrary `info_format` to be passed to the WMS server, and an arbitrary JavaScript function to be used to interpret the response.
- Fixed a crash caused by `ImageryLayer` attempting to generate mipmaps for textures that are not a power-of-two size.
- Fixed a bug where `ImageryLayerCollection.pickImageryLayerFeatures` would return incorrect results when picking from a terrain tile that was partially covered by correct-level imagery and partially covered by imagery from an ancestor level.
- Fixed incorrect counting of `debug.tilesWaitingForChildren` in `QuadtreePrimitive`.
- Added `throttleRequestsByServer.maximumRequestsPerServer` property.
- Changed `createGeometry` to load individual-geometry workers using a CommonJS-style `require` when run in a CommonJS-like environment.
- Added `buildModuleUrl.setBaseUrl` function to allow the Cesium base URL to be set without the use of the global CESIUM_BASE_URL variable.
- Changed `ThirdParty/zip` to defer its call to `buildModuleUrl` until it is needed, rather than executing during module loading.
- Added optional drilling limit to `Scene.drillPick`.
- Added optional `ellipsoid` parameter to construction options of imagery and terrain providers that were lacking it. Note that terrain bounding spheres are precomputed on the server, so any supplied terrain ellipsoid must match the one used by the server.
- Added debug option to `Scene` to show the depth buffer information for a specified view frustum slice and exposed capability in `CesiumInspector` widget.
- Added new leap second for 30 June 2015 at UTC 23:59:60.
- Upgraded Autolinker from version 0.15.2 to 0.17.1.

### 1.9 - 2015-05-01

- Breaking changes
  - Removed `ColorMaterialProperty.fromColor`, previously deprecated in 1.6. Pass a `Color` directly to the `ColorMaterialProperty` constructor instead.
  - Removed `CompositeEntityCollection.entities` and `EntityCollection.entities`, both previously deprecated in 1.6. Use `CompositeEntityCollection.values` and `EntityCollection.values` instead.
  - Removed `DataSourceDisplay.getScene` and `DataSourceDisplay.getDataSources`, both previously deprecated in 1.6. Use `DataSourceDisplay.scene` and `DataSourceDisplay.dataSources` instead.
  - `Entity` no longer takes a string id as its constructor argument. Pass an options object with `id` property instead. This was previously deprecated in 1.6.
  - Removed `Model.readyToRender`, previously deprecated in 1.6. Use `Model.readyPromise` instead.
- Entity `material` properties and `Material` uniform values can now take a `canvas` element in addition to an image or url. [#2667](https://github.com/CesiumGS/cesium/pull/2667)
- Fixed a bug which caused `Entity.viewFrom` to be ignored when flying to, zooming to, or tracking an Entity. [#2628](https://github.com/CesiumGS/cesium/issues/2628)
- Fixed a bug that caused `Corridor` and `PolylineVolume` geometry to be incorrect for sharp corners [#2626](https://github.com/CesiumGS/cesium/pull/2626)
- Fixed crash when modifying a translucent entity geometry outline. [#2630](https://github.com/CesiumGS/cesium/pull/2630)
- Fixed crash when loading KML GroundOverlays that spanned 360 degrees. [#2639](https://github.com/CesiumGS/cesium/pull/2639)
- Fixed `Geocoder` styling issue in Safari. [#2658](https://github.com/CesiumGS/cesium/pull/2658).
- Fixed a crash that would occur when the `Viewer` or `CesiumWidget` was resized to 0 while the camera was in motion. [#2662](https://github.com/CesiumGS/cesium/issues/2662)
- Fixed a bug that prevented the `InfoBox` title from updating if the name of `viewer.selectedEntity` changed. [#2644](https://github.com/CesiumGS/cesium/pull/2644)
- Added an optional `result` parameter to `computeScreenSpacePosition` on both `Billboard` and `Label`.
- Added number of cached shaders to the `CesiumInspector` debugging widget.
- An exception is now thrown if `Primitive.modelMatrix` is not the identity matrix when in in 2D or Columbus View.

### 1.8 - 2015-04-01

- Breaking changes
  - Removed the `eye`, `target`, and `up` parameters to `Camera.lookAt` which were deprecated in Cesium 1.6. Use the `target` and `offset`.
  - Removed `Camera.setTransform`, which was deprecated in Cesium 1.6. Use `Camera.lookAtTransform`.
  - Removed `Camera.transform`, which was deprecated in Cesium 1.6. Use `Camera.lookAtTransform`.
  - Removed the `direction` and `up` options to `Camera.flyTo`, which were deprecated in Cesium 1.6. Use the `orientation` option.
  - Removed `Camera.flyToRectangle`, which was deprecated in Cesium 1.6. Use `Camera.flyTo`.
- Deprecated
  - Deprecated the `smallterrain` tileset. It will be removed in 1.11. Use the [STK World Terrain](http://cesiumjs.org/data-and-assets/terrain/stk-world-terrain.html) tileset.
- Added `Entity.show`, a boolean for hiding or showing an entity and its children.
- Added `Entity.isShowing`, a read-only property that indicates if an entity is currently being drawn.
- Added support for the KML `visibility` element.
- Added `PolylineArrowMaterialProperty` to allow entities materials to use polyline arrows.
- Added `VelocityOrientationProperty` to easily orient Entity graphics (such as a model) along the direction it is moving.
- Added a new Sandcastle demo, [Interpolation](http://cesiumjs.org/Cesium/Apps/Sandcastle/index.html?src=Interpolation.html&label=Showcases), which illustrates time-dynamic position interpolation options and uses the new `VelocityOrientationProperty` to orient an aircraft in flight.
- Improved `viewer.zoomTo` and `viewer.flyTo` so they are now "best effort" and work even if some entities being zoomed to are not currently in the scene.
- Fixed `PointerEvent` detection so that it works with older implementations of the specification. This also fixes lack of mouse handling when detection failed, such as when using Cesium in the Windows `WebBrowser` control.
- Fixed an issue with transparency. [#2572](https://github.com/CesiumGS/cesium/issues/2572)
- Fixed improper handling of null values when loading `GeoJSON` data.
- Added support for automatic raster feature picking from `ArcGisMapServerImagerProvider`.
- Added the ability to specify the desired tiling scheme, rectangle, and width and height of tiles to the `ArcGisMapServerImagerProvider` constructor.
- Added the ability to access dynamic ArcGIS MapServer layers by specifying the `layers` parameter to the `ArcGisMapServerImagerProvider` constructor.
- Fixed a bug that could cause incorrect rendering of an `ArcGisMapServerImageProvider` with a "singleFusedMapCache" in the geographic projection (EPSG:4326).
- Added new construction options to `CesiumWidget` and `Viewer`, for `skyBox`, `skyAtmosphere`, and `globe`.
- Fixed a bug that prevented Cesium from working in browser configurations that explicitly disabled localStorage, such as Safari's private browsing mode.
- Cesium is now tested using Jasmine 2.2.0.

### 1.7.1 - 2015-03-06

- Fixed a crash in `InfoBox` that would occur when attempting to display plain text.
- Fixed a crash when loading KML features that have no description and an empty `ExtendedData` node.
- Fixed a bug `in Color.fromCssColorString` where undefined would be returned for the CSS color `transparent`.
- Added `Color.TRANSPARENT`.
- Added support for KML `TimeStamp` nodes.
- Improved KML compatibility to work with non-specification compliant KML files that still happen to load in Google Earth.
- All data sources now print errors to the console in addition to raising the `errorEvent` and rejecting their load promise.

### 1.7 - 2015-03-02

- Breaking changes
  - Removed `viewerEntityMixin`, which was deprecated in Cesium 1.5. Its functionality is now directly part of the `Viewer` widget.
  - Removed `Camera.tilt`, which was deprecated in Cesium 1.6. Use `Camera.pitch`.
  - Removed `Camera.heading` and `Camera.tilt`. They were deprecated in Cesium 1.6. Use `Camera.setView`.
  - Removed `Camera.setPositionCartographic`, which was was deprecated in Cesium 1.6. Use `Camera.setView`.
- Deprecated
  - Deprecated `InfoBoxViewModel.defaultSanitizer`, `InfoBoxViewModel.sanitizer`, and `Cesium.sanitize`. They will be removed in 1.10.
  - Deprecated `InfoBoxViewModel.descriptionRawHtml`, it will be removed in 1.10. Use `InfoBoxViewModel.description` instead.
  - Deprecated `GeoJsonDataSource.fromUrl`, it will be removed in 1.10. Use `GeoJsonDataSource.load` instead. Unlike fromUrl, load can take either a url or parsed JSON object and returns a promise to a new instance, rather than a new instance.
  - Deprecated `GeoJsonDataSource.prototype.loadUrl`, it will be removed in 1.10. Instead, pass a url as the first parameter to `GeoJsonDataSource.prototype.load`.
  - Deprecated `CzmlDataSource.prototype.loadUrl`, it will be removed in 1.10. Instead, pass a url as the first parameter to `CzmlDataSource.prototype.load`.
  - Deprecated `CzmlDataSource.prototype.processUrl`, it will be removed in 1.10. Instead, pass a url as the first parameter to `CzmlDataSource.prototype.process`.
  - Deprecated the `sourceUri` parameter to all `CzmlDataSource` load and process functions. Support will be removed in 1.10. Instead pass an `options` object with `sourceUri` property.
- Added initial support for [KML 2.2](https://developers.google.com/kml/) via `KmlDataSource`. Check out the new [Sandcastle Demo](http://cesiumjs.org/Cesium/Apps/Sandcastle/index.html?src=KML.html) and the [reference documentation](http://cesiumjs.org/Cesium/Build/Documentation/KmlDataSource.html) for more details.
- `InfoBox` sanitization now relies on [iframe sandboxing](http://www.html5rocks.com/en/tutorials/security/sandboxed-iframes/). This allows for much more content to be displayed in the InfoBox (and still be secure).
- Added `InfoBox.frame` which is the instance of the iframe that is used to host description content. Sanitization can be controlled via the frame's `sandbox` attribute. See the above link for additional information.
- Worked around a bug in Safari that caused most of Cesium to be broken. Cesium should now work much better on Safari for both desktop and mobile.
- Fixed incorrect ellipse texture coordinates. [#2363](https://github.com/CesiumGS/cesium/issues/2363) and [#2465](https://github.com/CesiumGS/cesium/issues/2465)
- Fixed a bug that would cause incorrect geometry for long Corridors and Polyline Volumes. [#2513](https://github.com/CesiumGS/cesium/issues/2513)
- Fixed a bug in imagery loading that could cause some or all of the globe to be missing when using an imagery layer that does not cover the entire globe.
- Fixed a bug that caused `ElipseOutlineGeometry` and `CircleOutlineGeometry` to be extruded to the ground when they should have instead been drawn at height. [#2499](https://github.com/CesiumGS/cesium/issues/2499).
- Fixed a bug that prevented per-vertex colors from working with `PolylineGeometry` and `SimplePolylineGeometry` when used asynchronously. [#2516](https://github.com/CesiumGS/cesium/issues/2516)
- Fixed a bug that would caused duplicate graphics if non-time-dynamic `Entity` objects were modified in quick succession. [#2514](https://github.com/CesiumGS/cesium/issues/2514).
- Fixed a bug where `camera.flyToBoundingSphere` would ignore range if the bounding sphere radius was 0. [#2519](https://github.com/CesiumGS/cesium/issues/2519)
- Fixed some styling issues with `InfoBox` and `BaseLayerPicker` caused by using Bootstrap with Cesium. [#2487](https://github.com/CesiumGS/cesium/issues/2479)
- Added support for rendering a water effect on Quantized-Mesh terrain tiles.
- Added `pack` and `unpack` functions to `Matrix2` and `Matrix3`.
- Added camera-terrain collision detection/response when the camera reference frame is set.
- Added `ScreenSpaceCameraController.enableCollisionDetection` to enable/disable camera collision detection with terrain.
- Added `CzmlDataSource.load` and `GeoJsonDataSource.load` to make it easy to create and load data in a single line.
- Added the ability to pass a `Promise` to a `DataSource` to `DataSourceCollection.add`. The `DataSource` will not actually be added until the promise resolves.
- Added the ability to pass a `Promise` to a target to `viewer.zoomTo` and `viewer.flyTo`.
- All `CzmlDataSource` and `GeoJsonDataSource` loading functions now return `Promise` instances that resolve to the instances after data is loaded.
- Error handling in all `CzmlDataSource` and `GeoJsonDataSource` loading functions is now more consistent. Rather than a mix of exceptions and `Promise` rejections, all errors are raised via `Promise` rejections.
- In addition to addresses, the `Geocoder` widget now allows input of longitude, latitude, and an optional height in degrees and meters. Example: `-75.596, 40.038, 1000` or `-75.596 40.038`.

### 1.6 - 2015-02-02

- Breaking changes
  - `Rectangle.intersectWith` was deprecated in Cesium 1.5. Use `Rectangle.intersection`, which is the same but returns `undefined` when two rectangles do not intersect.
  - `Rectangle.isEmpty` was deprecated in Cesium 1.5.
  - The `sourceUri` parameter to `GeoJsonDatasource.load` was deprecated in Cesium 1.4 and has been removed. Use options.sourceUri instead.
  - `PolygonGraphics.positions` created by `GeoJSONDataSource` now evaluate to a `PolygonHierarchy` object instead of an array of positions.
- Deprecated
  - `Camera.tilt` was deprecated in Cesium 1.6. It will be removed in Cesium 1.7. Use `Camera.pitch`.
  - `Camera.heading` and `Camera.tilt` were deprecated in Cesium 1.6. They will become read-only in Cesium 1.7. Use `Camera.setView`.
  - `Camera.setPositionCartographic` was deprecated in Cesium 1.6. It will be removed in Cesium 1.7. Use `Camera.setView`.
  - The `direction` and `up` options to `Camera.flyTo` have been deprecated in Cesium 1.6. They will be removed in Cesium 1.8. Use the `orientation` option.
  - `Camera.flyToRectangle` has been deprecated in Cesium 1.6. They will be removed in Cesium 1.8. Use `Camera.flyTo`.
  - `Camera.setTransform` was deprecated in Cesium 1.6. It will be removed in Cesium 1.8. Use `Camera.lookAtTransform`.
  - `Camera.transform` was deprecated in Cesium 1.6. It will be removed in Cesium 1.8. Use `Camera.lookAtTransform`.
  - The `eye`, `target`, and `up` parameters to `Camera.lookAt` were deprecated in Cesium 1.6. It will be removed in Cesium 1.8. Use the `target` and `offset`.
  - `PolygonGraphics.positions` was deprecated and replaced with `PolygonGraphics.hierarchy`, whose value is a `PolygonHierarchy` instead of an array of positions. `PolygonGraphics.positions` will be removed in Cesium 1.8.
  - The `Model.readyToRender` event was deprecated and will be removed in Cesium 1.9. Use the new `Model.readyPromise` instead.
  - `ColorMaterialProperty.fromColor(color)` has been deprecated and will be removed in Cesium 1.9. The constructor can now take a Color directly, for example `new ColorMaterialProperty(color)`.
  - `DataSourceDisplay` methods `getScene` and `getDataSources` have been deprecated and replaced with `scene` and `dataSources` properties. They will be removed in Cesium 1.9.
  - The `Entity` constructor taking a single string value for the id has been deprecated. The constructor now takes an options object which allows you to provide any and all `Entity` related properties at construction time. Support for the deprecated behavior will be removed in Cesium 1.9.
  - The `EntityCollection.entities` and `CompositeEntityCollect.entities` properties have both been renamed to `values`. Support for the deprecated behavior will be removed in Cesium 1.9.
- Fixed an issue which caused order independent translucency to be broken on many video cards. Disabling order independent translucency should no longer be necessary.
- `GeoJsonDataSource` now supports polygons with holes.
- Many Sandcastle examples have been rewritten to make use of the newly improved Entity API.
- Instead of throwing an exception when there are not enough unique positions to define a geometry, creating a `Primitive` will succeed, but not render. [#2375](https://github.com/CesiumGS/cesium/issues/2375)
- Improved performance of asynchronous geometry creation (as much as 20% faster in some use cases). [#2342](https://github.com/CesiumGS/cesium/issues/2342)
- Fixed picking in 2D. [#2447](https://github.com/CesiumGS/cesium/issues/2447)
- Added `viewer.entities` which allows you to easily create and manage `Entity` instances without a corresponding `DataSource`. This is just a shortcut to `viewer.dataSourceDisplay.defaultDataSource.entities`
- Added `viewer.zoomTo` and `viewer.flyTo` which takes an entity, array of entities, `EntityCollection`, or `DataSource` as a parameter and zooms or flies to the corresponding visualization.
- Setting `viewer.trackedEntity` to `undefined` will now restore the camera controls to their default states.
- When you track an entity by clicking on the track button in the `InfoBox`, you can now stop tracking by clicking the button a second time.
- Added `Quaternion.fromHeadingPitchRoll` to create a rotation from heading, pitch, and roll angles.
- Added `Transforms.headingPitchRollToFixedFrame` to create a local frame from a position and heading/pitch/roll angles.
- Added `Transforms.headingPitchRollQuaternion` which is the quaternion rotation from `Transforms.headingPitchRollToFixedFrame`.
- Added `Color.fromAlpha` and `Color.withAlpha` to make it easy to create translucent colors from constants, i.e. `var translucentRed = Color.RED.withAlpha(0.95)`.
- Added `PolylineVolumeGraphics` and `Entity.polylineVolume`
- Added `Camera.lookAtTransform` which sets the camera position and orientation given a transformation matrix defining a reference frame and either a cartesian offset or heading/pitch/range from the center of that frame.
- Added `Camera.setView` (which use heading, pitch, and roll) and `Camera.roll`.
- Added an orientation option to `Camera.flyTo` that can be either direction and up unit vectors or heading, pitch and roll angles.
- Added `BillboardGraphics.imageSubRegion`, to enable custom texture atlas use for `Entity` instances.
- Added `CheckerboardMaterialProperty` to enable use of the checkerboard material with the entity API.
- Added `PolygonHierarchy` to make defining polygons with holes clearer.
- Added `PolygonGraphics.hierarchy` for supporting polygons with holes via data sources.
- Added `BoundingSphere.fromBoundingSpheres`, which creates a `BoundingSphere` that encloses the specified array of BoundingSpheres.
- Added `Model.readyPromise` and `Primitive.readyPromise` which are promises that resolve when the primitives are ready.
- `ConstantProperty` can now hold any value; previously it was limited to values that implemented `equals` and `clones` functions, as well as a few special cases.
- Fixed a bug in `EllipsoidGeodesic` that caused it to modify the `height` of the positions passed to the constructor or to to `setEndPoints`.
- `WebMapTileServiceImageryProvider` now supports RESTful requests (by accepting a tile-URL template).
- Fixed a bug that caused `Camera.roll` to be around 180 degrees, indicating the camera was upside-down, when in the Southern hemisphere.
- The object returned by `Primitive.getGeometryInstanceAttributes` now contains the instance's bounding sphere and repeated calls will always now return the same object instance.
- Fixed a bug that caused dynamic geometry outlines widths to not work on implementations that support them.
- The `SelectionIndicator` widget now works for all entity visualization and uses the center of visualization instead of entity.position. This produces more accurate results, especially for shapes, volumes, and models.
- Added `CustomDataSource` which makes it easy to create and manage a group of entities without having to manually implement the DataSource interface in a new class.
- Added `DataSourceDisplay.defaultDataSource` which is an instance of `CustomDataSource` and allows you to easily add custom entities to the display.
- Added `Camera.viewBoundingSphere` and `Camera.flyToBoundingSphere`, which as the names imply, sets or flies to a view that encloses the provided `BoundingSphere`
- For constant `Property` values, there is no longer a need to create an instance of `ConstantProperty` or `ConstantPositionProperty`, you can now assign a value directly to the corresponding property. The same is true for material images and colors.
- All Entity and related classes can now be assigned using anonymous objects as well as be passed template objects. The correct underlying instance is created for you automatically. For a more detailed overview of changes to the Entity API, see [this forum thread](https://community.cesium.com/t/cesium-in-2015-entity-api/1863) for details.

### 1.5 - 2015-01-05

- Breaking changes
  - Removed `GeometryPipeline.wrapLongitude`, which was deprecated in 1.4. Use `GeometryPipeline.splitLongitude` instead.
  - Removed `GeometryPipeline.combine`, which was deprecated in 1.4. Use `GeometryPipeline.combineInstances` instead.
- Deprecated
  - `viewerEntityMixin` was deprecated. It will be removed in Cesium 1.6. Its functionality is now directly part of the `Viewer` widget.
  - `Rectangle.intersectWith` was deprecated. It will be removed in Cesium 1.6. Use `Rectangle.intersection`, which is the same but returns `undefined` when two rectangles do not intersect.
  - `Rectangle.isEmpty` was deprecated. It will be removed in Cesium 1.6.
- Improved GeoJSON, TopoJSON, and general polygon loading performance.
- Added caching to `Model` to save memory and improve loading speed when several models with the same url are created.
- Added `ModelNode.show` for per-node show/hide.
- Added the following properties to `Viewer` and `CesiumWidget`: `imageryLayers`, `terrainProvider`, and `camera`. This avoids the need to access `viewer.scene` in some cases.
- Dramatically improved the quality of font outlines.
- Added `BoxGraphics` and `Entity.box`.
- Added `CorridorGraphics` and `Entity.corridor`.
- Added `CylinderGraphics` and `Entity.cylinder`.
- Fixed imagery providers whose rectangle crosses the IDL. Added `Rectangle.computeWidth`, `Rectangle.computeHeight`, `Rectangle.width`, and `Rectangle.height`. [#2195](https://github.com/CesiumGS/cesium/issues/2195)
- `ConstantProperty` now accepts `HTMLElement` instances as valid values.
- `BillboardGraphics.image` and `ImageMaterialProperty.image` now accept `Property` instances that represent an `Image` or `Canvas` in addition to a url.
- Fixed a bug in `PolylineGeometry` that would cause gaps in the line. [#2136](https://github.com/CesiumGS/cesium/issues/2136)
- Fixed `upsampleQuantizedTerrainMesh` rounding errors that had occasionally led to missing terrain skirt geometry in upsampled tiles.
- Added `Math.mod` which computes `m % n` but also works when `m` is negative.

### 1.4 - 2014-12-01

- Breaking changes
  - Types implementing `TerrainProvider` are now required to implement the `getTileDataAvailable` function. Backwards compatibility for this was deprecated in Cesium 1.2.
- Deprecated
  - The `sourceUri` parameter to `GeoJsonDatasource.load` was deprecated and will be removed in Cesium 1.6 on February 3, 2015 ([#2257](https://github.com/CesiumGS/cesium/issues/2257)). Use `options.sourceUri` instead.
  - `GeometryPipeline.wrapLongitude` was deprecated. It will be removed in Cesium 1.5 on January 2, 2015. Use `GeometryPipeline.splitLongitude`. ([#2272](https://github.com/CesiumGS/cesium/issues/2272))
  - `GeometryPipeline.combine` was deprecated. It will be removed in Cesium 1.5. Use `GeometryPipeline.combineInstances`.
- Added support for touch events on Internet Explorer 11 using the [Pointer Events API](http://www.w3.org/TR/pointerevents/).
- Added geometry outline width support to the `DataSource` layer. This is exposed via the new `outlineWidth` property on `EllipseGraphics`, `EllipsoidGraphics`, `PolygonGraphics`, `RectangleGraphics`, and `WallGraphics`.
- Added `outlineWidth` support to CZML geometry packets.
- Added `stroke-width` support to the GeoJSON simple-style implementation.
- Added the ability to specify global GeoJSON default styling. See the [documentation](http://cesiumjs.org/Cesium/Build/Documentation/GeoJsonDataSource.html) for details.
- Added `CallbackProperty` to support lazy property evaluation as well as make custom properties easier to create.
- Added an options parameter to `GeoJsonDataSource.load`, `GeoJsonDataSource.loadUrl`, and `GeoJsonDataSource.fromUrl` to allow for basic per-instance styling. [Sandcastle example](http://cesiumjs.org/Cesium/Apps/Sandcastle/index.html?src=GeoJSON%20and%20TopoJSON.html&label=Showcases).
- Improved GeoJSON loading performance.
- Improved point visualization performance for all DataSources.
- Improved the performance and memory usage of `EllipseGeometry`, `EllipseOutlineGeometry`, `CircleGeometry`, and `CircleOutlineGeometry`.
- Added `tileMatrixLabels` option to `WebMapTileServiceImageryProvider`.
- Fixed a bug in `PolylineGeometry` that would cause the geometry to be split across the IDL for 3D only scenes. [#1197](https://github.com/CesiumGS/cesium/issues/1197)
- Added `modelMatrix` and `cull` options to `Primitive` constructor.
- The `translation` parameter to `Matrix4.fromRotationTranslation` now defaults to `Cartesian3.ZERO`.
- Fixed `ModelNode.matrix` when a node is targeted for animation.
- `Camera.tilt` now clamps to [-pi / 2, pi / 2] instead of [0, pi / 2].
- Fixed an issue that could lead to poor performance on lower-end GPUs like the Intel HD 3000.
- Added `distanceSquared` to `Cartesian2`, `Cartesian3`, and `Cartesian4`.
- Added `Matrix4.multiplyByMatrix3`.
- Fixed a bug in `Model` where the WebGL shader optimizer in Linux was causing mesh loading to fail.

### 1.3 - 2014-11-03

- Worked around a shader compilation regression in Firefox 33 and 34 by falling back to a less precise shader on those browsers. [#2197](https://github.com/CesiumGS/cesium/issues/2197)
- Added support to the `CesiumTerrainProvider` for terrain tiles with more than 64K vertices, which is common for sub-meter terrain.
- Added `Primitive.compressVertices`. When true (default), geometry vertices are compressed to save GPU memory.
- Added `culture` option to `BingMapsImageryProvider` constructor.
- Reduced the amount of GPU memory used by billboards and labels.
- Fixed a bug that caused non-base imagery layers with a limited `rectangle` to be stretched to the edges of imagery tiles. [#416](https://github.com/CesiumGS/cesium/issues/416)
- Fixed rendering polylines with duplicate positions. [#898](https://github.com/CesiumGS/cesium/issues/898)
- Fixed a bug in `Globe.pick` that caused it to return incorrect results when using terrain data with vertex normals. The bug manifested itself as strange behavior when navigating around the surface with the mouse as well as incorrect results when using `Camera.viewRectangle`.
- Fixed a bug in `sampleTerrain` that could cause it to produce undefined heights when sampling for a position very near the edge of a tile.
- `ReferenceProperty` instances now retain their last value if the entity being referenced is removed from the target collection. The reference will be automatically reattached if the target is reintroduced.
- Upgraded topojson from 1.6.8 to 1.6.18.
- Upgraded Knockout from version 3.1.0 to 3.2.0.
- Upgraded CodeMirror, used by SandCastle, from 2.24 to 4.6.

### 1.2 - 2014-10-01

- Deprecated
  - Types implementing the `TerrainProvider` interface should now include the new `getTileDataAvailable` function. The function will be required starting in Cesium 1.4.
- Fixed model orientations to follow the same Z-up convention used throughout Cesium. There was also an orientation issue fixed in the [online model converter](http://cesiumjs.org/convertmodel.html). If you are having orientation issues after updating, try reconverting your models.
- Fixed a bug in `Model` where the wrong animations could be used when the model was created from glTF JSON instead of a url to a glTF file. [#2078](https://github.com/CesiumGS/cesium/issues/2078)
- Fixed a bug in `GeoJsonDataSource` which was causing polygons with height values to be drawn onto the surface.
- Fixed a bug that could cause a crash when quickly adding and removing imagery layers.
- Eliminated imagery artifacts at some zoom levels due to Mercator reprojection.
- Added support for the GeoJSON [simplestyle specification](https://github.com/mapbox/simplestyle-spec). ([Sandcastle example](http://cesiumjs.org/Cesium/Apps/Sandcastle/index.html?src=GeoJSON%20simplestyle.html))
- Added `GeoJsonDataSource.fromUrl` to make it easy to add a data source in less code.
- Added `PinBuilder` class for easy creation of map pins. ([Sandcastle example](http://cesiumjs.org/Cesium/Apps/Sandcastle/index.html?src=PinBuilder.html))
- Added `Color.brighten` and `Color.darken` to make it easy to brighten or darker a color instance.
- Added a constructor option to `Scene`, `CesiumWidget`, and `Viewer` to disable order independent translucency.
- Added support for WKID 102113 (equivalent to 102100) to `ArcGisMapServerImageryProvider`.
- Added `TerrainProvider.getTileDataAvailable` to improve tile loading performance when camera starts near globe.
- Added `Globe.showWaterEffect` to enable/disable the water effect for supported terrain providers.
- Added `Globe.baseColor` to set the color of the globe when no imagery is available.
- Changed default `GeoJSON` Point feature graphics to use `BillboardGraphics` with a blue map pin instead of color `PointGraphics`.
- Cesium now ships with a version of the [maki icon set](https://www.mapbox.com/maki/) for use with `PinBuilder` and GeoJSON simplestyle support.
- Cesium now ships with a default web.config file to simplify IIS deployment.

### 1.1 - 2014-09-02

- Added a new imagery provider, `WebMapTileServiceImageryProvider`, for accessing tiles on a WMTS 1.0.0 server.
- Added an optional `pickFeatures` function to the `ImageryProvider` interface. With supporting imagery providers, such as `WebMapServiceImageryProvider`, it can be used to determine the rasterized features under a particular location.
- Added `ImageryLayerCollection.pickImageryLayerFeatures`. It determines the rasterized imagery layer features intersected by a given pick ray by querying supporting layers using `ImageryProvider.pickFeatures`.
- Added `tileWidth`, `tileHeight`, `minimumLevel`, and `tilingScheme` parameters to the `WebMapServiceImageryProvider` constructor.
- Added `id` property to `Scene` which is a readonly unique identifier associated with each instance.
- Added `FeatureDetection.supportsWebWorkers`.
- Greatly improved the performance of time-varying polylines when using DataSources.
- `viewerEntityMixin` now automatically queries for imagery layer features on click and shows their properties in the `InfoBox` panel.
- Fixed a bug in terrain and imagery loading that could cause an inconsistent frame rate when moving around the globe, especially on a faster internet connection.
- Fixed a bug that caused `SceneTransforms.wgs84ToWindowCoordinates` to incorrectly return `undefined` when in 2D.
- Fixed a bug in `ImageryLayer` that caused layer images to be rendered twice for each terrain tile that existed prior to adding the imagery layer.
- Fixed a bug in `Camera.pickEllipsoid` that caused it to return the back side of the ellipsoid when near the surface.
- Fixed a bug which prevented `loadWithXhr` from working with older browsers, such as Internet Explorer 9.

### 1.0 - 2014-08-01

- Breaking changes ([why so many?](https://community.cesium.com/t/moving-towards-cesium-1-0/1209))

  - All `Matrix2`, `Matrix3`, `Matrix4` and `Quaternion` functions that take a `result` parameter now require the parameter, except functions starting with `from`.
  - Removed `Billboard.imageIndex` and `BillboardCollection.textureAtlas`. Instead, use `Billboard.image`.

    - Code that looked like:

            var billboards = new Cesium.BillboardCollection();
            var textureAtlas = new Cesium.TextureAtlas({
                scene : scene,
                images : images // array of loaded images
            });
            billboards.textureAtlas = textureAtlas;
            billboards.add({
                imageIndex : 0,
                position : //...
            });

    - should now look like:

            var billboards = new Cesium.BillboardCollection();
            billboards.add({
                image : '../images/Cesium_Logo_overlay.png',
                position : //...
            });

  - Updated the [Model Converter](http://cesiumjs.org/convertmodel.html) and `Model` to support [glTF 0.8](https://github.com/KhronosGroup/glTF/blob/schema-8/specification/README.md). See the [forum post](https://community.cesium.com/t/cesium-and-gltf-version-compatibility/1343) for full details.
  - `Model` primitives are now rotated to be `Z`-up to match Cesium convention; glTF stores models with `Y` up.
  - `SimplePolylineGeometry` and `PolylineGeometry` now curve to follow the ellipsoid surface by default. To disable this behavior, set the option `followSurface` to `false`.
  - Renamed `DynamicScene` layer to `DataSources`. The following types were also renamed:
    - `DynamicBillboard` -> `BillboardGraphics`
    - `DynamicBillboardVisualizer` -> `BillboardVisualizer`
    - `CompositeDynamicObjectCollection` -> `CompositeEntityCollection`
    - `DynamicClock` -> `DataSourceClock`
    - `DynamicEllipse` -> `EllipseGraphics`
    - `DynamicEllipsoid` -> `EllipsoidGraphics`
    - `DynamicObject` -> `Entity`
    - `DynamicObjectCollection` -> `EntityCollection`
    - `DynamicObjectView` -> `EntityView`
    - `DynamicLabel` -> `LabelGraphics`
    - `DynamicLabelVisualizer` -> `LabelVisualizer`
    - `DynamicModel` -> `ModelGraphics`
    - `DynamicModelVisualizer` -> `ModelVisualizer`
    - `DynamicPath` -> `PathGraphics`
    - `DynamicPathVisualizer` -> `PathVisualizer`
    - `DynamicPoint` -> `PointGraphics`
    - `DynamicPointVisualizer` -> `PointVisualizer`
    - `DynamicPolygon` -> `PolygonGraphics`
    - `DynamicPolyline` -> `PolylineGraphics`
    - `DynamicRectangle` -> `RectangleGraphics`
    - `DynamicWall` -> `WallGraphics`
    - `viewerDynamicObjectMixin` -> `viewerEntityMixin`
  - Removed `DynamicVector` and `DynamicVectorVisualizer`.
  - Renamed `DataSource.dynamicObjects` to `DataSource.entities`.
  - `EntityCollection.getObjects()` and `CompositeEntityCollection.getObjects()` are now properties named `EntityCollection.entities` and `CompositeEntityCollection.entities`.
  - Renamed `Viewer.trackedObject` and `Viewer.selectedObject` to `Viewer.trackedEntity` and `Viewer.selectedEntity` when using the `viewerEntityMixin`.
  - Renamed functions for consistency:
    - `BoundingSphere.getPlaneDistances` -> `BoundingSphere.computePlaneDistances`
    - `Cartesian[2,3,4].getMaximumComponent` -> `Cartesian[2,3,4].maximumComponent`
    - `Cartesian[2,3,4].getMinimumComponent` -> `Cartesian[2,3,4].minimumComponent`
    - `Cartesian[2,3,4].getMaximumByComponent` -> `Cartesian[2,3,4].maximumByComponent`
    - `Cartesian[2,3,4].getMinimumByComponent` -> `Cartesian[2,3,4].minimumByComponent`
    - `CubicRealPolynomial.realRoots` -> `CubicRealPolynomial.computeRealRoots`
    - `CubicRealPolynomial.discriminant` -> `CubicRealPolynomial.computeDiscriminant`
    - `JulianDate.getTotalDays` -> `JulianDate.totalDyas`
    - `JulianDate.getSecondsDifference` -> `JulianDate.secondsDifference`
    - `JulianDate.getDaysDifference` -> `JulianDate.daysDifference`
    - `JulianDate.getTaiMinusUtc` -> `JulianDate.computeTaiMinusUtc`
    - `Matrix3.getEigenDecompostion` -> `Matrix3.computeEigenDecomposition`
    - `Occluder.getVisibility` -> `Occluder.computeVisibility`
    - `Occluder.getOccludeePoint` -> `Occluder.computerOccludeePoint`
    - `QuadraticRealPolynomial.discriminant` -> `QuadraticRealPolynomial.computeDiscriminant`
    - `QuadraticRealPolynomial.realRoots` -> `QuadraticRealPolynomial.computeRealRoots`
    - `QuarticRealPolynomial.discriminant` -> `QuarticRealPolynomial.computeDiscriminant`
    - `QuarticRealPolynomial.realRoots` -> `QuarticRealPolynomial.computeRealRoots`
    - `Quaternion.getAxis` -> `Quaternion.computeAxis`
    - `Quaternion.getAngle` -> `Quaternion.computeAngle`
    - `Quaternion.innerQuadrangle` -> `Quaternion.computeInnerQuadrangle`
    - `Rectangle.getSouthwest` -> `Rectangle.southwest`
    - `Rectangle.getNorthwest` -> `Rectangle.northwest`
    - `Rectangle.getSoutheast` -> `Rectangle.southeast`
    - `Rectangle.getNortheast` -> `Rectangle.northeast`
    - `Rectangle.getCenter` -> `Rectangle.center`
    - `CullingVolume.getVisibility` -> `CullingVolume.computeVisibility`
  - Replaced `PerspectiveFrustum.fovy` with `PerspectiveFrustum.fov` which will change the field of view angle in either the `X` or `Y` direction depending on the aspect ratio.
  - Removed the following from the Cesium API: `Transforms.earthOrientationParameters`, `EarthOrientationParameters`, `EarthOrientationParametersSample`, `Transforms.iau2006XysData`, `Iau2006XysData`, `Iau2006XysSample`, `IauOrientationAxes`, `TimeConstants`, `Scene.frameState`, `FrameState`, `EncodedCartesian3`, `EllipsoidalOccluder`, `TextureAtlas`, and `FAR`. These are still available but are not part of the official API and may change in future versions.
  - Removed `DynamicObject.vertexPositions`. Use `DynamicWall.positions`, `DynamicPolygon.positions`, and `DynamicPolyline.positions` instead.
  - Removed `defaultPoint`, `defaultLine`, and `defaultPolygon` from `GeoJsonDataSource`.
  - Removed `Primitive.allow3DOnly`. Set the `Scene` constructor option `scene3DOnly` instead.
  - `SampledProperty` and `SampledPositionProperty` no longer extrapolate outside of their sample data time range by default.
  - Changed the following functions to properties:
    - `TerrainProvider.hasWaterMask`
    - `CesiumTerrainProvider.hasWaterMask`
    - `ArcGisImageServerTerrainProvider.hasWaterMask`
    - `EllipsoidTerrainProvider.hasWaterMask`
    - `VRTheWorldTerrainProvider.hasWaterMask`
  - Removed `ScreenSpaceCameraController.ellipsoid`. The behavior that depended on the ellipsoid is now determined based on the scene state.
  - Sandcastle examples now automatically wrap the example code in RequireJS boilerplate. To upgrade any custom examples, copy the code into an existing example (such as Hello World) and save a new file.
  - Removed `CustomSensorVolume`, `RectangularPyramidSensorVolume`, `DynamicCone`, `DynamicConeVisualizerUsingCustomSensor`, `DynamicPyramid` and `DynamicPyramidVisualizer`. This will be moved to a plugin in early August. [#1887](https://github.com/CesiumGS/cesium/issues/1887)
  - If `Primitive.modelMatrix` is changed after creation, it only affects primitives with one instance and only in 3D mode.
  - `ImageryLayer` properties `alpha`, `brightness`, `contrast`, `hue`, `saturation`, and `gamma` may no longer be functions. If you need to change these values each frame, consider moving your logic to an event handler for `Scene.preRender`.
  - Removed `closeTop` and `closeBottom` options from `RectangleGeometry`.
  - CZML changes:
    - CZML is now versioned using the <major>.<minor> scheme. For example, any CZML 1.0 implementation will be able to load any 1.<minor> document (with graceful degradation). Major version number increases will be reserved for breaking changes. We fully expect these major version increases to happen, as CZML is still in development, but we wanted to give developers a stable target to work with.
    - A `"1.0"` version string is required to be on the document packet, which is required to be the first packet in a CZML file. Previously the `document` packet was optional; it is now mandatory. The simplest document packet is:
      ```
      {
        "id":"document",
        "version":"1.0"
      }
      ```
    - The `vertexPositions` property has been removed. There is now a `positions` property directly on objects that use it, currently `polyline`, `polygon`, and `wall`.
    - `cone`, `pyramid`, and `vector` have been removed from the core CZML schema. They are now treated as extensions maintained by Analytical Graphics and have been renamed to `agi_conicSensor`, `agi_customPatternSensor`, and `agi_vector` respectively.
    - The `orientation` property has been changed to match Cesium convention. To update existing CZML documents, conjugate the quaternion values.
    - `pixelOffset` now uses the top-left of the screen as the origin; previously it was the bottom-left. To update existing documents, negate the `y` value.
    - Removed `color`, `outlineColor`, and `outlineWidth` properties from `polyline` and `path`. There is a new `material` property that allows you to specify a variety of materials, such as `solidColor`, `polylineOutline` and `polylineGlow`.
    - See the [CZML Schema](https://github.com/CesiumGS/cesium/wiki/CZML-Content) for more details. We plan on greatly improving this document in the coming weeks.

- Added camera collision detection with terrain to the default mouse interaction.
- Modified the default camera tilt mouse behavior to tilt about the point clicked, taking into account terrain.
- Modified the default camera mouse behavior to look about the camera's position when the sky is clicked.
- Cesium can now render an unlimited number of imagery layers, no matter how few texture units are supported by the hardware.
- Added support for rendering terrain lighting with oct-encoded per-vertex normals. Added `CesiumTerrainProvider.requestVertexNormals` to request per vertex normals. Added `hasVertexNormals` property to all terrain providers to indicate whether or not vertex normals are included in the requested terrain tiles.
- Added `Globe.getHeight` and `Globe.pick` for finding the terrain height at a given Cartographic coordinate and picking the terrain with a ray.
- Added `scene3DOnly` options to `Viewer`, `CesiumWidget`, and `Scene` constructors. This setting optimizes memory usage and performance for 3D mode at the cost of losing the ability to use 2D or Columbus View.
- Added `forwardExtrapolationType`, `forwardExtrapolationDuration`, `backwardExtrapolationType`, and `backwardExtrapolationDuration` to `SampledProperty` and `SampledPositionProperty` which allows the user to specify how a property calculates its value when outside the range of its sample data.
- Prevent primitives from flashing off and on when modifying static DataSources.
- Added the following methods to `IntersectionTests`: `rayTriangle`, `lineSegmentTriangle`, `raySphere`, and `lineSegmentSphere`.
- Matrix types now have `add` and `subtract` functions.
- `Matrix3` type now has a `fromCrossProduct` function.
- Added `CesiumMath.signNotZero`, `CesiumMath.toSNorm` and `CesiumMath.fromSNorm` functions.
- DataSource & CZML models now default to North-East-Down orientation if none is provided.
- `TileMapServiceImageryProvider` now works with tilesets created by tools that better conform to the TMS specification. In particular, a profile of `global-geodetic` or `global-mercator` is now supported (in addition to the previous `geodetic` and `mercator`) and in these profiles it is assumed that the X coordinates of the bounding box correspond to the longitude direction.
- `EntityCollection` and `CompositeEntityCollection` now include the array of modified entities as the last parameter to their `onCollectionChanged` event.
- `RectangleGeometry`, `RectangleOutlineGeometry` and `RectanglePrimitive` can cross the international date line.

## Beta Releases

### b30 - 2014-07-01

- Breaking changes ([why so many?](https://community.cesium.com/t/moving-towards-cesium-1-0/1209))

  - CZML property references now use a `#` symbol to separate identifier from property path. `objectId.position` should now be `objectId#position`.
  - All `Cartesian2`, `Cartesian3`, `Cartesian4`, `TimeInterval`, and `JulianDate` functions that take a `result` parameter now require the parameter (except for functions starting with `from`).
  - Modified `Transforms.pointToWindowCoordinates` and `SceneTransforms.wgs84ToWindowCoordinates` to return window coordinates with origin at the top left corner.
  - `Billboard.pixelOffset` and `Label.pixelOffset` now have their origin at the top left corner.
  - Replaced `CameraFlightPath.createAnimation` with `Camera.flyTo` and replaced `CameraFlightPath.createAnimationRectangle` with `Camera.flyToRectangle`. Code that looked like:

            scene.animations.add(Cesium.CameraFlightPath.createAnimation(scene, {
                destination : Cesium.Cartesian3.fromDegrees(-117.16, 32.71, 15000.0)
            }));

    should now look like:

            scene.camera.flyTo({
                destination : Cesium.Cartesian3.fromDegrees(-117.16, 32.71, 15000.0)
            });

  - In `Camera.flyTo` and `Camera.flyToRectangle`:
    - `options.duration` is now in seconds, not milliseconds.
    - Renamed `options.endReferenceFrame` to `options.endTransform`.
    - Renamed `options.onComplete` to `options.complete`.
    - Renamed `options.onCancel` to `options.cancel`.
  - The following are now in seconds, not milliseconds.
    - `Scene.morphToColumbusView`, `Scene.morphTo2D`, and `Scene.morphTo3D` parameter `duration`.
    - `HomeButton` constructor parameter `options.duration`, `HomeButtonViewModel` constructor parameter `duration`, and `HomeButtonViewModel.duration`.
    - `SceneModePicker` constructor parameter `duration`, `SceneModePickerViewModel` constructor parameter `duration`, and `SceneModePickerViewModel.duration`.
    - `Geocoder` and `GeocoderViewModel` constructor parameter `options.flightDuration` and `GeocoderViewModel.flightDuration`.
    - `ScreenSpaceCameraController.bounceAnimationTime`.
    - `FrameRateMonitor` constructor parameter `options.samplingWindow`, `options.quietPeriod`, and `options.warmupPeriod`.
  - Refactored `JulianDate` to be in line with other Core types.
    - Most functions now take result parameters.
    - The default constructor no longer creates a date at the current time, use `JulianDate.now()` instead.
    - Removed `JulianDate.getJulianTimeFraction` and `JulianDate.compareTo`
    - `new JulianDate()` -> `JulianDate.now()`
    - `date.getJulianDayNumber()` -> `date.dayNumber`
    - `date.getSecondsOfDay()` -> `secondsOfDay`
    - `date.getTotalDays()` -> `JulianDate.getTotalDays(date)`
    - `date.getSecondsDifference(arg1, arg2)` -> `JulianDate.getSecondsDifference(arg2, arg1)` (Note, order of arguments flipped)
    - `date.getDaysDifference(arg1, arg2)` -> `JulianDate.getDaysDifference(arg2, arg1)` (Note, order of arguments flipped)
    - `date.getTaiMinusUtc()` -> `JulianDate.getTaiMinusUtc(date)`
    - `date.addSeconds(seconds)` -> `JulianDate.addSeconds(date, seconds)`
    - `date.addMinutes(minutes)` -> `JulianDate.addMinutes(date, minutes)`
    - `date.addHours(hours)` -> `JulianDate.addHours(date, hours)`
    - `date.addDays(days)` -> `JulianDate.addDays(date, days)`
    - `date.lessThan(right)` -> `JulianDate.lessThan(left, right)`
    - `date.lessThanOrEquals(right)` -> `JulianDate.lessThanOrEquals(left, right)`
    - `date.greaterThan(right)` -> `JulianDate.greaterThan(left, right)`
    - `date.greaterThanOrEquals(right)` -> `JulianDate.greaterThanOrEquals(left, right)`
  - Refactored `TimeInterval` to be in line with other Core types.

    - The constructor no longer requires parameters and now takes a single options parameter. Code that looked like:

            new TimeInterval(startTime, stopTime, true, true, data);

    should now look like:

            new TimeInterval({
                start : startTime,
                stop : stopTime,
                isStartIncluded : true,
                isStopIncluded : true,
                data : data
            });

    - `TimeInterval.fromIso8601` now takes a single options parameter. Code that looked like:

            TimeInterval.fromIso8601(intervalString, true, true, data);

    should now look like:

            TimeInterval.fromIso8601({
                iso8601 : intervalString,
                isStartIncluded : true,
                isStopIncluded : true,
                data : data
            });

    - `interval.intersect(otherInterval)` -> `TimeInterval.intersect(interval, otherInterval)`
    - `interval.contains(date)` -> `TimeInterval.contains(interval, date)`

  - Removed `TimeIntervalCollection.intersectInterval`.
  - `TimeIntervalCollection.findInterval` now takes a single options parameter instead of individual parameters. Code that looked like:

            intervalCollection.findInterval(startTime, stopTime, false, true);

    should now look like:

            intervalCollection.findInterval({
                start : startTime,
                stop : stopTime,
                isStartIncluded : false,
                isStopIncluded : true
            });

  - `TimeIntervalCollection.empty` was renamed to `TimeIntervalCollection.isEmpty`
  - Removed `Scene.animations` and `AnimationCollection` from the public Cesium API.
  - Replaced `color`, `outlineColor`, and `outlineWidth` in `DynamicPath` with a `material` property.
  - `ModelAnimationCollection.add` and `ModelAnimationCollection.addAll` renamed `options.startOffset` to `options.delay`. Also renamed `ModelAnimation.startOffset` to `ModelAnimation.delay`.
  - Replaced `Scene.scene2D.projection` property with read-only `Scene.mapProjection`. Set this with the `mapProjection` option for the `Viewer`, `CesiumWidget`, or `Scene` constructors.
  - Moved Fresnel, Reflection, and Refraction materials to the [Materials Pack Plugin](https://github.com/CesiumGS/cesium-materials-pack).
  - Renamed `Simon1994PlanetaryPositions` functions `ComputeSunPositionInEarthInertialFrame` and `ComputeMoonPositionInEarthInertialFrame` to `computeSunPositionInEarthInertialFrame` and `computeMoonPositionInEarthInertialFrame`, respectively.
  - `Scene` constructor function now takes an `options` parameter instead of individual parameters.
  - `CesiumWidget.showErrorPanel` now takes a `message` parameter in between the previous `title` and `error` parameters.
  - Removed `Camera.createCorrectPositionAnimation`.
  - Moved `LeapSecond.leapSeconds` to `JulianDate.leapSeconds`.
  - `Event.removeEventListener` no longer throws `DeveloperError` if the `listener` does not exist; it now returns `false`.
  - Enumeration values of `SceneMode` have better correspondence with mode names to help with debugging.
  - The build process now requires [Node.js](http://nodejs.org/) to be installed on the system.

- Cesium now supports Internet Explorer 11.0.9 on desktops. For the best results, use the new [IE Developer Channel](http://devchannel.modern.ie/) for development.
- `ReferenceProperty` can now handle sub-properties, for example, `myObject#billboard.scale`.
- `DynamicObject.id` can now include period characters.
- Added `PolylineGlowMaterialProperty` which enables data sources to use the PolylineGlow material.
- Fixed support for embedded resources in glTF models.
- Added `HermitePolynomialApproximation.interpolate` for performing interpolation when derivative information is available.
- `SampledProperty` and `SampledPositionProperty` can now store derivative information for each sample value. This allows for more accurate interpolation when using `HermitePolynomialApproximation`.
- Added `FrameRateMonitor` to monitor the frame rate achieved by a `Scene` and to raise a `lowFrameRate` event when it falls below a configurable threshold.
- Added `PerformanceWatchdog` widget and `viewerPerformanceWatchdogMixin`.
- `Viewer` and `CesiumWidget` now provide more user-friendly error messages when an initialization or rendering error occurs.
- `Viewer` and `CesiumWidget` now take a new optional parameter, `creditContainer`.
- `Viewer` can now optionally be constructed with a `DataSourceCollection`. Previously, it always created one itself internally.
- Fixed a problem that could rarely lead to the camera's `tilt` property being `NaN`.
- `GeoJsonDataSource` no longer uses the `name` or `title` property of the feature as the dynamic object's name if the value of the property is null.
- Added `TimeIntervalCollection.isStartIncluded` and `TimeIntervalCollection.isStopIncluded`.
- Added `Cesium.VERSION` to the combined `Cesium.js` file.
- Made general improvements to the [reference documentation](http://cesiumjs.org/refdoc.html).
- Updated third-party [Tween.js](https://github.com/sole/tween.js/) from r7 to r13.
- Updated third-party JSDoc 3.3.0-alpha5 to 3.3.0-alpha9.
- The development web server has been rewritten in Node.js, and is now included as part of each release.

### b29 - 2014-06-02

- Breaking changes ([why so many?](https://community.cesium.com/t/moving-towards-cesium-1-0/1209))

  - Replaced `Scene.createTextureAtlas` with `new TextureAtlas`.
  - Removed `CameraFlightPath.createAnimationCartographic`. Code that looked like:

           var flight = CameraFlightPath.createAnimationCartographic(scene, {
               destination : cartographic
           });
           scene.animations.add(flight);

    should now look like:

           var flight = CameraFlightPath.createAnimation(scene, {
               destination : ellipsoid.cartographicToCartesian(cartographic)
           });
           scene.animations.add(flight);

  - Removed `CesiumWidget.onRenderLoopError` and `Viewer.renderLoopError`. They have been replaced by `Scene.renderError`.
  - Renamed `CompositePrimitive` to `PrimitiveCollection` and added an `options` parameter to the constructor function.
  - Removed `Shapes.compute2DCircle`, `Shapes.computeCircleBoundary` and `Shapes.computeEllipseBoundary`. Instead, use `CircleOutlineGeometry` and `EllipseOutlineGeometry`. See the [tutorial](http://cesiumjs.org/2013/11/04/Geometry-and-Appearances/).
  - Removed `PolylinePipeline`, `PolygonPipeline`, `Tipsify`, `FrustumCommands`, and all `Renderer` types (except noted below) from the public Cesium API. These are still available but are not part of the official API and may change in future versions. `Renderer` types in particular are likely to change.
  - For AMD users only:
    - Moved `PixelFormat` from `Renderer` to `Core`.
    - Moved the following from `Renderer` to `Scene`: `TextureAtlas`, `TextureAtlasBuilder`, `BlendEquation`, `BlendFunction`, `BlendingState`, `CullFace`, `DepthFunction`, `StencilFunction`, and `StencilOperation`.
    - Moved the following from `Scene` to `Core`: `TerrainProvider`, `ArcGisImageServerTerrainProvider`, `CesiumTerrainProvider`, `EllipsoidTerrainProvider`, `VRTheWorldTerrainProvider`, `TerrainData`, `HeightmapTerrainData`, `QuantizedMeshTerrainData`, `TerrainMesh`, `TilingScheme`, `GeographicTilingScheme`, `WebMercatorTilingScheme`, `sampleTerrain`, `TileProviderError`, `Credit`.
  - Removed `TilingScheme.createRectangleOfLevelZeroTiles`, `GeographicTilingScheme.createLevelZeroTiles` and `WebMercatorTilingScheme.createLevelZeroTiles`.
  - Removed `CameraColumbusViewMode`.
  - Removed `Enumeration`.

- Added new functions to `Cartesian3`: `fromDegrees`, `fromRadians`, `fromDegreesArray`, `fromRadiansArray`, `fromDegreesArray3D` and `fromRadiansArray3D`. Added `fromRadians` to `Cartographic`.
- Fixed dark lighting in 3D and Columbus View when viewing a primitive edge on. ([#592](https://github.com/CesiumGS/cesium/issues/592))
- Improved Internet Explorer 11.0.8 support including workarounds for rendering labels, billboards, and the sun.
- Improved terrain and imagery rendering performance when very close to the surface.
- Added `preRender` and `postRender` events to `Scene`.
- Added `Viewer.targetFrameRate` and `CesiumWidget.targetFrameRate` to allow for throttling of the requestAnimationFrame rate.
- Added `Viewer.resolutionScale` and `CesiumWidget.resolutionScale` to allow the scene to be rendered at a resolution other than the canvas size.
- `Camera.transform` now works consistently across scene modes.
- Fixed a bug that prevented `sampleTerrain` from working with STK World Terrain in Firefox.
- `sampleTerrain` no longer fails when used with a `TerrainProvider` that is not yet ready.
- Fixed problems that could occur when using `ArcGisMapServerImageryProvider` to access a tiled MapServer of non-global extent.
- Added `interleave` option to `Primitive` constructor.
- Upgraded JSDoc from 3.0 to 3.3.0-alpha5. The Cesium reference documentation now has a slightly different look and feel.
- Upgraded Dojo from 1.9.1 to 1.9.3. NOTE: Dojo is only used in Sandcastle and not required by Cesium.

### b28 - 2014-05-01

- Breaking changes ([why so many?](https://community.cesium.com/t/breaking-changes/1132)):
  - Renamed and moved `Scene.primitives.centralBody` moved to `Scene.globe`.
  - Removed `CesiumWidget.centralBody` and `Viewer.centralBody`. Use `CesiumWidget.scene.globe` and `Viewer.scene.globe`.
  - Renamed `CentralBody` to `Globe`.
  - Replaced `Model.computeWorldBoundingSphere` with `Model.boundingSphere`.
  - Refactored visualizers, removing `setDynamicObjectCollection`, `getDynamicObjectCollection`, `getScene`, and `removeAllPrimitives` which are all superfluous after the introduction of `DataSourceDisplay`. The affected classes are:
    - `DynamicBillboardVisualizer`
    - `DynamicConeVisualizerUsingCustomSensor`
    - `DynamicLabelVisualizer`
    - `DynamicModelVisualizer`
    - `DynamicPathVisualizer`
    - `DynamicPointVisualizer`
    - `DynamicPyramidVisualizer`
    - `DynamicVectorVisualizer`
    - `GeometryVisualizer`
  - Renamed Extent to Rectangle
    - `Extent` -> `Rectangle`
    - `ExtentGeometry` -> `RectangleGeomtry`
    - `ExtentGeometryOutline` -> `RectangleGeometryOutline`
    - `ExtentPrimitive` -> `RectanglePrimitive`
    - `BoundingRectangle.fromExtent` -> `BoundingRectangle.fromRectangle`
    - `BoundingSphere.fromExtent2D` -> `BoundingSphere.fromRectangle2D`
    - `BoundingSphere.fromExtentWithHeights2D` -> `BoundingSphere.fromRectangleWithHeights2D`
    - `BoundingSphere.fromExtent3D` -> `BoundingSphere.fromRectangle3D`
    - `EllipsoidalOccluder.computeHorizonCullingPointFromExtent` -> `EllipsoidalOccluder.computeHorizonCullingPointFromRectangle`
    - `Occluder.computeOccludeePointFromExtent` -> `Occluder.computeOccludeePointFromRectangle`
    - `Camera.getExtentCameraCoordinates` -> `Camera.getRectangleCameraCoordinates`
    - `Camera.viewExtent` -> `Camera.viewRectangle`
    - `CameraFlightPath.createAnimationExtent` -> `CameraFlightPath.createAnimationRectangle`
    - `TilingScheme.extentToNativeRectangle` -> `TilingScheme.rectangleToNativeRectangle`
    - `TilingScheme.tileXYToNativeExtent` -> `TilingScheme.tileXYToNativeRectangle`
    - `TilingScheme.tileXYToExtent` -> `TilingScheme.tileXYToRectangle`
  - Converted `DataSource` get methods into properties.
    - `getName` -> `name`
    - `getClock` -> `clock`
    - `getChangedEvent` -> `changedEvent`
    - `getDynamicObjectCollection` -> `dynamicObjects`
    - `getErrorEvent` -> `errorEvent`
  - `BaseLayerPicker` has been extended to support terrain selection ([#1607](https://github.com/CesiumGS/cesium/pull/1607)).
    - The `BaseLayerPicker` constructor function now takes the container element and an options object instead of a CentralBody and ImageryLayerCollection.
    - The `BaseLayerPickerViewModel` constructor function now takes an options object instead of a `CentralBody` and `ImageryLayerCollection`.
    - `ImageryProviderViewModel` -> `ProviderViewModel`
    - `BaseLayerPickerViewModel.selectedName` -> `BaseLayerPickerViewModel.buttonTooltip`
    - `BaseLayerPickerViewModel.selectedIconUrl` -> `BaseLayerPickerViewModel.buttonImageUrl`
    - `BaseLayerPickerViewModel.selectedItem` -> `BaseLayerPickerViewModel.selectedImagery`
    - `BaseLayerPickerViewModel.imageryLayers`has been removed and replaced with `BaseLayerPickerViewModel.centralBody`
  - Renamed `TimeIntervalCollection.clear` to `TimeIntervalColection.removeAll`
  - `Context` is now private.
    - Removed `Scene.context`. Instead, use `Scene.drawingBufferWidth`, `Scene.drawingBufferHeight`, `Scene.maximumAliasedLineWidth`, and `Scene.createTextureAtlas`.
    - `Billboard.computeScreenSpacePosition`, `Label.computeScreenSpacePosition`, `SceneTransforms.clipToWindowCoordinates` and `SceneTransforms.clipToDrawingBufferCoordinates` take a `Scene` parameter instead of a `Context`.
    - `Camera` constructor takes `Scene` as parameter instead of `Context`
  - Types implementing the `ImageryProvider` interface arenow require a `hasAlphaChannel` property.
  - Removed `checkForChromeFrame` since Chrome Frame is no longer supported by Google. See [Google's official announcement](http://blog.chromium.org/2013/06/retiring-chrome-frame.html).
  - Types implementing `DataSource` no longer need to implement `getIsTimeVarying`.
- Added a `NavigationHelpButton` widget that, when clicked, displays information about how to navigate around the globe with the mouse. The new button is enabled by default in the `Viewer` widget.
- Added `Model.minimumPixelSize` property so models remain visible when the viewer zooms out.
- Added `DynamicRectangle` to support DataSource provided `RectangleGeometry`.
- Added `DynamicWall` to support DataSource provided `WallGeometry`.
- Improved texture upload performance and reduced memory usage when using `BingMapsImageryProvider` and other imagery providers that return false from `hasAlphaChannel`.
- Added the ability to offset the grid in the `GridMaterial`.
- `GeometryVisualizer` now creates geometry asynchronously to prevent locking up the browser.
- Add `Clock.canAnimate` to prevent time from advancing, even while the clock is animating.
- `Viewer` now prevents time from advancing if asynchronous geometry is being processed in order to avoid showing an incomplete picture. This can be disabled via the `Viewer.allowDataSourcesToSuspendAnimation` settings.
- Added ability to modify glTF material parameters using `Model.getMaterial`, `ModelMaterial`, and `ModelMesh.material`.
- Added `asynchronous` and `ready` properties to `Model`.
- Added `Cartesian4.fromColor` and `Color.fromCartesian4`.
- Added `getScale` and `getMaximumScale` to `Matrix2`, `Matrix3`, and `Matrix4`.
- Upgraded Knockout from version 3.0.0 to 3.1.0.
- Upgraded TopoJSON from version 1.1.4 to 1.6.8.

### b27 - 2014-04-01

- Breaking changes:

  - All `CameraController` functions have been moved up to the `Camera`. Removed `CameraController`. For example, code that looked like:

           scene.camera.controller.viewExtent(extent);

    should now look like:

           scene.camera.viewExtent(extent);

  - Finished replacing getter/setter functions with properties:
    - `ImageryLayer`
      - `getImageryProvider` -> `imageryProvider`
      - `getExtent` -> `extent`
    - `Billboard`, `Label`
      - `getShow`, `setShow` -> `show`
      - `getPosition`, `setPosition` -> `position`
      - `getPixelOffset`, `setPixelOffset` -> `pixelOffset`
      - `getTranslucencyByDistance`, `setTranslucencyByDistance` -> `translucencyByDistance`
      - `getPixelOffsetScaleByDistance`, `setPixelOffsetScaleByDistance` -> `pixelOffsetScaleByDistance`
      - `getEyeOffset`, `setEyeOffset` -> `eyeOffset`
      - `getHorizontalOrigin`, `setHorizontalOrigin` -> `horizontalOrigin`
      - `getVerticalOrigin`, `setVerticalOrigin` -> `verticalOrigin`
      - `getScale`, `setScale` -> `scale`
      - `getId` -> `id`
    - `Billboard`
      - `getScaleByDistance`, `setScaleByDistance` -> `scaleByDistance`
      - `getImageIndex`, `setImageIndex` -> `imageIndex`
      - `getColor`, `setColor` -> `color`
      - `getRotation`, `setRotation` -> `rotation`
      - `getAlignedAxis`, `setAlignedAxis` -> `alignedAxis`
      - `getWidth`, `setWidth` -> `width`
      - `getHeight` `setHeight` -> `height`
    - `Label`
      - `getText`, `setText` -> `text`
      - `getFont`, `setFont` -> `font`
      - `getFillColor`, `setFillColor` -> `fillColor`
      - `getOutlineColor`, `setOutlineColor` -> `outlineColor`
      - `getOutlineWidth`, `setOutlineWidth` -> `outlineWidth`
      - `getStyle`, `setStyle` -> `style`
    - `Polygon`
      - `getPositions`, `setPositions` -> `positions`
    - `Polyline`
      - `getShow`, `setShow` -> `show`
      - `getPositions`, `setPositions` -> `positions`
      - `getMaterial`, `setMeterial` -> `material`
      - `getWidth`, `setWidth` -> `width`
      - `getLoop`, `setLoop` -> `loop`
      - `getId` -> `id`
    - `Occluder`
      - `getPosition` -> `position`
      - `getRadius` -> `radius`
      - `setCameraPosition` -> `cameraPosition`
    - `LeapSecond`
      - `getLeapSeconds`, `setLeapSeconds` -> `leapSeconds`
    - `Fullscreen`
      - `getFullscreenElement` -> `element`
      - `getFullscreenChangeEventName` -> `changeEventName`
      - `getFullscreenErrorEventName` -> `errorEventName`
      - `isFullscreenEnabled` -> `enabled`
      - `isFullscreen` -> `fullscreen`
    - `Event`
      - `getNumberOfListeners` -> `numberOfListeners`
    - `EllipsoidGeodesic`
      - `getSurfaceDistance` -> `surfaceDistance`
      - `getStart` -> `start`
      - `getEnd` -> `end`
      - `getStartHeading` -> `startHeading`
      - `getEndHeading` -> `endHeading`
    - `AnimationCollection`
      - `getAll` -> `all`
    - `CentralBodySurface`
      - `getTerrainProvider`, `setTerrainProvider` -> `terrainProvider`
    - `Credit`
      - `getText` -> `text`
      - `getImageUrl` -> `imageUrl`
      - `getLink` -> `link`
    - `TerrainData`, `HightmapTerrainData`, `QuanitzedMeshTerrainData`
      - `getWaterMask` -> `waterMask`
    - `Tile`
      - `getChildren` -> `children`
    - `Buffer`
      - `getSizeInBytes` -> `sizeInBytes`
      - `getUsage` -> `usage`
      - `getVertexArrayDestroyable`, `setVertexArrayDestroyable` -> `vertexArrayDestroyable`
    - `CubeMap`
      - `getPositiveX` -> `positiveX`
      - `getNegativeX` -> `negativeX`
      - `getPositiveY` -> `positiveY`
      - `getNegativeY` -> `negativeY`
      - `getPositiveZ` -> `positiveZ`
      - `getNegativeZ` -> `negativeZ`
    - `CubeMap`, `Texture`
      - `getSampler`, `setSampler` -> `sampler`
      - `getPixelFormat` -> `pixelFormat`
      - `getPixelDatatype` -> `pixelDatatype`
      - `getPreMultiplyAlpha` -> `preMultiplyAlpha`
      - `getFlipY` -> `flipY`
      - `getWidth` -> `width`
      - `getHeight` -> `height`
    - `CubeMapFace`
      - `getPixelFormat` -> `pixelFormat`
      - `getPixelDatatype` -> `pixelDatatype`
    - `Framebuffer`
      - `getNumberOfColorAttachments` -> `numberOfColorAttachments`
      - `getDepthTexture` -> `depthTexture`
      - `getDepthRenderbuffer` -> `depthRenderbuffer`
      - `getStencilRenderbuffer` -> `stencilRenderbuffer`
      - `getDepthStencilTexture` -> `depthStencilTexture`
      - `getDepthStencilRenderbuffer` -> `depthStencilRenderbuffer`
      - `hasDepthAttachment` -> `hasdepthAttachment`
    - `Renderbuffer`
      - `getFormat` -> `format`
      - `getWidth` -> `width`
      - `getHeight` -> `height`
    - `ShaderProgram`
      - `getVertexAttributes` -> `vertexAttributes`
      - `getNumberOfVertexAttributes` -> `numberOfVertexAttributes`
      - `getAllUniforms` -> `allUniforms`
      - `getManualUniforms` -> `manualUniforms`
    - `Texture`
      - `getDimensions` -> `dimensions`
    - `TextureAtlas`
      - `getBorderWidthInPixels` -> `borderWidthInPixels`
      - `getTextureCoordinates` -> `textureCoordinates`
      - `getTexture` -> `texture`
      - `getNumberOfImages` -> `numberOfImages`
      - `getGUID` -> `guid`
    - `VertexArray`
      - `getNumberOfAttributes` -> `numberOfAttributes`
      - `getIndexBuffer` -> `indexBuffer`
  - Finished removing prototype functions. (Use 'static' versions of these functions instead):
    - `BoundingRectangle`
      - `union`, `expand`
    - `BoundingSphere`
      - `union`, `expand`, `getPlaneDistances`, `projectTo2D`
    - `Plane`
      - `getPointDistance`
    - `Ray`
      - `getPoint`
    - `Spherical`
      - `normalize`
    - `Extent`
      - `validate`, `getSouthwest`, `getNorthwest`, `getNortheast`, `getSoutheast`, `getCenter`, `intersectWith`, `contains`, `isEmpty`, `subsample`
  - `DataSource` now has additional required properties, `isLoading` and `loadingEvent` as well as a new optional `update` method which will be called each frame.
  - Renamed `Stripe` material uniforms `lightColor` and `darkColor` to `evenColor` and `oddColor`.
  - Replaced `SceneTransitioner` with new functions and properties on the `Scene`: `morphTo2D`, `morphToColumbusView`, `morphTo3D`, `completeMorphOnUserInput`, `morphStart`, `morphComplete`, and `completeMorph`.
  - Removed `TexturePool`.

- Improved visual quality for translucent objects with [Weighted Blended Order-Independent Transparency](http://cesiumjs.org/2014/03/14/Weighted-Blended-Order-Independent-Transparency/).
- Fixed extruded polygons rendered in the southern hemisphere. [#1490](https://github.com/CesiumGS/cesium/issues/1490)
- Fixed Primitive picking that have a closed appearance drawn on the surface. [#1333](https://github.com/CesiumGS/cesium/issues/1333)
- Added `StripeMaterialProperty` for supporting the `Stripe` material in DynamicScene.
- `loadArrayBuffer`, `loadBlob`, `loadJson`, `loadText`, and `loadXML` now support loading data from data URIs.
- The `debugShowBoundingVolume` property on primitives now works across all scene modes.
- Eliminated the use of a texture pool for Earth surface imagery textures. The use of the pool was leading to mipmapping problems in current versions of Google Chrome where some tiles would show imagery from entirely unrelated parts of the globe.

### b26 - 2014-03-03

- Breaking changes:
  - Replaced getter/setter functions with properties:
    - `Scene`
      - `getCanvas` -> `canvas`
      - `getContext` -> `context`
      - `getPrimitives` -> `primitives`
      - `getCamera` -> `camera`
      - `getScreenSpaceCameraController` -> `screenSpaceCameraController`
      - `getFrameState` -> `frameState`
      - `getAnimations` -> `animations`
    - `CompositePrimitive`
      - `getCentralBody`, `setCentralBody` -> `centralBody`
      - `getLength` -> `length`
    - `Ellipsoid`
      - `getRadii` -> `radii`
      - `getRadiiSquared` -> `radiiSquared`
      - `getRadiiToTheFourth` -> `radiiToTheFourth`
      - `getOneOverRadii` -> `oneOverRadii`
      - `getOneOverRadiiSquared` -> `oneOverRadiiSquared`
      - `getMinimumRadius` -> `minimumRadius`
      - `getMaximumRadius` -> `maximumRadius`
    - `CentralBody`
      - `getEllipsoid` -> `ellipsoid`
      - `getImageryLayers` -> `imageryLayers`
    - `EllipsoidalOccluder`
      - `getEllipsoid` -> `ellipsoid`
      - `getCameraPosition`, `setCameraPosition` -> `cameraPosition`
    - `EllipsoidTangentPlane`
      - `getEllipsoid` -> `ellipsoid`
      - `getOrigin` -> `origin`
    - `GeographicProjection`
      - `getEllipsoid` -> `ellipsoid`
    - `WebMercatorProjection`
      - `getEllipsoid` -> `ellipsoid`
    - `SceneTransitioner`
      - `getScene` -> `scene`
      - `getEllipsoid` -> `ellipsoid`
    - `ScreenSpaceCameraController`
      - `getEllipsoid`, `setEllipsoid` -> `ellipsoid`
    - `SkyAtmosphere`
      - `getEllipsoid` -> `ellipsoid`
    - `TilingScheme`, `GeographicTilingScheme`, `WebMercatorTilingSheme`
      - `getEllipsoid` -> `ellipsoid`
      - `getExtent` -> `extent`
      - `getProjection` -> `projection`
    - `ArcGisMapServerImageryProvider`, `BingMapsImageryProvider`, `GoogleEarthImageryProvider`, `GridImageryProvider`, `OpenStreetMapImageryProvider`, `SingleTileImageryProvider`, `TileCoordinatesImageryProvider`, `TileMapServiceImageryProvider`, `WebMapServiceImageryProvider`
      - `getProxy` -> `proxy`
      - `getTileWidth` -> `tileWidth`
      - `getTileHeight` -> `tileHeight`
      - `getMaximumLevel` -> `maximumLevel`
      - `getMinimumLevel` -> `minimumLevel`
      - `getTilingScheme` -> `tilingScheme`
      - `getExtent` -> `extent`
      - `getTileDiscardPolicy` -> `tileDiscardPolicy`
      - `getErrorEvent` -> `errorEvent`
      - `isReady` -> `ready`
      - `getCredit` -> `credit`
    - `ArcGisMapServerImageryProvider`, `BingMapsImageryProvider`, `GoogleEarthImageryProvider`, `OpenStreetMapImageryProvider`, `SingleTileImageryProvider`, `TileMapServiceImageryProvider`, `WebMapServiceImageryProvider`
      - `getUrl` -> `url`
    - `ArcGisMapServerImageryProvider`
      - `isUsingPrecachedTiles` - > `usingPrecachedTiles`
    - `BingMapsImageryProvider`
      - `getKey` -> `key`
      - `getMapStyle` -> `mapStyle`
    - `GoogleEarthImageryProvider`
      - `getPath` -> `path`
      - `getChannel` -> `channel`
      - `getVersion` -> `version`
      - `getRequestType` -> `requestType`
    - `WebMapServiceImageryProvider`
      - `getLayers` -> `layers`
    - `CesiumTerrainProvider`, `EllipsoidTerrainProvider`, `ArcGisImageServerTerrainProvider`, `VRTheWorldTerrainProvider`
      - `getErrorEvent` -> `errorEvent`
      - `getCredit` -> `credit`
      - `getTilingScheme` -> `tilingScheme`
      - `isReady` -> `ready`
    - `TimeIntervalCollection`
      - `getChangedEvent` -> `changedEvent`
      - `getStart` -> `start`
      - `getStop` -> `stop`
      - `getLength` -> `length`
      - `isEmpty` -> `empty`
    - `DataSourceCollection`, `ImageryLayerCollection`, `LabelCollection`, `PolylineCollection`, `SensorVolumeCollection`
      - `getLength` -> `length`
    - `BillboardCollection`
      - `getLength` -> `length`
      - `getTextureAtlas`, `setTextureAtlas` -> `textureAtlas`
      - `getDestroyTextureAtlas`, `setDestroyTextureAtlas` -> `destroyTextureAtlas`
  - Removed `Scene.getUniformState()`. Use `scene.context.getUniformState()`.
  - Visualizers no longer create a `dynamicObject` property on the primitives they create. Instead, they set the `id` property that is standard for all primitives.
  - The `propertyChanged` on DynamicScene objects has been renamed to `definitionChanged`. Also, the event is now raised in the case of an existing property being modified as well as having a new property assigned (previously only property assignment would raise the event).
  - The `visualizerTypes` parameter to the `DataSouceDisplay` has been changed to a callback function that creates an array of visualizer instances.
  - `DynamicDirectionsProperty` and `DynamicVertexPositionsProperty` were both removed, they have been superseded by `PropertyArray` and `PropertyPositionArray`, which make it easy for DataSource implementations to create time-dynamic arrays.
  - `VisualizerCollection` has been removed. It is superseded by `DataSourceDisplay`.
  - `DynamicEllipsoidVisualizer`, `DynamicPolygonVisualizer`, and `DynamicPolylineVisualizer` have been removed. They are superseded by `GeometryVisualizer` and corresponding `GeometryUpdater` implementations; `EllipsoidGeometryUpdater`, `PolygonGeometryUpdater`, `PolylineGeometryUpdater`.
  - Modified `CameraFlightPath` functions to take place in the camera's current reference frame. The arguments to the function now need to be given in world coordinates and an optional reference frame can be given when the flight is completed.
  - `PixelDatatype` properties are now JavaScript numbers, not `Enumeration` instances.
  - `combine` now takes two objects instead of an array, and defaults to copying shallow references. The `allowDuplicates` parameter has been removed. In the event of duplicate properties, the first object's properties will be used.
  - Removed `FeatureDetection.supportsCrossOriginImagery`. This check was only useful for very old versions of WebKit.
- Added `Model` for drawing 3D models using glTF. See the [tutorial](http://cesiumjs.org/2014/03/03/Cesium-3D-Models-Tutorial/) and [Sandcastle example](http://cesiumjs.org/Cesium/Apps/Sandcastle/index.html?src=3D%20Models.html&label=Showcases).
- DynamicScene now makes use of [Geometry and Appearances](http://cesiumjs.org/2013/11/04/Geometry-and-Appearances/), which provides a tremendous improvements to DataSource visualization (CZML, GeoJSON, etc..). Extruded geometries are now supported and in many use cases performance is an order of magnitude faster.
- Added new `SelectionIndicator` and `InfoBox` widgets to `Viewer`, activated by `viewerDynamicObjectMixin`.
- `CesiumTerrainProvider` now supports mesh-based terrain like the tiles created by [STK Terrain Server](https://community.cesium.com/t/stk-terrain-server-beta/1017).
- Fixed rendering artifact on translucent objects when zooming in or out.
- Added `CesiumInspector` widget for graphics debugging. In Cesium Viewer, it is enabled by using the query parameter `inspector=true`. Also see the [Sandcastle example](http://cesiumjs.org/Cesium/Apps/Sandcastle/index.html?src=Cesium%20Inspector.html&label=Showcases).
- Improved compatibility with Internet Explorer 11.
- `DynamicEllipse`, `DynamicPolygon`, and `DynamicEllipsoid` now have properties matching their geometry counterpart, i.e. `EllipseGeometry`, `EllipseOutlineGeometry`, etc. These properties are also available in CZML.
- Added a `definitionChanged` event to the `Property` interface as well as most `DynamicScene` objects. This makes it easy for a client to observe when new data is loaded into a property or object.
- Added an `isConstant` property to the `Property` interface. Constant properties do not change in regards to simulation time, i.e. `Property.getValue` will always return the same result for all times.
- `ConstantProperty` is now mutable; it's value can be updated via `ConstantProperty.setValue`.
- Improved the quality of imagery near the poles when the imagery source uses a `GeographicTilingScheme`.
- `OpenStreetMapImageryProvider` now supports imagery with a minimum level.
- `BingMapsImageryProvider` now uses HTTPS by default for metadata and tiles when the document is loaded over HTTPS.
- Added the ability for imagery providers to specify view-dependent attribution to be display in the `CreditDisplay`.
- View-dependent imagery source attribution is now added to the `CreditDisplay` by the `BingMapsImageryProvider`.
- Fixed viewing an extent. [#1431](https://github.com/CesiumGS/cesium/issues/1431)
- Fixed camera tilt in ICRF. [#544](https://github.com/CesiumGS/cesium/issues/544)
- Fixed developer error when zooming in 2D. If the zoom would create an invalid frustum, nothing is done. [#1432](https://github.com/CesiumGS/cesium/issues/1432)
- Fixed `WallGeometry` bug that failed by removing positions that were less close together by less than 6 decimal places. [#1483](https://github.com/CesiumGS/cesium/pull/1483)
- Fixed `EllipsoidGeometry` texture coordinates. [#1454](https://github.com/CesiumGS/cesium/issues/1454)
- Added a loop property to `Polyline`s to join the first and last point. [#960](https://github.com/CesiumGS/cesium/issues/960)
- Use `performance.now()` instead of `Date.now()`, when available, to limit time spent loading terrain and imagery tiles. This results in more consistent frame rates while loading tiles on some systems.
- `RequestErrorEvent` now includes the headers that were returned with the error response.
- Added `AssociativeArray`, which is a helper class for maintaining a hash of objects that also needs to be iterated often.
- Added `TimeIntervalCollection.getChangedEvent` which returns an event that will be raised whenever intervals are updated.
- Added a second parameter to `Material.fromType` to override default uniforms. [#1522](https://github.com/CesiumGS/cesium/pull/1522)
- Added `Intersections2D` class containing operations on 2D triangles.
- Added `czm_inverseViewProjection` and `czm_inverseModelViewProjection` automatic GLSL uniform.

### b25 - 2014-02-03

- Breaking changes:
  - The `Viewer` constructor argument `options.fullscreenElement` now matches the `FullscreenButton` default of `document.body`, it was previously the `Viewer` container itself.
  - Removed `Viewer.objectTracked` event; `Viewer.trackedObject` is now an ES5 Knockout observable that can be subscribed to directly.
  - Replaced `PerformanceDisplay` with `Scene.debugShowFramesPerSecond`.
  - `Asphalt`, `Blob`, `Brick`, `Cement`, `Erosion`, `Facet`, `Grass`, `TieDye`, and `Wood` materials were moved to the [Materials Pack Plugin](https://github.com/CesiumGS/cesium-materials-pack).
  - Renamed `GeometryPipeline.createAttributeIndices` to `GeometryPipeline.createAttributeLocations`.
  - Renamed `attributeIndices` property to `attributeLocations` when calling `Context.createVertexArrayFromGeometry`.
  - `PerformanceDisplay` requires a DOM element as a parameter.
- Fixed globe rendering in the current Canary version of Google Chrome.
- `Viewer` now monitors the clock settings of the first added `DataSource` for changes, and also now has a constructor option `automaticallyTrackFirstDataSourceClock` which will turn off this behavior.
- The `DynamicObjectCollection` created by `CzmlDataSource` now sends a single `collectionChanged` event after CZML is loaded; previously it was sending an event every time an object was created or removed during the load process.
- Added `ScreenSpaceCameraController.enableInputs` to fix issue with inputs not being restored after overlapping camera flights.
- Fixed picking in 2D with rotated map. [#1337](https://github.com/CesiumGS/cesium/issues/1337)
- `TileMapServiceImageryProvider` can now handle casing differences in tilemapresource.xml.
- `OpenStreetMapImageryProvider` now supports imagery with a minimum level.
- Added `Quaternion.fastSlerp` and `Quaternion.fastSquad`.
- Upgraded Tween.js to version r12.

### b24 - 2014-01-06

- Breaking changes:

  - Added `allowTextureFilterAnisotropic` (default: `true`) and `failIfMajorPerformanceCaveat` (default: `true`) properties to the `contextOptions` property passed to `Viewer`, `CesiumWidget`, and `Scene` constructors and moved the existing properties to a new `webgl` sub-property. For example, code that looked like:

           var viewer = new Viewer('cesiumContainer', {
               contextOptions : {
                 alpha : true
               }
           });

    should now look like:

           var viewer = new Viewer('cesiumContainer', {
               contextOptions : {
                 webgl : {
                   alpha : true
                 }
               }
           });

  - The read-only `Cartesian3` objects must now be cloned to camera properties instead of assigned. For example, code that looked like:

          camera.up = Cartesian3.UNIT_Z;

    should now look like:

          Cartesian3.clone(Cartesian3.UNIT_Z, camera.up);

  - The CSS files for individual widgets, e.g. `BaseLayerPicker.css`, no longer import other CSS files. Most applications should import `widgets.css` (and optionally `lighter.css`).
  - `SvgPath` has been replaced by a Knockout binding: `cesiumSvgPath`.
  - `DynamicObject.availability` is now a `TimeIntervalCollection` instead of a `TimeInterval`.
  - Removed prototype version of `BoundingSphere.transform`.
  - `Matrix4.multiplyByPoint` now returns a `Cartesian3` instead of a `Cartesian4`.

- The minified, combined `Cesium.js` file now omits certain `DeveloperError` checks, to increase performance and reduce file size. When developing your application, we recommend using the unminified version locally for early error detection, then deploying the minified version to production.
- Fixed disabling `CentralBody.enableLighting`.
- Fixed `Geocoder` flights when following an object.
- The `Viewer` widget now clears `Geocoder` input when the user clicks the home button.
- The `Geocoder` input type has been changed to `search`, which improves usability (particularly on mobile devices). There were also some other minor styling improvements.
- Added `CentralBody.maximumScreenSpaceError`.
- Added `translateEventTypes`, `zoomEventTypes`, `rotateEventTypes`, `tiltEventTypes`, and `lookEventTypes` properties to `ScreenSpaceCameraController` to change the default mouse inputs.
- Added `Billboard.setPixelOffsetScaleByDistance`, `Label.setPixelOffsetScaleByDistance`, `DynamicBillboard.pixelOffsetScaleByDistance`, and `DynamicLabel.pixelOffsetScaleByDistance` to control minimum/maximum pixelOffset scaling based on camera distance.
- Added `BoundingSphere.transformsWithoutScale`.
- Added `fromArray` function to `Matrix2`, `Matrix3` and `Matrix4`.
- Added `Matrix4.multiplyTransformation`, `Matrix4.multiplyByPointAsVector`.

### b23 - 2013-12-02

- Breaking changes:

  - Changed the `CatmulRomSpline` and `HermiteSpline` constructors from taking an array of structures to a structure of arrays. For example, code that looked like:

           var controlPoints = [
               { point: new Cartesian3(1235398.0, -4810983.0, 4146266.0), time: 0.0},
               { point: new Cartesian3(1372574.0, -5345182.0, 4606657.0), time: 1.5},
               { point: new Cartesian3(-757983.0, -5542796.0, 4514323.0), time: 3.0},
               { point: new Cartesian3(-2821260.0, -5248423.0, 4021290.0), time: 4.5},
               { point: new Cartesian3(-2539788.0, -4724797.0, 3620093.0), time: 6.0}
           ];
           var spline = new HermiteSpline(controlPoints);

    should now look like:

           var spline = new HermiteSpline({
               times : [ 0.0, 1.5, 3.0, 4.5, 6.0 ],
               points : [
                   new Cartesian3(1235398.0, -4810983.0, 4146266.0),
                   new Cartesian3(1372574.0, -5345182.0, 4606657.0),
                   new Cartesian3(-757983.0, -5542796.0, 4514323.0),
                   new Cartesian3(-2821260.0, -5248423.0, 4021290.0),
                   new Cartesian3(-2539788.0, -4724797.0, 3620093.0)
               ]
           });

  - `loadWithXhr` now takes an options object, and allows specifying HTTP method and data to send with the request.
  - Renamed `SceneTransitioner.onTransitionStart` to `SceneTransitioner.transitionStart`.
  - Renamed `SceneTransitioner.onTransitionComplete` to `SceneTransitioner.transitionComplete`.
  - Renamed `CesiumWidget.onRenderLoopError` to `CesiumWidget.renderLoopError`.
  - Renamed `SceneModePickerViewModel.onTransitionStart` to `SceneModePickerViewModel.transitionStart`.
  - Renamed `Viewer.onRenderLoopError` to `Viewer.renderLoopError`.
  - Renamed `Viewer.onDropError` to `Viewer.dropError`.
  - Renamed `CesiumViewer.onDropError` to `CesiumViewer.dropError`.
  - Renamed `viewerDragDropMixin.onDropError` to `viewerDragDropMixin.dropError`.
  - Renamed `viewerDynamicObjectMixin.onObjectTracked` to `viewerDynamicObjectMixin.objectTracked`.
  - `PixelFormat`, `PrimitiveType`, `IndexDatatype`, `TextureWrap`, `TextureMinificationFilter`, and `TextureMagnificationFilter` properties are now JavaScript numbers, not `Enumeration` instances.
  - Replaced `sizeInBytes` properties on `IndexDatatype` with `IndexDatatype.getSizeInBytes`.

- Added `perPositionHeight` option to `PolygonGeometry` and `PolygonOutlineGeometry`.
- Added `QuaternionSpline` and `LinearSpline`.
- Added `Quaternion.log`, `Quaternion.exp`, `Quaternion.innerQuadrangle`, and `Quaternion.squad`.
- Added `Matrix3.inverse` and `Matrix3.determinant`.
- Added `ObjectOrientedBoundingBox`.
- Added `Ellipsoid.transformPositionFromScaledSpace`.
- Added `Math.nextPowerOfTwo`.
- Renamed our main website from [cesium.agi.com](http://cesium.agi.com/) to [cesiumjs.org](http://cesiumjs.org/).

### b22 - 2013-11-01

- Breaking changes:
  - Reversed the rotation direction of `Matrix3.fromQuaternion` to be consistent with graphics conventions. Mirrored change in `Quaternion.fromRotationMatrix`.
  - The following prototype functions were removed:
    - From `Matrix2`, `Matrix3`, and `Matrix4`: `toArray`, `getColumn`, `setColumn`, `getRow`, `setRow`, `multiply`, `multiplyByVector`, `multiplyByScalar`, `negate`, and `transpose`.
    - From `Matrix4`: `getTranslation`, `getRotation`, `inverse`, `inverseTransformation`, `multiplyByTranslation`, `multiplyByUniformScale`, `multiplyByPoint`. For example, code that previously looked like `matrix.toArray();` should now look like `Matrix3.toArray(matrix);`.
  - Replaced `DynamicPolyline` `color`, `outlineColor`, and `outlineWidth` properties with a single `material` property.
  - Renamed `DynamicBillboard.nearFarScalar` to `DynamicBillboard.scaleByDistance`.
  - All data sources must now implement `DataSource.getName`, which returns a user-readable name for the data source.
  - CZML `document` objects are no longer added to the `DynamicObjectCollection` created by `CzmlDataSource`. Use the `CzmlDataSource` interface to access the data instead.
  - `TimeInterval.equals`, and `TimeInterval.equalsEpsilon` now compare interval data as well.
  - All SVG files were deleted from `Widgets/Images` and replaced by a new `SvgPath` class.
  - The toolbar widgets (Home, SceneMode, BaseLayerPicker) and the fullscreen button now depend on `CesiumWidget.css` for global Cesium button styles.
  - The toolbar widgets expect their `container` to be the toolbar itself now, no need for separate containers for each widget on the bar.
  - `Property` implementations are now required to implement a prototype `equals` function.
  - `ConstantProperty` and `TimeIntervalCollectionProperty` no longer take a `clone` function and instead require objects to implement prototype `clone` and `equals` functions.
  - The `SkyBox` constructor now takes an `options` argument with a `sources` property, instead of directly taking `sources`.
  - Replaced `SkyBox.getSources` with `SkyBox.sources`.
  - The `bearing` property of `DynamicEllipse` is now called `rotation`.
  - CZML `ellipse.bearing` property is now `ellipse.rotation`.
- Added a `Geocoder` widget that allows users to enter an address or the name of a landmark and zoom to that location. It is enabled by default in applications that use the `Viewer` widget.
- Added `GoogleEarthImageryProvider`.
- Added `Moon` for drawing the moon, and `IauOrientationAxes` for computing the Moon's orientation.
- Added `Material.translucent` property. Set this property or `Appearance.translucent` for correct rendering order. Translucent geometries are rendered after opaque geometries.
- Added `enableLighting`, `lightingFadeOutDistance`, and `lightingFadeInDistance` properties to `CentralBody` to configure lighting.
- Added `Billboard.setTranslucencyByDistance`, `Label.setTranslucencyByDistance`, `DynamicBillboard.translucencyByDistance`, and `DynamicLabel.translucencyByDistance` to control minimum/maximum translucency based on camera distance.
- Added `PolylineVolumeGeometry` and `PolylineVolumeGeometryOutline`.
- Added `Shapes.compute2DCircle`.
- Added `Appearances` tab to Sandcastle with an example for each geometry appearance.
- Added `Scene.drillPick` to return list of objects each containing 1 primitive at a screen space position.
- Added `PolylineOutlineMaterialProperty` for use with `DynamicPolyline.material`.
- Added the ability to use `Array` and `JulianDate` objects as custom CZML properties.
- Added `DynamicObject.name` and corresponding CZML support. This is a non-unique, user-readable name for the object.
- Added `DynamicObject.parent` and corresponding CZML support. This allows for `DataSource` objects to present data hierarchically.
- Added `DynamicPoint.scaleByDistance` to control minimum/maximum point size based on distance from the camera.
- The toolbar widgets (Home, SceneMode, BaseLayerPicker) and the fullscreen button can now be styled directly with user-supplied CSS.
- Added `skyBox` to the `CesiumWidget` and `Viewer` constructors for changing the default stars.
- Added `Matrix4.fromTranslationQuaternionRotationScale` and `Matrix4.multiplyByScale`.
- Added `Matrix3.getEigenDecomposition`.
- Added utility function `getFilenameFromUri`, which given a URI with or without query parameters, returns the last segment of the URL.
- Added prototype versions of `equals` and `equalsEpsilon` method back to `Cartesian2`, `Cartesian3`, `Cartesian4`, and `Quaternion`.
- Added prototype equals function to `NearFarScalar`, and `TimeIntervalCollection`.
- Added `FrameState.events`.
- Added `Primitive.allowPicking` to save memory when picking is not needed.
- Added `debugShowBoundingVolume`, for debugging primitive rendering, to `Primitive`, `Polygon`, `ExtentPrimitive`, `EllipsoidPrimitive`, `BillboardCollection`, `LabelCollection`, and `PolylineCollection`.
- Added `DebugModelMatrixPrimitive` for debugging primitive's `modelMatrix`.
- Added `options` argument to the `EllipsoidPrimitive` constructor.
- Upgraded Knockout from version 2.3.0 to 3.0.0.
- Upgraded RequireJS to version 2.1.9, and Almond to 0.2.6.
- Added a user-defined `id` to all primitives for use with picking. For example:

            primitives.add(new Polygon({
                id : {
                    // User-defined object returned by Scene.pick
                },
                // ...
            }));
            // ...
            var p = scene.pick(/* ... */);
            if (defined(p) && defined(p.id)) {
               // Use properties and functions in p.id
            }

### b21 - 2013-10-01

- Breaking changes:

  - Cesium now prints a reminder to the console if your application uses Bing Maps imagery and you do not supply a Bing Maps key for your application. This is a reminder that you should create a Bing Maps key for your application as soon as possible and prior to deployment. You can generate a Bing Maps key by visiting [https://www.bingmapsportal.com/](https://www.bingmapsportal.com/). Set the `BingMapsApi.defaultKey` property to the value of your application's key before constructing the `CesiumWidget` or any other types that use the Bing Maps API.

           BingMapsApi.defaultKey = 'my-key-generated-with-bingmapsportal.com';

  - `Scene.pick` now returns an object with a `primitive` property, not the primitive itself. For example, code that looked like:

           var primitive = scene.pick(/* ... */);
           if (defined(primitive)) {
              // Use primitive
           }

    should now look like:

           var p = scene.pick(/* ... */);
           if (defined(p) && defined(p.primitive)) {
              // Use p.primitive
           }

  - Removed `getViewMatrix`, `getInverseViewMatrix`, `getInverseTransform`, `getPositionWC`, `getDirectionWC`, `getUpWC` and `getRightWC` from `Camera`. Instead, use the `viewMatrix`, `inverseViewMatrix`, `inverseTransform`, `positionWC`, `directionWC`, `upWC`, and `rightWC` properties.
  - Removed `getProjectionMatrix` and `getInfiniteProjectionMatrix` from `PerspectiveFrustum`, `PerspectiveOffCenterFrustum` and `OrthographicFrustum`. Instead, use the `projectionMatrix` and `infiniteProjectionMatrix` properties.
  - The following prototype functions were removed:

    - From `Quaternion`: `conjugate`, `magnitudeSquared`, `magnitude`, `normalize`, `inverse`, `add`, `subtract`, `negate`, `dot`, `multiply`, `multiplyByScalar`, `divideByScalar`, `getAxis`, `getAngle`, `lerp`, `slerp`, `equals`, `equalsEpsilon`
    - From `Cartesian2`, `Cartesian3`, and `Cartesian4`: `getMaximumComponent`, `getMinimumComponent`, `magnitudeSquared`, `magnitude`, `normalize`, `dot`, `multiplyComponents`, `add`, `subtract`, `multiplyByScalar`, `divideByScalar`, `negate`, `abs`, `lerp`, `angleBetween`, `mostOrthogonalAxis`, `equals`, and `equalsEpsilon`.
    - From `Cartesian3`: `cross`

    Code that previously looked like `quaternion.magnitude();` should now look like `Quaternion.magnitude(quaternion);`.

  - `DynamicObjectCollection` and `CompositeDynamicObjectCollection` have been largely re-written, see the documentation for complete details. Highlights include:
    - `getObject` has been renamed `getById`.
    - `removeObject` has been renamed `removeById`.
    - `collectionChanged` event added for notification of objects being added or removed.
  - `DynamicScene` graphics object (`DynamicBillboard`, etc...) have had their static `mergeProperties` and `clean` functions removed.
  - `UniformState.update` now takes a context as its first parameter.
  - `Camera` constructor now takes a context instead of a canvas.
  - `SceneTransforms.clipToWindowCoordinates` now takes a context instead of a canvas.
  - Removed `canvasDimensions` from `FrameState`.
  - Removed `context` option from `Material` constructor and parameter from `Material.fromType`.
  - Renamed `TextureWrap.CLAMP` to `TextureWrap.CLAMP_TO_EDGE`.

- Added `Geometries` tab to Sandcastle with an example for each geometry type.
- Added `CorridorOutlineGeometry`.
- Added `PolylineGeometry`, `PolylineColorAppearance`, and `PolylineMaterialAppearance`.
- Added `colors` option to `SimplePolylineGeometry` for per vertex or per segment colors.
- Added proper support for browser zoom.
- Added `propertyChanged` event to `DynamicScene` graphics objects for receiving change notifications.
- Added prototype `clone` and `merge` functions to `DynamicScene` graphics objects.
- Added `width`, `height`, and `nearFarScalar` properties to `DynamicBillboard` for controlling the image size.
- Added `heading` and `tilt` properties to `CameraController`.
- Added `Scene.sunBloom` to enable/disable the bloom filter on the sun. The bloom filter should be disabled for better frame rates on mobile devices.
- Added `getDrawingBufferWidth` and `getDrawingBufferHeight` to `Context`.
- Added new built-in GLSL functions `czm_getLambertDiffuse` and `czm_getSpecular`.
- Added support for [EXT_frag_depth](http://www.khronos.org/registry/webgl/extensions/EXT_frag_depth/).
- Improved graphics performance.
  - An Everest terrain view went from 135-140 to over 150 frames per second.
  - Rendering over a thousand polylines in the same collection with different materials went from 20 to 40 frames per second.
- Improved runtime generation of GLSL shaders.
- Made sun size accurate.
- Fixed bug in triangulation that fails on complex polygons. Instead, it makes a best effort to render what it can. [#1121](https://github.com/CesiumGS/cesium/issues/1121)
- Fixed geometries not closing completely. [#1093](https://github.com/CesiumGS/cesium/issues/1093)
- Fixed `EllipsoidTangentPlane.projectPointOntoPlane` for tangent planes on an ellipsoid other than the unit sphere.
- `CompositePrimitive.add` now returns the added primitive. This allows us to write more concise code.

        var p = new Primitive(/* ... */);
        primitives.add(p);
        return p;

  becomes

        return primitives.add(new Primitive(/* ... */));

### b20 - 2013-09-03

_This releases fixes 2D and other issues with Chrome 29.0.1547.57 ([#1002](https://github.com/CesiumGS/cesium/issues/1002) and [#1047](https://github.com/CesiumGS/cesium/issues/1047))._

- Breaking changes:

  - The `CameraFlightPath` functions `createAnimation`, `createAnimationCartographic`, and `createAnimationExtent` now take `scene` as their first parameter instead of `frameState`.
  - Completely refactored the `DynamicScene` property system to vastly improve the API. See [#1080](https://github.com/CesiumGS/cesium/pull/1080) for complete details.
    - Removed `CzmlBoolean`, `CzmlCartesian2`, `CzmlCartesian3`, `CzmlColor`, `CzmlDefaults`, `CzmlDirection`, `CzmlHorizontalOrigin`, `CzmlImage`, `CzmlLabelStyle`, `CzmlNumber`, `CzmlPosition`, `CzmlString`, `CzmlUnitCartesian3`, `CzmlUnitQuaternion`, `CzmlUnitSpherical`, and `CzmlVerticalOrigin` since they are no longer needed.
    - Removed `DynamicProperty`, `DynamicMaterialProperty`, `DynamicDirectionsProperty`, and `DynamicVertexPositionsProperty`; replacing them with an all new system of properties.
      - `Property` - base interface for all properties.
      - `CompositeProperty` - a property composed of other properties.
      - `ConstantProperty` - a property whose value never changes.
      - `SampledProperty` - a property whose value is interpolated from a set of samples.
      - `TimeIntervalCollectionProperty` - a property whose value changes based on time interval.
      - `MaterialProperty` - base interface for all material properties.
      - `CompositeMaterialProperty` - a `CompositeProperty` for materials.
      - `ColorMaterialProperty` - a property that maps to a color material. (replaces `DynamicColorMaterial`)
      - `GridMaterialProperty` - a property that maps to a grid material. (replaces `DynamicGridMaterial`)
      - `ImageMaterialProperty` - a property that maps to an image material. (replaces `DynamicImageMaterial`)
      - `PositionProperty`- base interface for all position properties.
      - `CompositePositionProperty` - a `CompositeProperty` for positions.
      - `ConstantPositionProperty` - a `PositionProperty` whose value does not change in respect to the `ReferenceFrame` in which is it defined.
      - `SampledPositionProperty` - a `SampledProperty` for positions.
      - `TimeIntervalCollectionPositionProperty` - A `TimeIntervalCollectionProperty` for positions.
  - Removed `processCzml`, use `CzmlDataSource` instead.
  - `Source/Widgets/Viewer/lighter.css` was deleted, use `Source/Widgets/lighter.css` instead.
  - Replaced `ExtentGeometry` parameters for extruded extent to make them consistent with other geometries.
    - `options.extrudedOptions.height` -> `options.extrudedHeight`
    - `options.extrudedOptions.closeTop` -> `options.closeBottom`
    - `options.extrudedOptions.closeBottom` -> `options.closeTop`
  - Geometry constructors no longer compute vertices or indices. Use the type's `createGeometry` method. For example, code that looked like:

          var boxGeometry = new BoxGeometry({
            minimumCorner : min,
            maximumCorner : max,
            vertexFormat : VertexFormat.POSITION_ONLY
          });

    should now look like:

          var box = new BoxGeometry({
              minimumCorner : min,
              maximumCorner : max,
              vertexFormat : VertexFormat.POSITION_ONLY
          });
          var geometry = BoxGeometry.createGeometry(box);

  - Removed `createTypedArray` and `createArrayBufferView` from each of the `ComponentDatatype` enumerations. Instead, use `ComponentDatatype.createTypedArray` and `ComponentDatatype.createArrayBufferView`.
  - `DataSourceDisplay` now requires a `DataSourceCollection` to be passed into its constructor.
  - `DeveloperError` and `RuntimeError` no longer contain an `error` property. Call `toString`, or check the `stack` property directly instead.
  - Replaced `createPickFragmentShaderSource` with `createShaderSource`.
  - Renamed `PolygonPipeline.earClip2D` to `PolygonPipeline.triangulate`.

- Added outline geometries. [#1021](https://github.com/CesiumGS/cesium/pull/1021).
- Added `CorridorGeometry`.
- Added `Billboard.scaleByDistance` and `NearFarScalar` to control billboard minimum/maximum scale based on camera distance.
- Added `EllipsoidGeodesic`.
- Added `PolylinePipeline.scaleToSurface`.
- Added `PolylinePipeline.scaleToGeodeticHeight`.
- Added the ability to specify a `minimumTerrainLevel` and `maximumTerrainLevel` when constructing an `ImageryLayer`. The layer will only be shown for terrain tiles within the specified range.
- Added `Math.setRandomNumberSeed` and `Math.nextRandomNumber` for generating repeatable random numbers.
- Added `Color.fromRandom` to generate random and partially random colors.
- Added an `onCancel` callback to `CameraFlightPath` functions that will be executed if the flight is canceled.
- Added `Scene.debugShowFrustums` and `Scene.debugFrustumStatistics` for rendering debugging.
- Added `Packable` and `PackableForInterpolation` interfaces to aid interpolation and in-memory data storage. Also made most core Cesium types implement them.
- Added `InterpolationAlgorithm` interface to codify the base interface already being used by `LagrangePolynomialApproximation`, `LinearApproximation`, and `HermitePolynomialApproximation`.
- Improved the performance of polygon triangulation using an O(n log n) algorithm.
- Improved geometry batching performance by moving work to a web worker.
- Improved `WallGeometry` to follow the curvature of the earth.
- Improved visual quality of closed translucent geometries.
- Optimized polyline bounding spheres.
- `Viewer` now automatically sets its clock to that of the first added `DataSource`, regardless of how it was added to the `DataSourceCollection`. Previously, this was only done for dropped files by `viewerDragDropMixin`.
- `CesiumWidget` and `Viewer` now display an HTML error panel if an error occurs while rendering, which can be disabled with a constructor option.
- `CameraFlightPath` now automatically disables and restores mouse input for the flights it generates.
- Fixed broken surface rendering in Columbus View when using the `EllipsoidTerrainProvider`.
- Fixed triangulation for polygons that cross the international date line.
- Fixed `EllipsoidPrimitive` rendering for some oblate ellipsoids. [#1067](https://github.com/CesiumGS/cesium/pull/1067).
- Fixed Cesium on Nexus 4 with Android 4.3.
- Upgraded Knockout from version 2.2.1 to 2.3.0.

### b19 - 2013-08-01

- Breaking changes:
  - Replaced tessellators and meshes with geometry. In particular:
    - Replaced `CubeMapEllipsoidTessellator` with `EllipsoidGeometry`.
    - Replaced `BoxTessellator` with `BoxGeometry`.
    - Replaced `ExtentTessletaor` with `ExtentGeometry`.
    - Removed `PlaneTessellator`. It was incomplete and not used.
    - Renamed `MeshFilters` to `GeometryPipeline`.
    - Renamed `MeshFilters.toWireframeInPlace` to `GeometryPipeline.toWireframe`.
    - Removed `MeshFilters.mapAttributeIndices`. It was not used.
    - Renamed `Context.createVertexArrayFromMesh` to `Context.createVertexArrayFromGeometry`. Likewise, renamed `mesh` constructor property to `geometry`.
  - Renamed `ComponentDatatype.*.toTypedArray` to `ComponentDatatype.*.createTypedArray`.
  - Removed `Polygon.configureExtent`. Use `ExtentPrimitive` instead.
  - Removed `Polygon.bufferUsage`. It is no longer needed.
  - Removed `height` and `textureRotationAngle` arguments from `Polygon` `setPositions` and `configureFromPolygonHierarchy` functions. Use `Polygon` `height` and `textureRotationAngle` properties.
  - Renamed `PolygonPipeline.cleanUp` to `PolygonPipeline.removeDuplicates`.
  - Removed `PolygonPipeline.wrapLongitude`. Use `GeometryPipeline.wrapLongitude` instead.
  - Added `surfaceHeight` parameter to `BoundingSphere.fromExtent3D`.
  - Added `surfaceHeight` parameter to `Extent.subsample`.
  - Renamed `pointInsideTriangle2D` to `pointInsideTriangle`.
  - Renamed `getLogo` to `getCredit` for `ImageryProvider` and `TerrainProvider`.
- Added Geometry and Appearances [#911](https://github.com/CesiumGS/cesium/pull/911).
- Added property `intersectionWidth` to `DynamicCone`, `DynamicPyramid`, `CustomSensorVolume`, and `RectangularPyramidSensorVolume`.
- Added `ExtentPrimitive`.
- Added `PolylinePipeline.removeDuplicates`.
- Added `barycentricCoordinates` to compute the barycentric coordinates of a point in a triangle.
- Added `BoundingSphere.fromEllipsoid`.
- Added `BoundingSphere.projectTo2D`.
- Added `Extent.fromDegrees`.
- Added `czm_tangentToEyeSpaceMatrix` built-in GLSL function.
- Added debugging aids for low-level rendering: `DrawCommand.debugShowBoundingVolume` and `Scene.debugCommandFilter`.
- Added extrusion to `ExtentGeometry`.
- Added `Credit` and `CreditDisplay` for displaying credits on the screen.
- Improved performance and visual quality of `CustomSensorVolume` and `RectangularPyramidSensorVolume`.
- Improved the performance of drawing polygons created with `configureFromPolygonHierarchy`.

### b18 - 2013-07-01

- Breaking changes:
  - Removed `CesiumViewerWidget` and replaced it with a new `Viewer` widget with mixin architecture. This new widget does not depend on Dojo and is part of the combined Cesium.js file. It is intended to be a flexible base widget for easily building robust applications. ([#838](https://github.com/CesiumGS/cesium/pull/838))
  - Changed all widgets to use ECMAScript 5 properties. All public observable properties now must be accessed and assigned as if they were normal properties, instead of being called as functions. For example:
    - `clockViewModel.shouldAnimate()` -> `clockViewModel.shouldAnimate`
    - `clockViewModel.shouldAnimate(true);` -> `clockViewModel.shouldAnimate = true;`
  - `ImageryProviderViewModel.fromConstants` has been removed. Use the `ImageryProviderViewModel` constructor directly.
  - Renamed the `transitioner` property on `CesiumWidget`, `HomeButton`, and `ScreenModePicker` to `sceneTrasitioner` to be consistent with property naming convention.
  - `ImageryProvider.loadImage` now requires that the calling imagery provider instance be passed as its first parameter.
  - Removed the Dojo-based `checkForChromeFrame` function, and replaced it with a new standalone version that returns a promise to signal when the asynchronous check has completed.
  - Removed `Assets/Textures/NE2_LR_LC_SR_W_DR_2048.jpg`. If you were previously using this image with `SingleTileImageryProvider`, consider instead using `TileMapServiceImageryProvider` with a URL of `Assets/Textures/NaturalEarthII`.
  - The `Client CZML` SandCastle demo has been removed, largely because it is redundant with the Simple CZML demo.
  - The `Two Viewer Widgets` SandCastle demo has been removed. We will add back a multi-scene example when we have a good architecture for it in place.
  - Changed static `clone` functions in all objects such that if the object being cloned is undefined, the function will return undefined instead of throwing an exception.
- Fix resizing issues in `CesiumWidget` ([#608](https://github.com/CesiumGS/cesium/issues/608), [#834](https://github.com/CesiumGS/cesium/issues/834)).
- Added initial support for [GeoJSON](http://www.geojson.org/) and [TopoJSON](https://github.com/mbostock/topojson). ([#890](https://github.com/CesiumGS/cesium/pull/890), [#906](https://github.com/CesiumGS/cesium/pull/906))
- Added rotation, aligned axis, width, and height properties to `Billboard`s.
- Improved the performance of "missing tile" checking, especially for Bing imagery.
- Improved the performance of terrain and imagery refinement, especially when using a mixture of slow and fast imagery sources.
- `TileMapServiceImageryProvider` now supports imagery with a minimum level. This improves compatibility with tile sets generated by MapTiler or gdal2tiles.py using their default settings.
- Added `Context.getAntialias`.
- Improved test robustness on Mac.
- Upgraded RequireJS to version 2.1.6, and Almond to 0.2.5.
- Fixed artifacts that showed up on the edges of imagery tiles on a number of GPUs.
- Fixed an issue in `BaseLayerPicker` where destroy wasn't properly cleaning everything up.
- Added the ability to unsubscribe to `Timeline` update event.
- Added a `screenSpaceEventHandler` property to `CesiumWidget`. Also added a `sceneMode` option to the constructor to set the initial scene mode.
- Added `useDefaultRenderLoop` property to `CesiumWidget` that allows the default render loop to be disabled so that a custom render loop can be used.
- Added `CesiumWidget.onRenderLoopError` which is an `Event` that is raised if an exception is generated inside of the default render loop.
- `ImageryProviderViewModel.creationCommand` can now return an array of ImageryProvider instances, which allows adding multiple layers when a single item is selected in the `BaseLayerPicker` widget.

### b17 - 2013-06-03

- Breaking changes:
  - Replaced `Uniform.getFrameNumber` and `Uniform.getTime` with `Uniform.getFrameState`, which returns the full frame state.
  - Renamed `Widgets/Fullscreen` folder to `Widgets/FullscreenButton` along with associated objects/files.
    - `FullscreenWidget` -> `FullscreenButton`
    - `FullscreenViewModel` -> `FullscreenButtonViewModel`
  - Removed `addAttribute`, `removeAttribute`, and `setIndexBuffer` from `VertexArray`. They were not used.
- Added support for approximating local vertical, local horizontal (LVLH) reference frames when using `DynamicObjectView` in 3D. The object automatically selects LVLH or EastNorthUp based on the object's velocity.
- Added support for CZML defined vectors via new `CzmlDirection`, `DynamicVector`, and `DynamicVectorVisualizer` objects.
- Added `SceneTransforms.wgs84ToWindowCoordinates`. [#746](https://github.com/CesiumGS/cesium/issues/746).
- Added `fromElements` to `Cartesian2`, `Cartesian3`, and `Cartesian4`.
- Added `DrawCommand.cull` to avoid redundant visibility checks.
- Added `czm_morphTime` automatic GLSL uniform.
- Added support for [OES_vertex_array_object](http://www.khronos.org/registry/webgl/extensions/OES_vertex_array_object/), which improves rendering performance.
- Added support for floating-point textures.
- Added `IntersectionTests.trianglePlaneIntersection`.
- Added `computeHorizonCullingPoint`, `computeHorizonCullingPointFromVertices`, and `computeHorizonCullingPointFromExtent` methods to `EllipsoidalOccluder` and used them to build a more accurate horizon occlusion test for terrain rendering.
- Added sun visualization. See `Sun` and `Scene.sun`.
- Added a new `HomeButton` widget for returning to the default view of the current scene mode.
- Added `Command.beforeExecute` and `Command.afterExecute` events to enable additional processing when a command is executed.
- Added rotation parameter to `Polygon.configureExtent`.
- Added camera flight to extents. See new methods `CameraController.getExtentCameraCoordinates` and `CameraFlightPath.createAnimationExtent`.
- Improved the load ordering of terrain and imagery tiles, so that relevant detail is now more likely to be loaded first.
- Improved appearance of the Polyline arrow material.
- Fixed polyline clipping artifact. [#728](https://github.com/CesiumGS/cesium/issues/728).
- Fixed polygon crossing International Date Line for 2D and Columbus view. [#99](https://github.com/CesiumGS/cesium/issues/99).
- Fixed issue for camera flights when `frameState.mode === SceneMode.MORPHING`.
- Fixed ISO8601 date parsing when UTC offset is specified in the extended format, such as `2008-11-10T14:00:00+02:30`.

### b16 - 2013-05-01

- Breaking changes:

  - Removed the color, outline color, and outline width properties of polylines. Instead, use materials for polyline color and outline properties. Code that looked like:

           var polyline = polylineCollection.add({
               positions : positions,
               color : new Color(1.0, 1.0, 1.0, 1.0),
               outlineColor : new Color(1.0, 0.0, 0.0, 1.0),
               width : 1.0,
               outlineWidth : 3.0
           });

    should now look like:

           var outlineMaterial = Material.fromType(context, Material.PolylineOutlineType);
           outlineMaterial.uniforms.color = new Color(1.0, 1.0, 1.0, 1.0);
           outlineMaterial.uniforms.outlineColor = new Color(1.0, 0.0, 0.0, 1.0);
           outlineMaterial.uniforms.outlinewidth = 2.0;

           var polyline = polylineCollection.add({
               positions : positions,
               width : 3.0,
               material : outlineMaterial
           });

  - `CzmlCartographic` has been removed and all cartographic values are converted to Cartesian internally during CZML processing. This improves performance and fixes interpolation of cartographic source data. The Cartographic representation can still be retrieved if needed.
  - Removed `ComplexConicSensorVolume`, which was not documented and did not work on most platforms. It will be brought back in a future release. This does not affect CZML, which uses a custom sensor to approximate a complex conic.
  - Replaced `computeSunPosition` with `Simon1994PlanetaryPosition`, which has functions to calculate the position of the sun and the moon more accurately.
  - Removed `Context.createClearState`. These properties are now part of `ClearCommand`.
  - `RenderState` objects returned from `Context.createRenderState` are now immutable.
  - Removed `positionMC` from `czm_materialInput`. It is no longer used by any materials.

- Added wide polylines that work with and without ANGLE.
- Polylines now use materials to describe their surface appearance. See the [Fabric](https://github.com/CesiumGS/cesium/wiki/Fabric) wiki page for more details on how to create materials.
- Added new `PolylineOutline`, `PolylineGlow`, `PolylineArrow`, and `Fade` materials.
- Added `czm_pixelSizeInMeters` automatic GLSL uniform.
- Added `AnimationViewModel.snapToTicks`, which when set to true, causes the shuttle ring on the Animation widget to snap to the defined tick values, rather than interpolate between them.
- Added `Color.toRgba` and `Color.fromRgba` to convert to/from numeric unsigned 32-bit RGBA values.
- Added `GridImageryProvider` for custom rendering effects and debugging.
- Added new `Grid` material.
- Made `EllipsoidPrimitive` double-sided.
- Improved rendering performance by minimizing WebGL state calls.
- Fixed an error in Web Worker creation when loading Cesium.js from a different origin.
- Fixed `EllipsoidPrimitive` picking and picking objects with materials that have transparent parts.
- Fixed imagery smearing artifacts on mobile devices and other devices without high-precision fragment shaders.

### b15 - 2013-04-01

- Breaking changes:
  - `Billboard.computeScreenSpacePosition` now takes `Context` and `FrameState` arguments instead of a `UniformState` argument.
  - Removed `clampToPixel` property from `BillboardCollection` and `LabelCollection`. This option is no longer needed due to overall LabelCollection visualization improvements.
  - Removed `Widgets/Dojo/CesiumWidget` and replaced it with `Widgets/CesiumWidget`, which has no Dojo dependancies.
  - `destroyObject` no longer deletes properties from the object being destroyed.
  - `darker.css` files have been deleted and the `darker` theme is now the default style for widgets. The original theme is now known as `lighter` and is in corresponding `lighter.css` files.
  - CSS class names have been standardized to avoid potential collisions. All widgets now follow the same pattern, `cesium-<widget>-<className>`.
  - Removed `view2D`, `view3D`, and `viewColumbus` properties from `CesiumViewerWidget`. Use the `sceneTransitioner` property instead.
- Added `BoundingSphere.fromCornerPoints`.
- Added `fromArray` and `distance` functions to `Cartesian2`, `Cartesian3`, and `Cartesian4`.
- Added `DynamicPath.resolution` property for setting the maximum step size, in seconds, to take when sampling a position for path visualization.
- Added `TileCoordinatesImageryProvider` that renders imagery with tile X, Y, Level coordinates on the surface of the globe. This is mostly useful for debugging.
- Added `DynamicEllipse` and `DynamicObject.ellipse` property to render CZML ellipses on the globe.
- Added `sampleTerrain` function to sample the terrain height of a list of `Cartographic` positions.
- Added `DynamicObjectCollection.removeObject` and handling of the new CZML `delete` property.
- Imagery layers with an `alpha` of exactly 0.0 are no longer rendered. Previously these invisible layers were rendered normally, which was a waste of resources. Unlike the `show` property, imagery tiles in a layer with an `alpha` of 0.0 are still downloaded, so the layer will become visible more quickly when its `alpha` is increased.
- Added `onTransitionStart` and `onTransitionComplete` events to `SceneModeTransitioner`.
- Added `SceneModePicker`; a new widget for morphing between scene modes.
- Added `BaseLayerPicker`; a new widget for switching among pre-configured base layer imagery providers.

### b14 - 2013-03-01

- Breaking changes:
  - Major refactoring of both animation and widgets systems as we move to an MVVM-like architecture for user interfaces.
    - New `Animation` widget for controlling playback.
    - AnimationController.js has been deleted.
    - `ClockStep.SYSTEM_CLOCK_DEPENDENT` was renamed to `ClockStep.SYSTEM_CLOCK_MULTIPLIER`.
    - `ClockStep.SYSTEM_CLOCK` was added to have the clock always match the system time.
    - `ClockRange.LOOP` was renamed to `ClockRange.LOOP_STOP` and now only loops in the forward direction.
    - `Clock.reverseTick` was removed, simply negate `Clock.multiplier` and pass it to `Clock.tick`.
    - `Clock.shouldAnimate` was added to indicate if `Clock.tick` should actually advance time.
    - The Timeline widget was moved into the Widgets/Timeline subdirectory.
    - `Dojo/TimelineWidget` was removed. You should use the non-toolkit specific Timeline widget directly.
  - Removed `CesiumViewerWidget.fullScreenElement`, instead use the `CesiumViewerWidget.fullscreen.viewModel.fullScreenElement` observable property.
  - `IntersectionTests.rayPlane` now takes the new `Plane` type instead of separate `planeNormal` and `planeD` arguments.
  - Renamed `ImageryProviderError` to `TileProviderError`.
- Added support for global terrain visualization via `CesiumTerrainProvider`, `ArcGisImageServerTerrainProvider`, and `VRTheWorldTerrainProvider`. See the [Terrain Tutorial](http://cesiumjs.org/2013/02/15/Cesium-Terrain-Tutorial/) for more information.
- Added `FullscreenWidget` which is a simple, single-button widget that toggles fullscreen mode of the specified element.
- Added interactive extent drawing to the `Picking` Sandcastle example.
- Added `HeightmapTessellator` to create a mesh from a heightmap.
- Added `JulianDate.equals`.
- Added `Plane` for representing the equation of a plane.
- Added a line segment-plane intersection test to `IntersectionTests`.
- Improved the lighting used in 2D and Columbus View modes. In general, the surface lighting in these modes should look just like it does in 3D.
- Fixed an issue where a `PolylineCollection` with a model matrix other than the identity would be incorrectly rendered in 2D and Columbus view.
- Fixed an issue in the `ScreenSpaceCameraController` where disabled mouse events can cause the camera to be moved after being re-enabled.

### b13 - 2013-02-01

- Breaking changes:
  - The combined `Cesium.js` file and other required files are now created in `Build/Cesium` and `Build/CesiumUnminified` folders.
  - The Web Worker files needed when using the combined `Cesium.js` file are now in a `Workers` subdirectory.
  - Removed `erosion` property from `Polygon`, `ComplexConicSensorVolume`, `RectangularPyramidSensorVolume`, and `ComplexConicSensorVolume`. Use the new `Erosion` material. See the Sandbox Animation example.
  - Removed `setRectangle` and `getRectangle` methods from `ViewportQuad`. Use the new `rectangle` property.
  - Removed `time` parameter from `Scene.initializeFrame`. Instead, pass the time to `Scene.render`.
- Added new `RimLighting` and `Erosion` materials. See the [Fabric](https://github.com/CesiumGS/cesium/wiki/Fabric) wiki page.
- Added `hue` and `saturation` properties to `ImageryLayer`.
- Added `czm_hue` and `czm_saturation` to adjust the hue and saturation of RGB colors.
- Added `JulianDate.getDaysDifference` method.
- Added `Transforms.computeIcrfToFixedMatrix` and `computeFixedToIcrfMatrix`.
- Added `EarthOrientationParameters`, `EarthOrientationParametersSample`, `Iau2006XysData`, and `Iau2006XysDataSample` classes to `Core`.
- CZML now supports the ability to specify positions in the International Celestial Reference Frame (ICRF), and inertial reference frame.
- Fixed globe rendering on the Nexus 4 running Google Chrome Beta.
- `ViewportQuad` now supports the material system. See the [Fabric](https://github.com/CesiumGS/cesium/wiki/Fabric) wiki page.
- Fixed rendering artifacts in `EllipsoidPrimitive`.
- Fixed an issue where streaming CZML would fail when changing material types.
- Updated Dojo from 1.7.2 to 1.8.4. Reminder: Cesium does not depend on Dojo but uses it for reference applications.

### b12a - 2013-01-18

- Breaking changes:

  - Renamed the `server` property to `url` when constructing a `BingMapsImageryProvider`. Likewise, renamed `BingMapsImageryProvider.getServer` to `BingMapsImageryProvider.getUrl`. Code that looked like

           var bing = new BingMapsImageryProvider({
               server : 'dev.virtualearth.net'
           });

    should now look like:

           var bing = new BingMapsImageryProvider({
               url : 'http://dev.virtualearth.net'
           });

  - Renamed `toCSSColor` to `toCssColorString`.
  - Moved `minimumZoomDistance` and `maximumZoomDistance` from the `CameraController` to the `ScreenSpaceCameraController`.

- Added `fromCssColorString` to `Color` to create a `Color` instance from any CSS value.
- Added `fromHsl` to `Color` to create a `Color` instance from H, S, L values.
- Added `Scene.backgroundColor`.
- Added `textureRotationAngle` parameter to `Polygon.setPositions` and `Polygon.configureFromPolygonHierarchy` to rotate textures on polygons.
- Added `Matrix3.fromRotationX`, `Matrix3.fromRotationY`, `Matrix3.fromRotationZ`, and `Matrix2.fromRotation`.
- Added `fromUniformScale` to `Matrix2`, `Matrix3`, and `Matrix4`.
- Added `fromScale` to `Matrix2`.
- Added `multiplyByUniformScale` to `Matrix4`.
- Added `flipY` property when calling `Context.createTexture2D` and `Context.createCubeMap`.
- Added `MeshFilters.encodePosition` and `EncodedCartesian3.encode`.
- Fixed jitter artifacts with polygons.
- Fixed camera tilt close to the `minimumZoomDistance`.
- Fixed a bug that could lead to blue tiles when zoomed in close to the North and South poles.
- Fixed a bug where removing labels would remove the wrong label and ultimately cause a crash.
- Worked around a bug in Firefox 18 preventing typed arrays from being transferred to or from Web Workers.
- Upgraded RequireJS to version 2.1.2, and Almond to 0.2.3.
- Updated the default Bing Maps API key.

### b12 - 2013-01-03

- Breaking changes:
  - Renamed `EventHandler` to `ScreenSpaceEventHandler`.
  - Renamed `MouseEventType` to `ScreenSpaceEventType`.
  - Renamed `MouseEventType.MOVE` to `ScreenSpaceEventType.MOUSE_MOVE`.
  - Renamed `CameraEventHandler` to `CameraEventAggregator`.
  - Renamed all `*MouseAction` to `*InputAction` (including get, set, remove, etc).
  - Removed `Camera2DController`, `CameraCentralBodyController`, `CameraColumbusViewController`, `CameraFlightController`, `CameraFreeLookController`, `CameraSpindleController`, and `CameraControllerCollection`. Common ways to modify the camera are through the `CameraController` object of the `Camera` and will work in all scene modes. The default camera handler is the `ScreenSpaceCameraController` object on the `Scene`.
  - Changed default Natural Earth imagery to a 2K version of [Natural Earth II with Shaded Relief, Water, and Drainages](http://www.naturalearthdata.com/downloads/10m-raster-data/10m-natural-earth-2/). The previously used version did not include lakes and rivers. This replaced `Source/Assets/Textures/NE2_50M_SR_W_2048.jpg` with `Source/Assets/Textures/NE2_LR_LC_SR_W_DR_2048.jpg`.
- Added pinch-zoom, pinch-twist, and pinch-tilt for touch-enabled browsers (particularly mobile browsers).
- Improved rendering support on Nexus 4 and Nexus 7 using Firefox.
- Improved camera flights.
- Added Sandbox example using NASA's new [Black Marble](http://www.nasa.gov/mission_pages/NPP/news/earth-at-night.html) night imagery.
- Added constrained z-axis by default to the Cesium widgets.
- Upgraded Jasmine from version 1.1.0 to 1.3.0.
- Added `JulianDate.toIso8601`, which creates an ISO8601 compliant representation of a JulianDate.
- The `Timeline` widget now properly displays leap seconds.

### b11 - 2012-12-03

- Breaking changes:
  - Widget render loop now started by default. Startup code changed, see Sandcastle examples.
  - Changed `Timeline.makeLabel` to take a `JulianDate` instead of a JavaScript date parameter.
  - Default Earth imagery has been moved to a new package `Assets`. Images used by `Sandcastle` examples have been moved to the Sandcastle folder, and images used by the Dojo widgets are now self-contained in the `Widgets` package.
  - `positionToEyeEC` in `czm_materialInput` is no longer normalized by default.
  - `FullScreen` and related functions have been renamed to `Fullscreen` to match the W3C standard name.
  - `Fullscreen.isFullscreenEnabled` was incorrectly implemented in certain browsers. `isFullscreenEnabled` now correctly determines whether the browser will allow an element to go fullscreen. A new `isFullscreen` function is available to determine if the browser is currently in fullscreen mode.
  - `Fullscreen.getFullScreenChangeEventName` and `Fullscreen.getFullScreenChangeEventName` now return the proper event name, suitable for use with the `addEventListener` API, instead prefixing them with "on".
  - Removed `Scene.setSunPosition` and `Scene.getSunPosition`. The sun position used for lighting is automatically computed based on the scene's time.
  - Removed a number of rendering options from `CentralBody`, including the ground atmosphere, night texture, specular map, cloud map, cloud shadows, and bump map. These features weren't really production ready and had a disproportionate cost in terms of shader complexity and compilation time. They may return in a more polished form in a future release.
  - Removed `affectedByLighting` property from `Polygon`, `EllipsoidPrimitive`, `RectangularPyramidSensorVolume`, `CustomSensorVolume`, and `ComplexConicSensorVolume`.
  - Removed `DistanceIntervalMaterial`. This was not documented.
  - `Matrix2.getElementIndex`, `Matrix3.getElementIndex`, and `Matrix4.getElementIndex` functions have had their parameters swapped and now take row first and column second. This is consistent with other class constants, such as Matrix2.COLUMN1ROW2.
  - Replaced `CentralBody.showSkyAtmosphere` with `Scene.skyAtmosphere` and `SkyAtmosphere`. This has no impact for those using the Cesium widget.
- Improved lighting in Columbus view and on polygons, ellipsoids, and sensors.
- Fixed atmosphere rendering artifacts and improved Columbus view transition.
- Fixed jitter artifacts with billboards and polylines.
- Added `TileMapServiceImageryProvider`. See the Imagery Layers `Sandcastle` example.
- Added `Water` material. See the Materials `Sandcastle` example.
- Added `SkyBox` to draw stars. Added `CesiumWidget.showSkyBox` and `CesiumViewerWidget.showSkyBox`.
- Added new `Matrix4` functions: `Matrix4.multiplyByTranslation`, `multiplyByPoint`, and `Matrix4.fromScale`. Added `Matrix3.fromScale`.
- Added `EncodedCartesian3`, which is used to eliminate jitter when drawing primitives.
- Added new automatic GLSL uniforms: `czm_frameNumber`, `czm_temeToPseudoFixed`, `czm_entireFrustum`, `czm_inverseModel`, `czm_modelViewRelativeToEye`, `czm_modelViewProjectionRelativeToEye`, `czm_encodedCameraPositionMCHigh`, and `czm_encodedCameraPositionMCLow`.
- Added `czm_translateRelativeToEye` and `czm_luminance` GLSL functions.
- Added `shininess` to `czm_materialInput`.
- Added `QuadraticRealPolynomial`, `CubicRealPolynomial`, and `QuarticRealPolynomial` for finding the roots of quadratic, cubic, and quartic polynomials.
- Added `IntersectionTests.grazingAltitudeLocation` for finding a point on a ray nearest to an ellipsoid.
- Added `mostOrthogonalAxis` function to `Cartesian2`, `Cartesian3`, and `Cartesian4`.
- Changed CesiumViewerWidget default behavior so that zooming to an object now requires a single left-click, rather than a double-click.
- Updated third-party [Tween.js](https://github.com/sole/tween.js/).

### b10 - 2012-11-02

- Breaking changes:
  - Renamed `Texture2DPool` to `TexturePool`.
  - Renamed `BingMapsTileProvider` to `BingMapsImageryProvider`.
  - Renamed `SingleTileProvider` to `SingleTileImageryProvider`.
  - Renamed `ArcGISTileProvider` to `ArcGisMapServerImageryProvider`.
  - Renamed `EquidistantCylindrdicalProjection` to `GeographicProjection`.
  - Renamed `MercatorProjection` to `WebMercatorProjection`.
  - `CentralBody.dayTileProvider` has been removed. Instead, add one or more imagery providers to the collection returned by `CentralBody.getImageryLayers()`.
  - The `description.generateTextureCoords` parameter passed to `ExtentTessellator.compute` is now called `description.generateTextureCoordinates`.
  - Renamed `bringForward`, `sendBackward`, `bringToFront`, and `sendToBack` methods on `CompositePrimitive` to `raise`, `lower`, `raiseToTop`, and `lowerToBottom`, respectively.
  - `Cache` and `CachePolicy` are no longer used and have been removed.
  - Fixed problem with Dojo widget startup, and removed "postSetup" callback in the process. See Sandcastle examples and update your startup code.
- `CentralBody` now allows imagery from multiple sources to be layered and alpha blended on the globe. See the new `Imagery Layers` and `Map Projections` Sandcastle examples.
- Added `WebMapServiceImageryProvider`.
- Improved middle mouse click behavior to always tilt in the same direction.
- Added `getElementIndex` to `Matrix2`, `Matrix3`, and `Matrix4`.

### b9 - 2012-10-01

- Breaking changes:
  - Removed the `render` and `renderForPick` functions of primitives. The primitive `update` function updates a list of commands for the renderer. For more details, see the [Data Driven Renderer](https://github.com/CesiumGS/cesium/wiki/Data-Driven-Renderer-Details).
  - Removed `Context.getViewport` and `Context.setViewport`. The viewport defaults to the size of the canvas if a primitive does not override the viewport property in the render state.
  - `shallowEquals` has been removed.
  - Passing `undefined` to any of the set functions on `Billboard` now throws an exception.
  - Passing `undefined` to any of the set functions on `Polyline` now throws an exception.
  - `PolygonPipeline.scaleToGeodeticHeight` now takes ellipsoid as the last parameter, instead of the first. It also now defaults to `Ellipsoid.WGS84` if no parameter is provided.
- The new Sandcastle live editor and demo gallery replace the Sandbox and Skeleton examples.
- Improved picking performance and accuracy.
- Added EllipsoidPrimitive for visualizing ellipsoids and spheres. Currently, this is only supported in 3D, not 2D or Columbus view.
- Added `DynamicEllipsoid` and `DynamicEllipsoidVisualizer` which use the new `EllipsoidPrimitive` to implement ellipsoids in CZML.
- `Extent` functions now take optional result parameters. Also added `getCenter`, `intersectWith`, and `contains` functions.
- Add new utility class, `DynamicObjectView` for tracking a DynamicObject with the camera across scene modes; also hooked up CesiumViewerWidget to use it.
- Added `enableTranslate`, `enableZoom`, and `enableRotate` properties to `Camera2DController` to selectively toggle camera behavior. All values default to `true`.
- Added `Camera2DController.setPositionCartographic` to simplify moving the camera programmatically when in 2D mode.
- Improved near/far plane distances and eliminated z-fighting.
- Added `Matrix4.multiplyByTranslation`, `Matrix4.fromScale`, and `Matrix3.fromScale`.

### b8 - 2012-09-05

- Breaking changes:

  - Materials are now created through a centralized Material class using a JSON schema called [Fabric](https://github.com/CesiumGS/cesium/wiki/Fabric). For example, change:

          polygon.material = new BlobMaterial({repeat : 10.0});

    to:

          polygon.material = Material.fromType(context, 'Blob');
          polygon.material.repeat = 10.0;

    or:

          polygon.material = new Material({
              context : context,
              fabric : {
                  type : 'Blob',
                  uniforms : {
                      repeat : 10.0
                  }
              }
          });

  - `Label.computeScreenSpacePosition` now requires the current scene state as a parameter.
  - Passing `undefined` to any of the set functions on `Label` now throws an exception.
  - Renamed `agi_` prefix on GLSL identifiers to `czm_`.
  - Replaced `ViewportQuad` properties `vertexShader` and `fragmentShader` with optional constructor arguments.
  - Changed the GLSL automatic uniform `czm_viewport` from an `ivec4` to a `vec4` to reduce casting.
  - `Billboard` now defaults to an image index of `-1` indicating no texture, previously billboards defaulted to `0` indicating the first texture in the atlas. For example, change:

          billboards.add({
              position : { x : 1.0, y : 2.0, z : 3.0 },
          });

    to:

          billboards.add({
              position : { x : 1.0, y : 2.0, z : 3.0 },
              imageIndex : 0
          });

  - Renamed `SceneState` to `FrameState`.
  - `SunPosition` was changed from a static object to a function `computeSunPosition`; which now returns a `Cartesian3` with the computed position. It was also optimized for performance and memory pressure. For example, change:

          var result = SunPosition.compute(date);
          var position = result.position;

        to:

          var position = computeSunPosition(date);

- All `Quaternion` operations now have static versions that work with any objects exposing `x`, `y`, `z` and `w` properties.
- Added support for nested polygons with holes. See `Polygon.configureFromPolygonHierarchy`.
- Added support to the renderer for view frustum and central body occlusion culling. All built-in primitives, such as `BillboardCollection`, `Polygon`, `PolylineCollection`, etc., can be culled. See the advanced examples in the Sandbox for details.
- Added `writeTextToCanvas` function which handles sizing the resulting canvas to fit the desired text.
- Added support for CZML path visualization via the `DynamicPath` and `DynamicPathVisualizer` objects. See the [CZML wiki](https://github.com/CesiumGS/cesium/wiki/CZML-Guide) for more details.
- Added support for [WEBGL_depth_texture](http://www.khronos.org/registry/webgl/extensions/WEBGL_depth_texture/). See `Framebuffer.setDepthTexture`.
- Added `CesiumMath.isPowerOfTwo`.
- Added `affectedByLighting` to `ComplexConicSensorVolume`, `CustomSensorVolume`, and `RectangularPyramidSensorVolume` to turn lighting on/off for these objects.
- CZML `Polygon`, `Cone`, and `Pyramid` objects are no longer affected by lighting.
- Added `czm_viewRotation` and `czm_viewInverseRotation` automatic GLSL uniforms.
- Added a `clampToPixel` property to `BillboardCollection` and `LabelCollection`. When true, it aligns all billboards and text to a pixel in screen space, providing a crisper image at the cost of jumpier motion.
- `Ellipsoid` functions now take optional result parameters.

### b7 - 2012-08-01

- Breaking changes:

  - Removed keyboard input handling from `EventHandler`.
  - `TextureAtlas` takes an object literal in its constructor instead of separate parameters. Code that previously looked like:

          context.createTextureAtlas(images, pixelFormat, borderWidthInPixels);

    should now look like:

          context.createTextureAtlas({images : images, pixelFormat : pixelFormat, borderWidthInPixels : borderWidthInPixels});

  - `Camera.pickEllipsoid` returns the picked position in world coordinates and the ellipsoid parameter is optional. Prefer the new `Scene.pickEllipsoid` method. For example, change

          var position = camera.pickEllipsoid(ellipsoid, windowPosition);

    to:

          var position = scene.pickEllipsoid(windowPosition, ellipsoid);

  - `Camera.getPickRay` now returns the new `Ray` type instead of an object with position and direction properties.
  - `Camera.viewExtent` now takes an `Extent` argument instead of west, south, east and north arguments. Prefer `Scene.viewExtent` over `Camera.viewExtent`. `Scene.viewExtent` will work in any `SceneMode`. For example, change

          camera.viewExtent(ellipsoid, west, south, east, north);

    to:

          scene.viewExtent(extent, ellipsoid);

  - `CameraSpindleController.mouseConstrainedZAxis` has been removed. Instead, use `CameraSpindleController.constrainedAxis`. Code that previously looked like:

          spindleController.mouseConstrainedZAxis = true;

    should now look like:

          spindleController.constrainedAxis = Cartesian3.UNIT_Z;

  - The `Camera2DController` constructor and `CameraControllerCollection.add2D` now require a projection instead of an ellipsoid.
  - `Chain` has been removed. `when` is now included as a more complete CommonJS Promises/A implementation.
  - `Jobs.downloadImage` was replaced with `loadImage` to provide a promise that will asynchronously load an image.
  - `jsonp` now returns a promise for the requested data, removing the need for a callback parameter.
  - JulianDate.getTimeStandard() has been removed, dates are now always stored internally as TAI.
  - LeapSeconds.setLeapSeconds now takes an array of LeapSecond instances instead of JSON.
  - TimeStandard.convertUtcToTai and TimeStandard.convertTaiToUtc have been removed as they are no longer needed.
  - `Cartesian3.prototype.getXY()` was replaced with `Cartesian2.fromCartesian3`. Code that previously looked like `cartesian3.getXY();` should now look like `Cartesian2.fromCartesian3(cartesian3);`.
  - `Cartesian4.prototype.getXY()` was replaced with `Cartesian2.fromCartesian4`. Code that previously looked like `cartesian4.getXY();` should now look like `Cartesian2.fromCartesian4(cartesian4);`.
  - `Cartesian4.prototype.getXYZ()` was replaced with `Cartesian3.fromCartesian4`. Code that previously looked like `cartesian4.getXYZ();` should now look like `Cartesian3.fromCartesian4(cartesian4);`.
  - `Math.angleBetween` was removed because it was a duplicate of `Cartesian3.angleBetween`. Simply replace calls of the former to the later.
  - `Cartographic3` was renamed to `Cartographic`.
  - `Cartographic2` was removed; use `Cartographic` instead.
  - `Ellipsoid.toCartesian` was renamed to `Ellipsoid.cartographicToCartesian`.
  - `Ellipsoid.toCartesians` was renamed to `Ellipsoid.cartographicArrayToCartesianArray`.
  - `Ellipsoid.toCartographic2` was renamed to `Ellipsoid.cartesianToCartographic`.
  - `Ellipsoid.toCartographic2s` was renamed to `Ellipsoid.cartesianArrayToCartographicArray`.
  - `Ellipsoid.toCartographic3` was renamed to `Ellipsoid.cartesianToCartographic`.
  - `Ellipsoid.toCartographic3s` was renamed to `Ellipsoid.cartesianArrayToCartographicArray`.
  - `Ellipsoid.cartographicDegreesToCartesian` was removed. Code that previously looked like `ellipsoid.cartographicDegreesToCartesian(new Cartographic(45, 50, 10))` should now look like `ellipsoid.cartographicToCartesian(Cartographic.fromDegrees(45, 50, 10))`.
  - `Math.cartographic3ToRadians`, `Math.cartographic2ToRadians`, `Math.cartographic2ToDegrees`, and `Math.cartographic3ToDegrees` were removed. These functions are no longer needed because Cartographic instances are always represented in radians.
  - All functions starting with `multiplyWith` now start with `multiplyBy` to be consistent with functions starting with `divideBy`.
  - The `multiplyWithMatrix` function on each `Matrix` type was renamed to `multiply`.
  - All three Matrix classes have been largely re-written for consistency and performance. The `values` property has been eliminated and Matrices are no longer immutable. Code that previously looked like `matrix = matrix.setColumn0Row0(12);` now looks like `matrix[Matrix2.COLUMN0ROW0] = 12;`. Code that previously looked like `matrix.setColumn3(cartesian3);` now looked like `matrix.setColumn(3, cartesian3, matrix)`.
  - 'Polyline' is no longer externally creatable. To create a 'Polyline' use the 'PolylineCollection.add' method.

          Polyline polyline = new Polyline();

    to

          PolylineCollection polylineCollection = new PolylineCollection();
          Polyline polyline = polylineCollection.add();

- All `Cartesian2` operations now have static versions that work with any objects exposing `x` and `y` properties.
- All `Cartesian3` operations now have static versions that work with any objects exposing `x`, `y`, and `z` properties.
- All `Cartesian4` operations now have static versions that work with any objects exposing `x`, `y`, `z` and `w` properties.
- All `Cartographic` operations now have static versions that work with any objects exposing `longitude`, `latitude`, and `height` properties.
- All `Matrix` classes are now indexable like arrays.
- All `Matrix` operations now have static versions of all prototype functions and anywhere we take a Matrix instance as input can now also take an Array or TypedArray.
- All `Matrix`, `Cartesian`, and `Cartographic` operations now take an optional result parameter for object re-use to reduce memory pressure.
- Added `Cartographic.fromDegrees` to make creating Cartographic instances from values in degrees easier.
- Added `addImage` to `TextureAtlas` so images can be added to a texture atlas after it is constructed.
- Added `Scene.pickEllipsoid`, which picks either the ellipsoid or the map depending on the current `SceneMode`.
- Added `Event`, a new utility class which makes it easy for objects to expose event properties.
- Added `TextureAtlasBuilder`, a new utility class which makes it easy to build a TextureAtlas asynchronously.
- Added `Clock`, a simple clock for keeping track of simulated time.
- Added `LagrangePolynomialApproximation`, `HermitePolynomialApproximation`, and `LinearApproximation` interpolation algorithms.
- Added `CoordinateConversions`, a new static class where most coordinate conversion methods will be stored.
- Added `Spherical` coordinate type
- Added a new DynamicScene layer for time-dynamic, data-driven visualization. This include CZML processing. For more details see https://github.com/CesiumGS/cesium/wiki/Architecture and https://github.com/CesiumGS/cesium/wiki/CZML-in-Cesium.
- Added a new application, Cesium Viewer, for viewing CZML files and otherwise exploring the globe.
- Added a new Widgets directory, to contain common re-usable Cesium related controls.
- Added a new Timeline widget to the Widgets directory.
- Added a new Widgets/Dojo directory, to contain dojo-specific widgets.
- Added new Timeline and Cesium dojo widgets.
- Added `CameraCentralBodyController` as the new default controller to handle mouse input.
  - The left mouse button rotates around the central body.
  - The right mouse button and mouse wheel zoom in and out.
  - The middle mouse button rotates around the point clicked on the central body.
- Added `computeTemeToPseudoFixedMatrix` function to `Transforms`.
- Added 'PolylineCollection' to manage numerous polylines. 'PolylineCollection' dramatically improves rendering speed when using polylines.

### b6a - 2012-06-20

- Breaking changes:
  - Changed `Tipsify.tipsify` and `Tipsify.calculateACMR` to accept an object literal instead of three separate arguments. Supplying a maximum index and cache size is now optional.
  - `CentralBody` no longer requires a camera as the first parameter.
- Added `CentralBody.northPoleColor` and `CentralBody.southPoleColor` to fill in the poles if they are not covered by a texture.
- Added `Polygon.configureExtent` to create a polygon defined by west, south, east, and north values.
- Added functions to `Camera` to provide position and directions in world coordinates.
- Added `showThroughEllipsoid` to `CustomSensorVolume` and `RectangularPyramidSensorVolume` to allow sensors to draw through Earth.
- Added `affectedByLighting` to `CentralBody` and `Polygon` to turn lighting on/off for these objects.

### b5 - 2012-05-15

- Breaking changes:

  - Renamed Geoscope to Cesium. To update your code, change all `Geoscope.*` references to `Cesium.*`, and reference Cesium.js instead of Geoscope.js.
  - `CompositePrimitive.addGround` was removed; use `CompositePrimitive.add` instead. For example, change

          primitives.addGround(polygon);

    to:

          primitives.add(polygon);

  - Moved `eastNorthUpToFixedFrame` and `northEastDownToFixedFrame` functions from `Ellipsoid` to a new `Transforms` object. For example, change

          var m = ellipsoid.eastNorthUpToFixedFrame(p);

    to:

          var m = Cesium.Transforms.eastNorthUpToFixedFrame(p, ellipsoid);

  - Label properties `fillStyle` and `strokeStyle` were renamed to `fillColor` and `outlineColor`; they are also now color objects instead of strings. The label `Color` property has been removed.

    For example, change

          label.setFillStyle("red");
          label.setStrokeStyle("#FFFFFFFF");

    to:

          label.setFillColor({ red : 1.0, blue : 0.0, green : 0.0, alpha : 1.0 });
          label.setOutlineColor({ red : 1.0, blue : 1.0, green : 1.0, alpha : 1.0 });

  - Renamed `Tipsify.Tipsify` to `Tipsify.tipsify`.
  - Renamed `Tipsify.CalculateACMR` to `Tipsify.calculateACMR`.
  - Renamed `LeapSecond.CompareLeapSecondDate` to `LeapSecond.compareLeapSecondDate`.
  - `Geoscope.JSONP.get` is now `Cesium.jsonp`. `Cesium.jsonp` now takes a url, a callback function, and an options object. The previous 2nd and 4th parameters are now specified using the options object.
  - `TWEEN` is no longer globally defined, and is instead available as `Cesium.Tween`.
  - Chain.js functions such as `run` are now moved to `Cesium.Chain.run`, etc.
  - `Geoscope.CollectionAlgorithms.binarySearch` is now `Cesium.binarySearch`.
  - `Geoscope.ContainmentTests.pointInsideTriangle2D` is now `Cesium.pointInsideTriangle2D`.
  - Static constructor methods prefixed with "createFrom", now start with "from":

          Matrix2.createfromColumnMajorArray

    becomes

          Matrix2.fromColumnMajorArray

  - The `JulianDate` constructor no longer takes a `Date` object, use the new from methods instead:

          new JulianDate(new Date());

    becomes

          JulianDate.fromDate(new Date("January 1, 2011 12:00:00 EST"));
          JulianDate.fromIso8601("2012-04-24T18:08Z");
          JulianDate.fromTotalDays(23452.23);

  - `JulianDate.getDate` is now `JulianDate.toDate()` and returns a new instance each time.
  - `CentralBody.logoOffsetX` and `logoOffsetY` have been replaced with `CentralBody.logoOffset`, a `Cartesian2`.
  - TileProviders now take a proxy object instead of a string, to allow more control over how proxy URLs are built. Construct a DefaultProxy, passing the previous proxy URL, to get the previous behavior.
  - `Ellipsoid.getScaledWgs84()` has been removed since it is not needed.
  - `getXXX()` methods which returned a new instance of what should really be a constant are now exposed as frozen properties instead. This should improve performance and memory pressure.

    - `Cartsian2/3/4.getUnitX()` -> `Cartsian2/3/4.UNIT_X`
    - `Cartsian2/3/4.getUnitY()` -> `Cartsian2/3/4.UNIT_Y`
    - `Cartsian2/3/4.getUnitZ()` -> `Cartsian3/4.UNIT_Z`
    - `Cartsian2/3/4.getUnitW()` -> `Cartsian4.UNIT_W`
    - `Matrix/2/3/4.getIdentity()` -> `Matrix/2/3/4.IDENTITY`
    - `Quaternion.getIdentity()` -> `Quaternion.IDENTITY`
    - `Ellipsoid.getWgs84()` -> `Ellipsoid.WGS84`
    - `Ellipsoid.getUnitSphere()` -> `Ellipsoid.UNIT_SPHERE`
    - `Cartesian2/3/4/Cartographic.getZero()` -> `Cartesian2/3/4/Cartographic.ZERO`

- Added `PerformanceDisplay` which can be added to a scene to display frames per second (FPS).
- Labels now correctly allow specifying fonts by non-pixel CSS units such as points, ems, etc.
- Added `Shapes.computeEllipseBoundary` and updated `Shapes.computeCircleBoundary` to compute boundaries using arc-distance.
- Added `fileExtension` and `credit` properties to `OpenStreetMapTileProvider` construction.
- Night lights no longer disappear when `CentralBody.showGroundAtmosphere` is `true`.

### b4 - 2012-03-01

- Breaking changes:

  - Replaced `Geoscope.SkyFromSpace` object with `CentralBody.showSkyAtmosphere` property.
  - For mouse click and double click events, replaced `event.x` and `event.y` with `event.position`.
  - For mouse move events, replaced `movement.startX` and `startY` with `movement.startPosition`. Replaced `movement.endX` and `movement.endY` with `movement.endPosition`.
  - `Scene.Pick` now takes a `Cartesian2` with the origin at the upper-left corner of the canvas. For example, code that looked like:

          scene.pick(movement.endX, scene.getCanvas().clientHeight - movement.endY);

    becomes:

          scene.pick(movement.endPosition);

- Added `SceneTransitioner` to switch between 2D and 3D views. See the new Skeleton 2D example.
- Added `CentralBody.showGroundAtmosphere` to show an atmosphere on the ground.
- Added `Camera.pickEllipsoid` to get the point on the globe under the mouse cursor.
- Added `Polygon.height` to draw polygons at a constant altitude above the ellipsoid.

### b3 - 2012-02-06

- Breaking changes:
  - Replaced `Geoscope.Constants` and `Geoscope.Trig` with `Geoscope.Math`.
  - `Polygon`
    - Replaced `setColor` and `getColor` with a `material.color` property.
    - Replaced `setEllipsoid` and `getEllipsoid` with an `ellipsoid` property.
    - Replaced `setGranularity` and `getGranularity` with a `granularity` property.
  - `Polyline`
    - Replaced `setColor`/`getColor` and `setOutlineColor`/`getOutlineColor` with `color` and `outline` properties.
    - Replaced `setWidth`/`getWidth` and `setOutlineWidth`/`getOutlineWidth` with `width` and `outlineWidth` properties.
  - Removed `Geoscope.BillboardCollection.bufferUsage`. It is now automatically determined.
  - Removed `Geoscope.Label` set/get functions for `shadowOffset`, `shadowBlur`, `shadowColor`. These are no longer supported.
  - Renamed `Scene.getTransitions` to `Scene.getAnimations`.
  - Renamed `SensorCollection` to `SensorVolumeCollection`.
  - Replaced `ComplexConicSensorVolume.material` with separate materials for each surface: `outerMaterial`, `innerMaterial`, and `capMaterial`.
  - Material renames
    - `TranslucentSensorVolumeMaterial` to `ColorMaterial`.
    - `DistanceIntervalSensorVolumeMaterial` to `DistanceIntervalMaterial`.
    - `TieDyeSensorVolumeMaterial` to `TieDyeMaterial`.
    - `CheckerboardSensorVolumeMaterial` to `CheckerboardMaterial`.
    - `PolkaDotSensorVolumeMaterial` to `DotMaterial`.
    - `FacetSensorVolumeMaterial` to `FacetMaterial`.
    - `BlobSensorVolumeMaterial` to `BlobMaterial`.
  - Added new materials:
    - `VerticalStripeMaterial`
    - `HorizontalStripeMaterial`
    - `DistanceIntervalMaterial`
  - Added polygon material support via the new `Polygon.material` property.
  - Added clock angle support to `ConicSensorVolume` via the new `maximumClockAngle` and `minimumClockAngle` properties.
  - Added a rectangular sensor, `RectangularPyramidSensorVolume`.
  - Changed custom sensor to connect direction points using the sensor's radius; previously, points were connected with a line.
  - Improved performance and memory usage of `BillboardCollection` and `LabelCollection`.
  - Added more mouse events.
  - Added Sandbox examples for new features.

### b2 - 2011-12-01

- Added complex conic and custom sensor volumes, and various materials to change their appearance. See the new Sensor folder in the Sandbox.
- Added modelMatrix property to primitives to render them in a local reference frame. See the polyline example in the Sandbox.
- Added eastNorthUpToFixedFrame() and northEastDownToFixedFrame() to Ellipsoid to create local reference frames.
- Added CameraFlightController to zoom smoothly from one point to another. See the new camera examples in the Sandbox.
- Added row and column assessors to Matrix2, Matrix3, and Matrix4.
- Added Scene, which reduces the amount of code required to use Geoscope. See the Skeleton. We recommend using this instead of explicitly calling update() and render() for individual or composite primitives. Existing code will need minor changes:

  - Calls to Context.pick() should be replaced with Scene.pick().
  - Primitive constructors no longer require a context argument.
  - Primitive update() and render() functions now require a context argument. However, when using the new Scene object, these functions do not need to be called directly.
  - TextureAtlas should no longer be created directly; instead, call Scene.getContext().createTextureAtlas().
  - Other breaking changes:

    - Camera get/set functions, e.g., getPosition/setPosition were replaced with properties, e.g., position.
    - Replaced CompositePrimitive, Polygon, and Polyline getShow/setShow functions with a show property.
    - Replaced Polyline, Polygon, BillboardCollection, and LabelCollection getBufferUsage/setBufferUsage functions with a bufferUsage property.
    - Changed colors used by billboards, labels, polylines, and polygons. Previously, components were named r, g, b, and a. They are now red, green, blue, and alpha. Previously, each component's range was [0, 255]. The range is now [0, 1] floating point. For example,

            color : { r : 0, g : 255, b : 0, a : 255 }

      becomes:

            color : { red : 0.0, green : 1.0, blue : 0.0, alpha : 1.0 }

### b1 - 2011-09-19

- Added `Shapes.computeCircleBoundary` to compute circles. See the Sandbox.
- Changed the `EventHandler` constructor function to take the Geoscope canvas, which ensures the mouse position is correct regardless of the canvas' position on the page. Code that previously looked like:

        var handler = new Geoscope.EventHandler();

  should now look like:

        var handler = new Geoscope.EventHandler(canvas);

- Context.Pick no longer requires clamping the x and y arguments. Code that previously looked like:

        var pickedObject = context.pick(primitives, us, Math.max(x, 0.0),
            Math.max(context.getCanvas().clientHeight - y, 0.0));

  can now look like:

        var pickedObject = context.pick(primitives, us, x, context.getCanvas().clientHeight - y);

- Changed Polyline.setWidth and Polyline.setOutlineWidth to clamp the width to the WebGL implementation limit instead of throwing an exception. Code that previously looked like:

        var maxWidth = context.getMaximumAliasedLineWidth();
        polyline.setWidth(Math.min(5, maxWidth));
        polyline.setOutlineWidth(Math.min(10, maxWidth));

  can now look like:

        polyline.setWidth(5);
        polyline.setOutlineWidth(10);

- Improved the Sandbox:
  - Code in the editor is now evaluated as you type for quick prototyping.
  - Highlighting a Geoscope type in the editor and clicking the doc button in the toolbar now brings up the reference help for that type.
- BREAKING CHANGE: The `Context` constructor-function now takes an element instead of an ID. Code that previously looked like:

        var context = new Geoscope.Context("glCanvas");
        var canvas = context.getCanvas();

  should now look like:

        var canvas = document.getElementById("glCanvas");
        var context = new Geoscope.Context(canvas);

### b0 - 2011-08-31

- Added new Sandbox and Skeleton examples. The sandbox contains example code for common tasks. The skeleton is a bare-bones application for building upon. Most sandbox code examples can be copy and pasted directly into the skeleton.
- Added `Geoscope.Polygon` for drawing polygons on the globe.
- Added `Context.pick` to pick objects in one line of code.
- Added `bringForward`, `bringToFront`, `sendBackward`, and `sendToBack` functions to `CompositePrimitive` to control the render-order for ground primitives.
- Added `getShow`/`setShow` functions to `Polyline` and `CompositePrimitive`.
- Added new camera control and event types including `CameraFreeLookEventHandler`, `CameraSpindleEventHandler`, and `EventHandler`.
- Replaced `Ellipsoid.toCartesian3` with `Ellipsoid.toCartesian`.
- update and `updateForPick` functions no longer require a `UniformState` argument.

## Alpha Releases

### a6 - 2011-08-05

- Added support for lines using `Geoscope.Polyline`. See the Sandbox example.
- Made `CompositePrimitive`, `LabelCollection`, and `BillboardCollection` have consistent function names, including a new `contains()` function.
- Improved reference documentation layout.

### a5 - 2011-07-22

- Flushed out `CompositePrimitive`, `TimeStandard`, and `LeapSecond` types.
- Improved support for browsers using ANGLE (Windows Only).

### a4 - 2011-07-15

- Added `Geoscope.TimeStandard` for handling TAI and UTC time standards.
- Added `Geoscope.Quaternion`, which is a foundation for future camera control.
- Added initial version of `Geoscope.PrimitiveCollection` to simplify rendering.
- Prevented billboards/labels near the surface from getting cut off by the globe.
- See the Sandbox for example code.
- Added more reference documentation for labels.

### a3 - 2011-07-08

- Added `Geoscope.LabelCollection` for drawing text.
- Added `Geoscope.JulianDate` and `Geoscope.TimeConstants` for proper time handling.
- See the Sandbox example for how to use the new labels and Julian date.

### a2 - 2011-07-01

- Added `Geoscope.ViewportQuad` and `Geoscope.Rectangle` (foundations for 2D map).
- Improved the visual quality of cloud shadows.

### a1 - 2011-06-24

- Added `SunPosition` type to compute the sun position for a julian date.
- Simplified picking. See the mouse move event in the Sandbox example.
- `Cartographic2` and `Cartographic3` are now mutable types.
- Added reference documentation for billboards.

### a0 - 2011-06-17

- Initial Release.<|MERGE_RESOLUTION|>--- conflicted
+++ resolved
@@ -1,36 +1,26 @@
 # Change Log
 
-<<<<<<< HEAD
-### 1.110 - 2023-10-01
-=======
 ### 1.110 - 2023-10-02
->>>>>>> 6d0df237
 
 #### @cesium/engine
 
 ##### Additions :tada:
 
-<<<<<<< HEAD
+- Added `PolygonGeometry.computeRectangleFromPositions` for computing a bounding spehere that encloses a polygon, including cases over the international date line and the poles.
 - Added `Stereographic` for computing 2D operations in stereographic, or polar, coordinates.
-- Added `PolygonGeometry.computeRectangleFromPositions` for computing a bounding speher that encloses a polygon, including cases over the international date line and the poles.
+- Adds events to `PrimitiveCollection` for primitive added/removed. [#11531](https://github.com/CesiumGS/cesium/pull/11531)
+- Adds an optional `rejectOnTileFail` parameter to `sampleTerrain` and `sampleTerrainMostDetailed` to allow handling of tile request failures. [#11530](https://github.com/CesiumGS/cesium/pull/11530)
 
 ##### Fixes :wrench:
 
 - Fixed ground primitive polygon visual artifacts at pole. [#8033](https://github.com/CesiumGS/cesium/issues/8033)
-
-##### Deprecated :hourglass_flowing_sand:
-
-- `PolygonGeometry.computeRectangle` has been deprecated. It will be removed in 1.112. Use `PolygonGeometry.computeRectangleFromPositions` instead.
-=======
-- Adds events to `PrimitiveCollection` for primitive added/removed. [#11531](https://github.com/CesiumGS/cesium/pull/11531)
-- Adds an optional `rejectOnTileFail` parameter to `sampleTerrain()` to allow handling of tile request failures. [#11530](https://github.com/CesiumGS/cesium/pull/11530)
-
-##### Fixes :wrench:
-
 - Fix bug in `Cesium3DTilePass` affecting the `PRELOAD` pass. [#11525](https://github.com/CesiumGS/cesium/pull/11525)
 - Fixed `showOnScreen` behavior for `Model` and `Cesium3DTileset` credits. [#11538](https://github.com/CesiumGS/cesium/pull/11538)
 - Remove reading of `import.meta` meta-property because webpack does not support it. [#11511](https://github.com/CesiumGS/cesium/pull/11511)
->>>>>>> 6d0df237
+
+##### Deprecated :hourglass_flowing_sand:
+
+- `PolygonGeometry.computeRectangle` has been deprecated. It will be removed in 1.112. Use `PolygonGeometry.computeRectangleFromPositions` instead.
 
 ### 1.109 - 2023-09-01
 
