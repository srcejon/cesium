# Change Log

### 1.98 - 2022-10-03

#### Breaking Changes :mega:

- As of the previous release (1.97), `new Model()` is an internal constructor and must not be used directly. Use `Model.fromGltf()` instead. [#10778](https://github.com/CesiumGS/cesium/pull/10778)

##### Additions :tada:

- Added support for the `WEB3D_quantized_attributes` extension found in some glTF 1.0 models. [#10758](https://github.com/CesiumGS/cesium/pull/10758)

##### Fixes :wrench:

- Fixed a bug where instanced models without normals would not render. [#10765](https://github.com/CesiumGS/cesium/pull/10765)
- Fixed a regression where `i3dm` with scale and without rotation would render incorrectly. [#10808](https://github.com/CesiumGS/cesium/pull/10808)
- Fixed a regression where instanced feature IDs were not processed correctly [#10771](https://github.com/CesiumGS/cesium/pull/10771)
- Fixed a regression where `Cesium3DTileFeature.setProperty()` was not creating properties for unknown property IDs. [#10775](https://github.com/CesiumGS/cesium/pull/10775)
- Fixed a regression where `pnts` tiles with `3DTILES_draco_point_compression` and <= 8 quantization bits were being rendered incorrectly. [#10794](https://github.com/CesiumGS/cesium/pull/10794)
- Fixed a regression where glTF models with unused nodes would crash [#10813](https://github.com/CesiumGS/cesium/pull/10813)
- Fixed a bug where KMLs with a NetworkLink with viewRefreshMode=='onRegion' would cause Cesium to make numerous resource requests and possibly trigger an out of memory error. [#10790](https://github.com/CesiumGS/cesium/pull/10790)
- Fixed a bug where camera would not follow the `Viewer.trackedEntity` if it had a model with a `HeightReference` other than `NONE`. [#10805](https://github.com/CesiumGS/cesium/pull/10805)
- Fixed a bug where calling `Vector3DTileContent.getFeature` before a render update could result in no feature being returned. [#10819](https://github.com/CesiumGS/cesium/pull/10819)
- Fixed a bug where calling `removeAll` on a `ClippingPlaneCollection` attached to a `Model` would cause a crash. [#10827](https://github.com/CesiumGS/cesium/pull/10827)
<<<<<<< HEAD
- Fixed a bug where replacing a `Model`'s `ClippingPlaneCollection` with one of the same length would cause a crash. [#10831](https://github.com/CesiumGS/cesium/pull/10831)
=======
- Fixed a regression where tilesets would not load in multiple `Viewer`s. [#10828](https://github.com/CesiumGS/cesium/pull/10828)
>>>>>>> ad90cfdf

### 1.97 - 2022-09-01

#### Major Announcements :loudspeaker:

- CesiumJS has switched to a new architecture for loading glTF models and tilesets to enable:
  - User-defined GLSL shaders via [`CustomShader`](Documentation/CustomShaderGuide/README.md)
  - Support for [3D Tiles Next](https://cesium.com/blog/2021/11/10/introducing-3d-tiles-next/) metadata extensions: [`EXT_structural_metadata`](https://github.com/CesiumGS/glTF/tree/proposal-EXT_structural_metadata/extensions/2.0/Vendor/EXT_structural_metadata), [`EXT_mesh_features`](https://github.com/CesiumGS/glTF/tree/proposal-EXT_mesh_features/extensions/2.0/Vendor/EXT_mesh_features) and [`EXT_instance_features`](https://github.com/CesiumGS/glTF/tree/3d-tiles-next/extensions/2.0/Vendor/EXT_instance_features)
  - Support for [`EXT_mesh_gpu_instancing`](https://github.com/KhronosGroup/glTF/tree/main/extensions/2.0/Vendor/EXT_mesh_gpu_instancing)
  - Support for [`EXT_meshopt_compression`](https://github.com/KhronosGroup/glTF/tree/main/extensions/2.0/Vendor/EXT_meshopt_compression)
  - Texture caching across different tiles
  - Numerous bug fixes
- Usage notes for the new glTF architecture:
  - Those using `ModelExperimental.fromGltf()` should now use `Model.fromGltf()`.
  - The `enableModelExperimental` flag was removed, as tilesets and entities always use the new architecture.
  - The new implementation of `Model` uses the same public API as before, so no other changes are necessary.

#### Breaking Changes :mega:

- glTF 1.0 assets are no longer fully supported. glTF 1.0 techniques are converted to PBR materials where possible, but more complex techniques will no longer function correctly. If custom GLSL shaders are needed, use `CustomShader` instead. [#10648](https://github.com/CesiumGS/cesium/pull/10648)
- The glTF 2.0 extension `KHR_techniques_webgl` and `KHR_materials_common` are also no longer fully supported. Materials are converted to PBR materials where possible.
- Support for rendering instanced models on the CPU has been removed.
- `Model.gltf`, `Model.basePath`, `Model.pendingTextureLoads` (properties), and `Model.dequantizeInShader` (constructor option) have been removed.
- `ModelMesh` and `ModelMaterial` have been removed.
- `new Model()` is an internal constructor and must not be used directly. Use `Model.fromGltf()` instead. [#10778](https://github.com/CesiumGS/cesium/pull/10778)

##### Additions :tada:

- `Model` can now classify other assets with a given `classificationType`. [#10623](https://github.com/CesiumGS/cesium/pull/10623)
- `Model` now supports back face culling for point clouds. [#10703](https://github.com/CesiumGS/cesium/pull/10703)
- Export asset files such as CSS in `package.json`, allowing bundlers to import without additional configuration. [#9212](https://github.com/CesiumGS/cesium/pull/9212)
- The `sideEffects` field in `package.json` is now specified, allowing more conservative bundlers like Webpack to enable tree shaking by default. [#10714](https://github.com/CesiumGS/cesium/pull/10714)
- Model entities now support `CustomShader`. [#10747](https://github.com/CesiumGS/cesium/pull/10747)

##### Fixes :wrench:

- Fixed bug with `Viewer.flyTo` where camera could go underground when target is an `Entity` with `ModelGraphics` with `HeightReference.CLAMP_TO_GROUND` or `HeightReference.RELATIVE_TO_GROUND`. [#10631](https://github.com/CesiumGS/cesium/pull/10631)
- Fixed issues running CesiumJS under Node.js when using ES modules. [#10684](https://github.com/CesiumGS/cesium/issues/10684)
- Fixed the incorrect lighting of instanced models. [#10690](https://github.com/CesiumGS/cesium/pull/10690)
- Fixed developer error with `Camera.flyTo` with an `orientation` and a `Rectangle` value for `destination`. [#10704](https://github.com/CesiumGS/cesium/issues/10704)
- Fixed rendering bug with points in .vctr format, where points wouldn't show until picked or styled. [#10707](https://github.com/CesiumGS/cesium/pull/10707)
- Fixed bounding volume calculations for glTF models with `KHR_mesh_quantization` and normalized positions. [#10741](https://github.com/CesiumGS/cesium/pull/10741)

### 1.96 - 2022-08-01

##### Major Announcements :loudspeaker:

- Built `Cesium.js` is no longer AMD format. This may or may not be a breaking change depending on how you use Cesium in your app. See our [blog post](https://cesium.com/blog/2022/07/19/build-tooling-updates-coming-to-cesiumjs/) for the full details. [#10399](https://github.com/CesiumGS/cesium/pull/10399)
  - Built `Cesium.js` has gone from `12.5MB` to `8.4MB` unminified and from `4.3MB` to `3.6MB` minified. `Cesium.js.map` has gone from `22MB` to `17.2MB`.
  - If you were ingesting individual ESM-style modules from the combined file `Build/Cesium/Cesium.js` or `Build/CesiumUnminified/Cesium.js`, instead use `Build/Cesium/index.js` or `Build/CesiumUnminified/index.js` respectively.
  - Using ESM from `Source` will require a bundler to resolve third party node dependencies.
  - `CESIUM_BASE_URL` should be set to either `Build/Cesium` or `Build/CesiumUnminified`.

##### Breaking Changes :mega:

- `Model.boundingSphere` now returns the bounding sphere in ECEF coordinates instead of the local coordinate system. [#10589](https://github.com/CesiumGS/cesium/pull/10589)

##### Additions :tada:

- Models and tilesets that use the `CESIUM_primitive_outline` extension can now toggle outlines at runtime with the `showOutline` property. Furthermore, the color of the outlines can now be controlled by the `outlineColor` property. [#10506](https://github.com/CesiumGS/cesium/pull/10506)
- Added optional `blurActiveElementOnCanvasFocus` option to set the behavior of blurring the active element when interacting with the canvas. [#10518](https://github.com/CesiumGS/cesium/pull/10518)
- Added `ModelExperimental.getNode` to allow users to modify the transforms of model nodes at runtime. [#10540](https://github.com/CesiumGS/cesium/pull/10540)
- Added support for point cloud styling for tilesets loaded with `ModelExperimental`. [#10569](https://github.com/CesiumGS/cesium/pull/10569)
- Upgraded earcut from version 2.2.2 to version 2.2.4 which includes 10-15% better performance in triangulation. [#10593](https://github.com/CesiumGS/cesium/pull/10593)

##### Fixes :wrench:

- Fixed crash when loading glTF models with the `EXT_mesh_features` and `EXT_structural_metadata` extensions without `channels` property. [#10511](https://github.com/CesiumGS/cesium/pull/10511)
- Fixed a crash in the 3D Tiles Feature Styling sandcastle that occurred when using `ModelExperimental`. [#10514](https://github.com/CesiumGS/cesium/pull/10514)
- Fixed improper handling of double-sided materials in `ModelExperimental`. [#10507](https://github.com/CesiumGS/cesium/pull/10507)
- Fixed a bug where the alpha component of `model.color` would not update in the 3D Models Coloring sandcastle when using `ModelExperimental`. [#10519](https://github.com/CesiumGS/cesium/pull/10519)
- Fixed a bug where .cmpt files were not cached correctly in `ModelExperimental`. [#10524](https://github.com/CesiumGS/cesium/pull/10524)
- Fixed a crash in the 3D Tiles Formats sandcastle when loading draco-compressed point clouds with `ModelExperimental`. [#10521](https://github.com/CesiumGS/cesium/pull/10521)
- Fixed a bug where per-feature post-processing was not working with `ModelExperimental`. [#10528](https://github.com/CesiumGS/cesium/pull/10528)
- Fixed error in `loadAndExecuteScript` and favorite icon lost in sandcaslte when CesiumJS was running in cross-origin isloated evironment.[#10515](https://github.com/CesiumGS/cesium/pull/10515)
- Fixed a bug where `Viewer.zoomTo` would continuously throw errors if a `Cesium3DTileset` failed to load.[#10523](https://github.com/CesiumGS/cesium/pull/10523)
- Fixed a bug where styles would not apply to tilesets if they were applied while the tileset was hidden. [#10582](https://github.com/CesiumGS/cesium/pull/10582)
- Fixed a bug where `.i3dm` models with quantized positions were not being correctly loaded by `ModelExperimental`. [#10598](https://github.com/CesiumGS/cesium/pull/10598)
- Fixed a bug where dynamic geometry was not marked as `ready`. [#10517](https://github.com/CesiumGS/cesium/issues/10517)

##### Deprecated :hourglass_flowing_sand:

- Support for rendering instanced models on the CPU has been deprecated and will be removed in CesiumJS 1.97. [#10589](https://github.com/CesiumGS/cesium/pull/10589)
- The polyfills `requestAnimationFrame` and `cancelAnimationFrame` have been deprecated and will be removed in 1.99. Use the native browser methods instead. [#10579](https://github.com/CesiumGS/cesium/pull/10579)

### 1.95 - 2022-07-01

##### Breaking Changes :mega:

- Tilesets rendered with `ModelExperimental` must set `projectTo2D` to true in order to be accurately projected and rendered in 2D / CV mode. [#10440](https://github.com/CesiumGS/cesium/pull/10440)

##### Additions :tada:

- Memory statistics for `ModelExperimental` now appear in the `Cesium3DTilesInspector`. This includes binary metadata memory, which is not counted by `Model`. [#10397](https://github.com/CesiumGS/cesium/pull/10397)
- Memory statistics for `ResourceCache` (used by `ModelExperimental`) now appear in the `Cesium3DTilesInspector`. [#10413](https://github.com/CesiumGS/cesium/pull/10413)
- Added support for rendering individual models in 2D / CV using `ModelExperimental`. [#10419](https://github.com/CesiumGS/cesium/pull/10419)
- Added support for rendering instanced tilesets in 2D / CV using `ModelExperimental`. [#10433](https://github.com/CesiumGS/cesium/pull/10433)
- Added `modelUpAxis` and `modelForwardAxis` constructor options to `Cesium3DTileset` [#10439](https://github.com/CesiumGS/cesium/pull/10439)
- Added `heightReference` to `ModelExperimental`. [#10448](https://github.com/CesiumGS/cesium/pull/10448)
- Added `silhouetteSize` and `silhouetteColor` to `ModelExperimental`. [#10457](https://github.com/CesiumGS/cesium/pull/10457)
- Added support for mipmapped textures in `ModelExperimental`. [#10231](https://github.com/CesiumGS/cesium/issues/10231)
- Added `distanceDisplayCondition` to `ModelExperimental`. [#10481](https://github.com/CesiumGS/cesium/pull/10481)
- Added support for `AGI_articulations` to `ModelExperimental`. [#10479](https://github.com/CesiumGS/cesium/pull/10479)
- Added `credit` to `ModelExperimental`. [#10489](https://github.com/CesiumGS/cesium/pull/10489)
- Added `asynchronous` to `ModelExperimental.fromGltf`. [#10490](https://github.com/CesiumGS/cesium/pull/10490)
- Added `id` to `ModelExperimental`. [#10491](https://github.com/CesiumGS/cesium/pull/10491)
- `ExperimentalFeatures.enableModelExperimental` now enables `ModelExperimental` for entities and CZML in addition to 3D Tiles. [#10492](https://github.com/CesiumGS/cesium/pull/10492)

##### Fixes :wrench:

- Fixed `FeatureDetection` for Microsoft Edge. [#10429](https://github.com/CesiumGS/cesium/pull/10429)
- Fixed broken links in documentation of `CesiumTerrainProvider`. [#7478](https://github.com/CesiumGS/cesium/issues/7478)
- Warn if `Cesium3DTile` content.uri property is empty, and load empty tile. [#7263](https://github.com/CesiumGS/cesium/issues/7263)
- Updated text highlighting for code examples in documentation. [#10051](https://github.com/CesiumGS/cesium/issues/10051)
- Updated ModelExperimental shader defaults to match glTF spec. [#9992](https://github.com/CesiumGS/cesium/issues/9992)
- Fixed shadow rendering artifacts that appeared in `ModelExperimental`. [#10501](https://github.com/CesiumGS/cesium/pull/10501/)

##### Deprecated :hourglass_flowing_sand:

- The `.getPropertyNames` methods of `Cesium3DTileFeature`, `Cesium3DTilePointFeature`, and `ModelFeature` have been deprecated and will be removed in 1.98. Use the `.getPropertyIds` methods instead.

### 1.94.3 - 2022-06-10

- Fixed a crash with vector tilesets with lines when clamping to terrain or 3D tiles. [#10447](https://github.com/CesiumGS/cesium/pull/10447)

### 1.94.2 - 2022-06-03

- This is an npm only release to fix the improperly published 1.94.1.

### 1.94.1 - 2022-06-03

##### Additions :tada:

- Added support for rendering individual models in 2D / CV using `ModelExperimental`. [#10419](https://github.com/CesiumGS/cesium/pull/10419)

##### Fixes :wrench:

- Fixed `Cesium3DTileColorBlendMode.REPLACE` for certain tilesets. [#10424](https://github.com/CesiumGS/cesium/pull/10424)
- Fixed a crash when applying a style to a vector tileset with point features. [#10427](https://github.com/CesiumGS/cesium/pull/10427)

### 1.94 - 2022-06-01

##### Breaking Changes :mega:

- Removed individual image-based lighting parameters from `Model` and `Cesium3DTileset`. [#10388](https://github.com/CesiumGS/cesium/pull/10388)
- Models and tilesets rendered with `ModelExperimental` must set `enableDebugWireframe` to true in order for `debugWireframe` to work in WebGL1. [#10344](https://github.com/CesiumGS/cesium/pull/10344)
- Removed `ImagerySplitPosition` and `Scene.imagerySplitPosition`. Use `SplitDirection` and `Scene.splitPosition` instead.[#10418](https://github.com/CesiumGS/cesium/pull/10418)
- Removed restriction on enabling `Scene.orderIndependentTranslucency` on iPad and iOS. [#10417](https://github.com/CesiumGS/cesium/pull/10417)

##### Additions :tada:

- Added `Cesium3DTileStyle.fromUrl` for loading a style from a url. [#10348](https://github.com/CesiumGS/cesium/pull/10348)
- Added `IndexDatatype.fromTypedArray`. [#10350](https://github.com/CesiumGS/cesium/pull/10350)
- Added `ModelAnimationCollection.animateWhilePaused` and `ModelAnimation.animationTime` to allow explicit control over a model's animations. [#9339](https://github.com/CesiumGS/cesium/pull/9339)
- Replaced `options.gltf` with `options.url` in `ModelExperimental.fromGltf`. [#10371](https://github.com/CesiumGS/cesium/pull/10371)
- Added support for 2D / CV mode for non-instanced tilesets rendered with `ModelExperimental`. [#10384](https://github.com/CesiumGS/cesium/pull/10384)
- Added `PolygonGraphics.textureCoordinates`, `PolygonGeometry.textureCoordinates`, `CoplanarPolygonGeometry.textureCoordinates`, which override the default `stRotation`-based texture coordinate calculation behaviour with the provided texture coordinates, specified in the form of a `PolygonHierarchy` of `Cartesian2` points. [#10109](https://github.com/CesiumGS/cesium/pull/10109)

##### Fixes :wrench:

- Fixed the rendering issues related to order-independent translucency on iOS devices. [#10417](https://github.com/CesiumGS/cesium/pull/10417)
- Fixed the inaccurate computation of bounding spheres for models not centered at (0,0,0) in their local space. [#10395](https://github.com/CesiumGS/cesium/pull/10395)
- Fixed the inaccurate computation of bounding spheres for `ModelExperimental`. [#10339](https://github.com/CesiumGS/cesium/pull/10339/)
- Fixed error when destroying a 3D tileset before it has finished loading. [#10363](Fixes https://github.com/CesiumGS/cesium/issues/10363)
- Fixed race condition which can occur when updating `Cesium3DTileStyle` before its `readyPromise` has resolved. [#10345](https://github.com/CesiumGS/cesium/issues/10345)
- Fixed label background rendering. [#10342](https://github.com/CesiumGS/cesium/issues/10342)
- Enabled support for loading web assembly modules in Edge. [#6541](https://github.com/CesiumGS/cesium/pull/6541)
- Fixed crash for zero-area `region` bounding volumes in a 3D Tileset. [#10351](https://github.com/CesiumGS/cesium/pull/10351)
- Fixed `Cesium3DTileset.debugShowUrl` so that it works for implicit tiles too. [#10372](https://github.com/CesiumGS/cesium/issues/10372)
- Fixed crash when loading a tileset without a metadata schema but has external tilesets with tile or content metadata. [#10387](https://github.com/CesiumGS/cesium/pull/10387)
- Fixed winding order for negatively scaled models in `ModelExperimental`. [#10405](https://github.com/CesiumGS/cesium/pull/10405)
- Fixed error when calling `sampleTerrain` over a large area that required lots of tile requests. [#10425](https://github.com/CesiumGS/cesium/pull/10425)

##### Deprecated :hourglass_flowing_sand:

- `Cesium3DTileStyle` constructor parameters of `string` or `Resource` type have been deprecated and will be removed in CesiumJS 1.96. If loading a style from a url, use `Cesium3DTileStyle.fromUrl` instead. [#10348](https://github.com/CesiumGS/cesium/pull/10348)
- `Cesium3DTileStyle.readyPromise` and `Cesium3DTileStyle.ready` have been deprecated and will be removed in CesiumJS 1.96. If loading a style from a url, use `Cesium3DTileStyle.fromUrl` instead. [#10348](https://github.com/CesiumGS/cesium/pull/10348)
- `Model.gltf`, `Model.basePath`, `Model.pendingTextureLoads` (properties), and `Model.dequantizeInShader` (constructor option) have been deprecated and will be removed in CesiumJS 1.97. [#10415](https://github.com/CesiumGS/cesium/pull/10415)
- Support for glTF 1.0 assets has been deprecated and will be removed in CesiumJS 1.97. Please convert any glTF 1.0 assets to glTF 2.0. [#10414](https://github.com/CesiumGS/cesium/pull/10414)
- Support for the glTF extension `KHR_techniques_webgl` has been deprecated and will be removed in CesiumJS 1.97. If custom GLSL shaders are needed, use `CustomShader` instead. [#10414](https://github.com/CesiumGS/cesium/pull/10414)
- `Model.boundingSphere` currently returns results in the model's local coordinate system, but in CesiumJS 1.96 it will be changed to return results in ECEF coordinates. [#10415](https://github.com/CesiumGS/cesium/pull/10415)

### 1.93 - 2022-05-02

##### Breaking Changes :mega:

- Temporarily disable `Scene.orderIndependentTranslucency` by default on iPad and iOS due to a WebGL regression, see [#9827](https://github.com/CesiumGS/cesium/issues/9827). The old default will be restored once the issue has been resolved.

##### Additions :tada:

- Improved rendering of ground and sky atmosphere. [#10063](https://github.com/CesiumGS/cesium/pull/10063)
- Added support for morph targets in `ModelExperimental`. [#10271](https://github.com/CesiumGS/cesium/pull/10271)
- Added support for skins in `ModelExperimental`. [#10282](https://github.com/CesiumGS/cesium/pull/10282)
- Added support for animations in `ModelExperimental`. [#10314](https://github.com/CesiumGS/cesium/pull/10314)
- Added `debugWireframe` to `ModelExperimental`. [#10332](https://github.com/CesiumGS/cesium/pull/10332)
- Added `GeoJsonSource.process` to support adding features without removing existing entities, similar to `CzmlDataSource.process`. [#9275](https://github.com/CesiumGS/cesium/issues/9275)
- `KmlDataSource` now exposes the `camera` and `canvas` properties, which are used to provide information about the state of the `Viewer` when making network requests for a [`Link`](https://developers.google.com/kml/documentation/kmlreference#link). Passing these values in the constructor is now optional.
- Prevent text selection in the Timeline widget. [#10325](https://github.com/CesiumGS/cesium/pull/10325)

##### Fixes :wrench:

- Fixed `GoogleEarthEnterpriseImageryProvider.requestImagery`, `GridImageryProvider.requestImagery`, and `TileCoordinateImageryProvider.requestImagery` return types to match interface. [#10265](https://github.com/CesiumGS/cesium/issues/10265)
- Various property and return TypeScript definitions were corrected, and the `Event` class was made generic in order to support strongly typed event callbacks. [#10292](https://github.com/CesiumGS/cesium/pull/10292)
- Fixed debug label rendering in `Cesium3dTilesInspector`. [#10246](https://github.com/CesiumGS/cesium/issues/10246)
- Fixed a crash that occurred in `ModelExperimental` when loading a Draco-compressed model with tangents. [#10294](https://github.com/CesiumGS/cesium/pull/10294)
- Fixed an incorrect model matrix computation for `i3dm` tilesets that are loaded using `ModelExperimental`. [#10302](https://github.com/CesiumGS/cesium/pull/10302)
- Fixed race condition during billboard clamping when the height reference changes. [#10191](https://github.com/CesiumGS/cesium/issues/10191)
- Fixed ability to run `test` and other support tasks from within the release zip file. [#10311](https://github.com/CesiumGS/cesium/pull/10311)

### 1.92 - 2022-04-01

##### Breaking Changes :mega:

- Removed `Cesium.when`. Any `Promise` in the Cesium API has changed to the native `Promise` API. Code bases using cesium will likely need updates after this change. See the [upgrade guide](https://community.cesium.com/t/cesiumjs-is-switching-from-when-js-to-native-promises-which-will-be-a-breaking-change-in-1-92/17213) for instructions on how to update your code base to be compliant with native promises.
- `ArcGisMapServerImageryProvider.readyPromise` will not reject if there is a failure unless the request cannot be retried.
- `SingleTileImageryProvider.readyPromise` will not reject if there is a failure unless the request cannot be retried.
- Removed links to SpecRunner.html and related Jasmine files for running unit tests in browsers.

##### Additions :tada:

- Added experimental support for the [3D Tiles 1.1 draft](https://github.com/CesiumGS/3d-tiles/pull/666). [#10189](https://github.com/CesiumGS/cesium/pull/10189)
- Added support for `EXT_structural_metadata` property attributes in `CustomShader` [#10228](https://github.com/CesiumGS/cesium/pull/10228)
- Added partial support for `EXT_structural_metadata` property textures in `CustomShader` [#10247](https://github.com/CesiumGS/cesium/pull/10247)
- Added `minimumPixelSize`, `scale`, and `maximumScale` to `ModelExperimental`. [#10092](https://github.com/CesiumGS/cesium/pull/10092)
- `Cesium3DTileset` now has a `splitDirection` property, allowing the tileset to only be drawn on the left or right side of the screen. This is useful for visual comparison of tilesets. [#10193](https://github.com/CesiumGS/cesium/pull/10193)
- Added `lightColor` to `ModelExperimental` [#10207](https://github.com/CesiumGS/cesium/pull/10207)
- Added image-based lighting to `ModelExperimental`. [#10234](https://github.com/CesiumGS/cesium/pull/10234)
- Added clipping planes to `ModelExperimental`. [#10250](https://github.com/CesiumGS/cesium/pull/10250)
- Added `Cartesian2.clamp`, `Cartesian3.clamp`, and `Cartesian4.clamp`. [#10197](https://github.com/CesiumGS/cesium/pull/10197)
- Added a 'renderable' property to 'Fog' to disable its visual rendering while preserving tiles culling at a distance. [#10186](https://github.com/CesiumGS/cesium/pull/10186)
- Refactored metadata API so `tileset.metadata` and `content.group.metadata` are more symmetric with `content.metadata` and `tile.metadata`. [#10224](https://github.com/CesiumGS/cesium/pull/10224)

##### Fixes :wrench:

- Fixed `Scene` documentation for `msaaSamples` property. [#10205](https://github.com/CesiumGS/cesium/pull/10205)
- Fixed a bug where `pnts` tiles would crash when `Cesium.ExperimentalFeatures.enableModelExperimental` was true. [#10183](https://github.com/CesiumGS/cesium/pull/10183)
- Fixed an issue with Firefox and dimensionless SVG images. [#9191](https://github.com/CesiumGS/cesium/pull/9191)
- Fixed `ShadowMap` documentation for `options.pointLightRadius` type. [#10195](https://github.com/CesiumGS/cesium/pull/10195)
- Fixed evaluation of `minimumLevel` on metadataFailure for TileMapServiceImageryProvider. [#10198](https://github.com/CesiumGS/cesium/pull/10198)
- Fixed a bug where models without normals would render as solid black. Now, such models will use unlit shading. [#10237](https://github.com/CesiumGS/cesium/pull/10237)

##### Deprecated :hourglass_flowing_sand:

- `ImagerySplitDirection` and `Scene.imagerySplitPosition` have been deprecated and will be removed in CesiumJS 1.94. Use `SplitDirection` and `Scene.splitPosition` instead.
- Tilesets and models should now specify image-based lighting parameters in `ImageBasedLighting` instead of as individual options. The individual parameters are deprecated and will be removed in CesiumJS 1.94. [#10226](https://github.com/CesiumGS/cesium/pull/10226)

### 1.91 - 2022-03-01

##### Breaking Changes :mega:

- In Cesium 1.92, `when.js` will be removed and replaced with native promises. `Cesium.when` is deprecated and will be removed in 1.92. Any `Promise` returned from a function as of 1.92 will switch the native `Promise` API. Code bases using cesium will likely need updates after this change. See the [upgrade guide](https://community.cesium.com/t/cesiumjs-is-switching-from-when-js-to-native-promises-which-will-be-a-breaking-change-in-1-92/17213) for instructions on how to update your code base to be compliant with native promises.
- Fixed an inconsistently handled exception in `camera.getPickRay` that arises when the scene is not rendered. `camera.getPickRay` can now return undefined. [#10139](https://github.com/CesiumGS/cesium/pull/10139)

##### Additions :tada:

- Added MSAA support for WebGL2. Enabled in the `Viewer` constructor with the `msaaSamples` option and can be controlled through `Scene.msaaSamples`.
- glTF contents now use `ModelExperimental` by default. [#10055](https://github.com/CesiumGS/cesium/pull/10055)
- Added the ability to toggle back-face culling in `ModelExperimental`. [#10070](https://github.com/CesiumGS/cesium/pull/10070)
- Added `depthPlaneEllipsoidOffset` to `Viewer` and `Scene` constructors to address rendering artifacts below the WGS84 ellipsoid. [#9200](https://github.com/CesiumGS/cesium/pull/9200)
- Added support for `debugColorTiles` in `ModelExperimental`. [#10071](https://github.com/CesiumGS/cesium/pull/10071)
- Added support for shadows in `ModelExperimental`. [#10077](https://github.com/CesiumGS/cesium/pull/10077)
- Added `packArray` and `unpackArray` for matrix types. [#10118](https://github.com/CesiumGS/cesium/pull/10118)
- Added more affine transformation helper functions to `Matrix2`, `Matrix3`, and `Matrix4`. [#10124](https://github.com/CesiumGS/cesium/pull/10124)
  - Added `setScale`, `setUniformScale`, `setRotation`, `getRotation`, and `multiplyByUniformScale` to `Matrix2`.
  - Added `setScale`, `setUniformScale`, `setRotation`, and `multiplyByUniformScale` to `Matrix3`.
  - Added `setUniformScale`, `setRotation`, `getRotation`, and `fromRotation` to `Matrix4`.
- Added `AxisAlignedBoundingBox.fromCorners`. [#10130](https://github.com/CesiumGS/cesium/pull/10130)
- Added `BoundingSphere.fromTransformation`. [#10130](https://github.com/CesiumGS/cesium/pull/10130)
- Added `OrientedBoundingBox.fromTransformation`, `OrientedBoundingBox.computeCorners`, and `OrientedBoundingBox.computeTransformation`. [#10130](https://github.com/CesiumGS/cesium/pull/10130)
- Added `Rectangle.subsection`. [#10130](https://github.com/CesiumGS/cesium/pull/10130)
- Added option to show tileset credits on screen. [#10144](https://github.com/CesiumGS/cesium/pull/10144)
- glTF copyrights now appear under the credits display. [#10138](https://github.com/CesiumGS/cesium/pull/10138)
- Credits are now sorted based on their number of occurrences. [#10141](https://github.com/CesiumGS/cesium/pull/10141)

##### Fixes :wrench:

- Fixed a bug where updating `ModelExperimental`'s model matrix would not update its bounding sphere. [#10078](https://github.com/CesiumGS/cesium/pull/10078)
- Fixed feature ID texture artifacts on Safari. [#10111](https://github.com/CesiumGS/cesium/pull/10111)
- Fixed a bug where a translucent shader applied to a `ModelExperimental` with opaque features was not being rendered. [#10110](https://github.com/CesiumGS/cesium/pull/10110)

### 1.90 - 2022-02-01

##### Additions :tada:

- Feature IDs for styling and picking in `ModelExperimental` can now be selected via `(tileset|model).featureIdIndex` and `(tileset|model).instanceFeatureIdIndex`. [#10018](https://github.com/CesiumGS/cesium/pull/10018)
- Added support for all types of feature IDs in `CustomShader`. [#10018](https://github.com/CesiumGS/cesium/pull/10018)
- Moved documentation for `CustomShader` into `Documentation/CustomShaderGuide/` to make it more discoverable. [#10054](https://github.com/CesiumGS/cesium/pull/10054)
- Added getters `Cesium3DTileFeature.featureId` and `ModelFeature.featureId` so the feature ID or batch ID can be accessed from a picked feature. [#10022](https://github.com/CesiumGS/cesium/pull/10022)
- Added `I3dmLoader` to transcode .i3dm to `ModelExperimental`. [#9968](https://github.com/CesiumGS/cesium/pull/9968)
- Added `PntsLoader` to transcode .pnts to `ModelExperimental`. [#9978](https://github.com/CesiumGS/cesium/pull/9978)
- Added point cloud attenuation support to `ModelExperimental`. [#9998](https://github.com/CesiumGS/cesium/pull/9998)

##### Fixes :wrench:

- Fixed an error when loading GeoJSON with null `stroke` or `fill` properties but valid opacity values. [#9717](https://github.com/CesiumGS/cesium/pull/9717)
- Fixed `scene.pickTranslucentDepth` for translucent point clouds with eye dome lighting. [#9991](https://github.com/CesiumGS/cesium/pull/9991)
- Added a setter for `tileset.pointCloudShading` that throws if set to `undefined` to clarify that this is disallowed. [#9998](https://github.com/CesiumGS/cesium/pull/9998)
- Fixes handling .b3dm `_BATCHID` accessors in `ModelExperimental` [#10008](https://github.com/CesiumGS/cesium/pull/10008) and [10031](https://github.com/CesiumGS/cesium/pull/10031)
- Fixed path entity being drawn when data is unavailable [#1704](https://github.com/CesiumGS/cesium/pull/1704)
- Fixed setting `tileset.imageBasedLightingFactor` has no effect on i3dm tile content. [#10020](https://github.com/CesiumGS/cesium/pull/10020)
- Zooming out is no longer sluggish when close to `screenSpaceCameraController.minimumDistance`. [#9932](https://github.com/CesiumGS/cesium/pull/9932)
- Fixed Particle System Weather sandcastle demo to work with new ES6 rules. [#10045](https://github.com/CesiumGS/cesium/pull/10045)

### 1.89 - 2022-01-03

##### Breaking Changes :mega:

- Removed `Scene.debugShowGlobeDepth`. [#9965](https://github.com/CesiumGS/cesium/pull/9965)
- Removed `CesiumInspectorViewModel.globeDepth` and `CesiumInspectorViewModel.pickDepth`. [#9965](https://github.com/CesiumGS/cesium/pull/9965)
- `barycentricCoordinates` returns `undefined` when the input triangle is degenerate. [#9175](https://github.com/CesiumGS/cesium/pull/9175)

##### Additions :tada:

- Added a `pointSize` field to custom vertex shaders for more control over shading point clouds. [#9960](https://github.com/CesiumGS/cesium/pull/9960)
- Added `lambertDiffuseMultiplier` property to Globe object to enhance terrain lighting. [#9878](https://github.com/CesiumGS/cesium/pull/9878)
- Added `getFeatureInfoUrl` option to `WebMapServiceImageryProvider` which reads the getFeatureInfo request URL for WMS service if it differs with the getCapabilities URL. [#9563](https://github.com/CesiumGS/cesium/pull/9563)
- Added `tileset.enableModelExperimental` so tilesets with `Model` and `ModelExperimental` can be mixed in the same scene. [#9982](https://github.com/CesiumGS/cesium/pull/9982)

##### Fixes :wrench:

- Fixed handling of vec3 vertex colors in `ModelExperimental`. [#9955](https://github.com/CesiumGS/cesium/pull/9955)
- Fixed handling of Draco quantized vec3 vertex colors in `ModelExperimental`. [#9957](https://github.com/CesiumGS/cesium/pull/9957)
- Fixed handling of vec3 vertex colors in `CustomShaderPipelineStage`. [#9964](https://github.com/CesiumGS/cesium/pull/9964)
- Fixes how `Camera.changed` handles changes in `heading`. [#9970](https://github.com/CesiumGS/cesium/pull/9970)
- Fixed handling of subtree root transforms in `Implicit3DTileContent`. [#9971](https://github.com/CesiumGS/cesium/pull/9971)
- Fixed issue in `ModelExperimental` where indices were not the correct data type after draco decode. [#9974](https://github.com/CesiumGS/cesium/pull/9974)
- Fixed WMS 1.3.0 `GetMap` `bbox` parameter so that it follows the axis ordering as defined in the EPSG database. [#9797](https://github.com/CesiumGS/cesium/pull/9797)
- Fixed `KmlDataSource` so that it can handle relative URLs for additional elements - video, audio, iframe etc. [#9328](https://github.com/CesiumGS/cesium/pull/9328)

### 1.88 - 2021-12-01

##### Fixes :wrench:

- Fixed a bug with .ktx2 textures having an incorrect minification filter. [#9876](https://github.com/CesiumGS/cesium/pull/9876/)
- Fixed incorrect diffuse texture alpha in glTFs with the `KHR_materials_pbrSpecularGlossiness` extension. [#9943](https://github.com/CesiumGS/cesium/pull/9943)

### 1.87.1 - 2021-11-09

##### Additions :tada:

- Added experimental implementations of [3D Tiles Next](https://github.com/CesiumGS/3d-tiles/tree/main/next). The following extensions are supported:
  - [3DTILES_content_gltf](https://github.com/CesiumGS/3d-tiles/tree/main/extensions/3DTILES_content_gltf) for using glTF models directly as tile contents
  - [3DTILES_metadata](https://github.com/CesiumGS/3d-tiles/tree/main/extensions/3DTILES_metadata) for adding structured metadata to tilesets, tiles, or groups of tile content
  - [EXT_mesh_features](https://github.com/KhronosGroup/glTF/pull/2082) for adding feature identification and feature metadata to glTF models
  - [3DTILES_implicit_tiling](https://github.com/CesiumGS/3d-tiles/tree/main/extensions/3DTILES_implicit_tiling) for a compact representation of quadtrees and octrees
  - [3DTILES_bounding_volume_S2](https://github.com/CesiumGS/3d-tiles/tree/main/extensions/3DTILES_bounding_volume_S2) for [S2](https://s2geometry.io/) bounding volumes
  - [3DTILES_multiple_contents](https://github.com/CesiumGS/3d-tiles/tree/main/extensions/3DTILES_multiple_contents) for storing multiple contents within a single tile
- Added `ModelExperimental`, a new experimental architecture for loading glTF models. It is disabled by default; set `ExperimentalFeatures.enableModelExperimental = true` to enable it.
- Added `CustomShader` class for styling `Cesium3DTileset` or `ModelExperimental` with custom GLSL shaders
- Added Sandcastle examples for 3D Tiles Next: [Photogrammetry Classification](http://sandcastle.cesium.com/index.html?src=3D%20Tiles%20Next%20Photogrammetry%20Classification.html&label=3D%20Tiles%20Next), [CDB Yemen](http://sandcastle.cesium.com/index.html?src=3D%20Tiles%20Next%20CDB%20Yemen.html&label=3D%20Tiles%20Next), and [S2 Globe](http://sandcastle.cesium.com/index.html?src=3D%20Tiles%20Next%20S2%20Globe.html&label=3D%20Tiles%20Next)

### 1.87 - 2021-11-01

##### Additions :tada:

- Added `ScreenOverlay` support to `KmlDataSource`. [#9864](https://github.com/CesiumGS/cesium/pull/9864)
- Added back some support for Draco attribute quantization as a workaround until a full fix in the next Draco version. [#9904](https://github.com/CesiumGS/cesium/pull/9904)
- Added `CumulusCloud.color` for customizing cloud colors. [#9877](https://github.com/CesiumGS/cesium/pull/9877)

##### Fixes :wrench:

- Point cloud styles that reference a missing property now treat the missing property as `undefined` rather than throwing an error. [#9882](https://github.com/CesiumGS/cesium/pull/9882)
- Fixed Draco attribute quantization in point clouds. [#9908](https://github.com/CesiumGS/cesium/pull/9908)
- Fixed crashes caused by the cloud noise texture exceeding WebGL's maximum supported texture size. [#9885](https://github.com/CesiumGS/cesium/pull/9885)
- Updated third-party zip.js library to 2.3.12 to fix compatibility with Webpack 4. [#9897](https://github.com/cesiumgs/cesium/pull/9897)

### 1.86.1 - 2021-10-15

##### Fixes :wrench:

- Fixed zip.js configurations causing CesiumJS to not work with Node 16. [#9861](https://github.com/CesiumGS/cesium/pull/9861)
- Fixed a bug in `Rectangle.union` with rectangles that span the entire globe. [#9866](https://github.com/CesiumGS/cesium/pull/9866)

### 1.86 - 2021-10-01

##### Breaking Changes :mega:

- Updated to Draco 1.4.1 and temporarily disabled attribute quantization. [#9847](https://github.com/CesiumGS/cesium/issues/9847)

##### Fixes :wrench:

- Fixed incorrect behavior in `CameraFlightPath` when using Columbus View. [#9192](https://github.com/CesiumGS/cesium/pull/9192)

### 1.85 - 2021-09-01

##### Breaking Changes :mega:

- Removed `Scene.terrainExaggeration` and `options.terrainExaggeration` for `CesiumWidget`, `Viewer`, and `Scene`, which were deprecated in CesiumJS 1.83. Use `Globe.terrainExaggeration` instead.

##### Additions :tada:

- Added `CloudCollection` and `CumulusCloud` for adding procedurally generated clouds to a scene. [#9737](https://github.com/CesiumGS/cesium/pull/9737)
- `BingMapsGeocoderService` now takes an optional [Culture Code](https://docs.microsoft.com/en-us/bingmaps/rest-services/common-parameters-and-types/supported-culture-codes) for localizing results. [#9729](https://github.com/CesiumGS/cesium/pull/9729)

##### Fixes :wrench:

- Fixed several crashes related to point cloud eye dome lighting. [#9719](https://github.com/CesiumGS/cesium/pull/9719)

### 1.84 - 2021-08-02

##### Breaking Changes :mega:

- Dropped support for Internet Explorer, which was deprecated in CesiumJS 1.83.

##### Additions :tada:

- Added a `polylinePositions` getter to `Cesium3DTileFeature` that gets the decoded positions of a polyline vector feature. [#9684](https://github.com/CesiumGS/cesium/pull/9684)
- Added `ImageryLayerCollection.pickImageryLayers`, which determines the imagery layers that are intersected by a pick ray. [#9651](https://github.com/CesiumGS/cesium/pull/9651)

##### Fixes :wrench:

- Fixed an issue where styling vector points based on their batch table properties would crash. [#9692](https://github.com/CesiumGS/cesium/pull/9692)
- Fixed an issue in `TileBoundingRegion.distanceToCamera` that caused incorrect results when the camera was on the opposite site of the globe. [#9678](https://github.com/CesiumGS/cesium/pull/9678)
- Fixed an error with removing a CZML datasource when the clock interval has a duration of zero. [#9637](https://github.com/CesiumGS/cesium/pull/9637)
- Fixed the ability to set a material's image to `undefined` and `Material.DefaultImageId`. [#9644](https://github.com/CesiumGS/cesium/pull/9644)
- Fixed render crash when creating a `polylineVolume` with very close points. [#9669](https://github.com/CesiumGS/cesium/pull/9669)
- Fixed a bug in `PolylineGeometry` that incorrectly shifted colors when duplicate positions were removed. [#9676](https://github.com/CesiumGS/cesium/pull/9676)
- Fixed the calculation of `OrientedBoundingBox.distancedSquaredTo` such that they handle `halfAxes` with magnitudes near zero. [#9670](https://github.com/CesiumGS/cesium/pull/9670)
- Fixed a crash that would hang the browser if a `Label` was created with a soft hyphen in its text. [#9682](https://github.com/CesiumGS/cesium/pull/9682)
- Fixed the incorrect calculation of `distanceSquaredTo` in `BoundingSphere`. [#9686](https://github.com/CesiumGS/cesium/pull/9686)

### 1.83 - 2021-07-01

##### Breaking Changes :mega:

- Dropped support for KTX1 and Crunch textures; use the [`ktx2ktx2`](https://github.com/KhronosGroup/KTX-Software) converter tool to update existing KTX1 files.

##### Additions :tada:

- Added support for KTX2 and Basis Universal compressed textures. [#9513](https://github.com/CesiumGS/cesium/issues/9513)
  - Added support for glTF models with the [`KHR_texture_basisu`](https://github.com/KhronosGroup/glTF/blob/master/extensions/2.0/Khronos/KHR_texture_basisu/README.md) extension.
  - Added support for 8-bit, 16-bit float, and 32-bit float KTX2 specular environment maps.
  - Added support for KTX2 images in `Material`.
  - Added new `PixelFormat` and `WebGLConstants` enums from WebGL extensions `WEBGL_compressed_texture_etc`, `WEBGL_compressed_texture_astc`, and `EXT_texture_compression_bptc`.
- Added dynamic terrain exaggeration with `Globe.terrainExaggeration` and `Globe.terrainExaggerationRelativeHeight`. [#9603](https://github.com/CesiumGS/cesium/pull/9603)
- Added `CustomHeightmapTerrainProvider`, a simple `TerrainProvider` that gets height values from a callback function. [#9604](https://github.com/CesiumGS/cesium/pull/9604)
- Added the ability to hide outlines on OSM Buildings and other tilesets and glTF models using the `CESIUM_primitive_outline` extension. [#8959](https://github.com/CesiumGS/cesium/issues/8959)
- Added checks for supported 3D Tiles extensions. [#9552](https://github.com/CesiumGS/cesium/issues/9552)
- Added option to ignore extraneous colorspace information in glTF textures and `ImageBitmap`. [#9624](https://github.com/CesiumGS/cesium/pull/9624)
- Added `options.fadingEnabled` parameter to `ShadowMap` to control whether shadows fade out when the light source is close to the horizon. [#9565](https://github.com/CesiumGS/cesium/pull/9565)
- Added documentation clarifying that the `outlineWidth` property will be ignored on all major browsers on Windows platforms. [#9600](https://github.com/CesiumGS/cesium/pull/9600)
- Added documentation for `KmlTour`, `KmlTourFlyTo`, and `KmlTourWait`. Added documentation and a `kmlTours` getter to `KmlDataSource`. Removed references to `KmlTourSoundCues`. [#8073](https://github.com/CesiumGS/cesium/issues/8073)

##### Fixes :wrench:

- Fixed a regression where older tilesets without a top-level `geometricError` would fail to load. [#9618](https://github.com/CesiumGS/cesium/pull/9618)
- Fixed an issue in `WebMapTileServiceImageryProvider` where using URL subdomains caused query parameters to be dropped from requests. [#9606](https://github.com/CesiumGS/cesium/pull/9606)
- Fixed an issue in `ScreenSpaceCameraController.tilt3DOnTerrain` that caused unexpected camera behavior when tilting terrain diagonally along the screen. [#9562](https://github.com/CesiumGS/cesium/pull/9562)
- Fixed error handling in `GlobeSurfaceTile` to print terrain tile request errors to console. [#9570](https://github.com/CesiumGS/cesium/pull/9570)
- Fixed broken image URL in the KML Sandcastle. [#9579](https://github.com/CesiumGS/cesium/pull/9579)
- Fixed an error where the `positionToEyeEC` and `tangentToEyeMatrix` properties for custom materials were not set in `GlobeFS`. [#9597](https://github.com/CesiumGS/cesium/pull/9597)
- Fixed misleading documentation in `Matrix4.inverse` and `Matrix4.inverseTransformation` that used "affine transformation" instead of "rotation and translation" specifically. [#9608](https://github.com/CesiumGS/cesium/pull/9608)
- Fixed a regression where external images in glTF models were not being loaded with `preferImageBitmap`, which caused them to decode on the main thread and cause frame rate stuttering. [#9627](https://github.com/CesiumGS/cesium/pull/9627)
- Fixed misleading "else" case condition for `color` and `show` in `Cesium3DTileStyle`. A default `color` value is used if no `color` conditions are given. The default value for `show`, `true`, is used if no `show` conditions are given. [#9633](https://github.com/CesiumGS/cesium/pull/9633)
- Fixed a crash that occurred after disabling and re-enabling a post-processing stage. This also prevents the screen from randomly flashing when enabling stages for the first time. [#9649](https://github.com/CesiumGS/cesium/pull/9649)

##### Deprecated :hourglass_flowing_sand:

- `Scene.terrainExaggeration` and `options.terrainExaggeration` for `CesiumWidget`, `Viewer`, and `Scene` have been deprecated and will be removed in CesiumJS 1.85. They will be replaced with `Globe.terrainExaggeration`.
- Support for Internet Explorer has been deprecated and will end in CesiumJS 1.84.

### 1.82.1 - 2021-06-01

- This is an npm only release to fix the improperly published 1.82.0.

### 1.82 - 2021-06-01

##### Additions :tada:

- Added `FeatureDetection.supportsBigInt64Array`, `FeatureDetection.supportsBigUint64Array` and `FeatureDetection.supportsBigInt`.

##### Fixes :wrench:

- Fixed `processTerrain` in `decodeGoogleEarthEnterprisePacket` to handle a newer terrain packet format that includes water surface meshes after terrain meshes. [#9519](https://github.com/CesiumGS/cesium/pull/9519)

### 1.81 - 2021-05-01

##### Fixes :wrench:

- Fixed an issue where `Camera.flyTo` would not work properly with a non-WGS84 Ellipsoid. [#9498](https://github.com/CesiumGS/cesium/pull/9498)
- Fixed an issue where setting the `ViewportQuad` rectangle after creating the viewport had no effect.[#9511](https://github.com/CesiumGS/cesium/pull/9511)
- Fixed an issue where TypeScript was not picking up type defintions for `ArcGISTiledElevationTerrainProvider`. [#9522](https://github.com/CesiumGS/cesium/pull/9522)

##### Deprecated :hourglass_flowing_sand:

- `loadCRN` and `loadKTX` have been deprecated and will be removed in CesiumJS 1.83. They will be replaced with support for KTX2. [#9478](https://github.com/CesiumGS/cesium/pull/9478)

### 1.80 - 2021-04-01

##### Additions :tada:

- Added support for drawing ground primitives on translucent 3D Tiles. [#9399](https://github.com/CesiumGS/cesium/pull/9399)

### 1.79.1 - 2021-03-01

##### Fixes :wrench:

- Fixed a regression in 1.79 that broke terrain exaggeration. [#9397](https://github.com/CesiumGS/cesium/pull/9397)
- Fixed an issue where interpolating certain small rhumblines with surface distance 0.0 would not return the expected result. [#9430](https://github.com/CesiumGS/cesium/pull/9430)

### 1.79 - 2021-03-01

##### Breaking Changes :mega:

- Removed `Cesium3DTileset.url`, which was deprecated in CesiumJS 1.78. Use `Cesium3DTileset.resource.url` to retrieve the url value.
- Removed `EasingFunction.QUADRACTIC_IN`, which was deprecated in CesiumJS 1.77. Use `EasingFunction.QUADRATIC_IN`.
- Removed `EasingFunction.QUADRACTIC_OUT`, which was deprecated in CesiumJS 1.77. Use `EasingFunction.QUADRATIC_OUT`.
- Removed `EasingFunction.QUADRACTIC_IN_OUT`, which was deprecated in CesiumJS 1.77. Use `EasingFunction.QUADRATIC_IN_OUT`.
- Changed `TaskProcessor.maximumActiveTasks` constructor option to be infinity by default. [#9313](https://github.com/CesiumGS/cesium/pull/9313)

##### Fixes :wrench:

- Fixed an issue that prevented use of the full CesiumJS zip release package in a Node.js application.
- Fixed an issue where certain inputs to EllipsoidGeodesic would result in a surfaceDistance of NaN. [#9316](https://github.com/CesiumGS/cesium/pull/9316)
- Fixed `sampleTerrain` and `sampleTerrainMostDetailed` not working for `ArcGISTiledElevationTerrainProvider`. [#9286](https://github.com/CesiumGS/cesium/pull/9286)
- Consistent with the spec, CZML `polylineVolume` now expects its shape positions to specified using the `cartesian2` property. Use of the `cartesian` is also supported for backward-compatibility. [#9384](https://github.com/CesiumGS/cesium/pull/9384)
- Removed an unnecessary matrix copy each time a `Cesium3DTileset` is updated. [#9366](https://github.com/CesiumGS/cesium/pull/9366)

### 1.78 - 2021-02-01

##### Additions :tada:

- Added `BillboardCollection.show`, `EntityCluster.show`, `LabelCollection.show`, `PointPrimitiveCollection.show`, and `PolylineCollection.show` for a convenient way to control show of the entire collection [#9307](https://github.com/CesiumGS/cesium/pull/9307)
- `TaskProcessor` now accepts an absolute URL in addition to a worker name as it's first parameter. This makes it possible to use custom web workers with Cesium's task processing system without copying them to Cesium's Workers directory. [#9338](https://github.com/CesiumGS/cesium/pull/9338)
- Added `Cartesian2.cross` which computes the magnitude of the cross product of two vectors whose Z values are implicitly 0. [#9305](https://github.com/CesiumGS/cesium/pull/9305)
- Added `Math.previousPowerOfTwo`. [#9310](https://github.com/CesiumGS/cesium/pull/9310)

##### Fixes :wrench:

- Fixed an issue with `Math.mod` introducing a small amount of floating point error even when the input did not need to be altered. [#9354](https://github.com/CesiumGS/cesium/pull/9354)

##### Deprecated :hourglass_flowing_sand:

- `Cesium3DTileset.url` has been deprecated and will be removed in Cesium 1.79. Instead, use `Cesium3DTileset.resource.url` to retrieve the url value.

### 1.77 - 2021-01-04

##### Additions :tada:

- Added `ElevationBand` material, which maps colors and gradients to exact elevations. [#9132](https://github.com/CesiumGS/cesium/pull/9132)

##### Fixes :wrench:

- Fixed an issue where changing a model or tileset's `color`, `backFaceCulling`, or `silhouetteSize` would trigger an error. [#9271](https://github.com/CesiumGS/cesium/pull/9271)

##### Deprecated :hourglass_flowing_sand:

- `EasingFunction.QUADRACTIC_IN` was deprecated and will be removed in Cesium 1.79. It has been replaced with `EasingFunction.QUADRATIC_IN`. [#9220](https://github.com/CesiumGS/cesium/issues/9220)
- `EasingFunction.QUADRACTIC_OUT` was deprecated and will be removed in Cesium 1.79. It has been replaced with `EasingFunction.QUADRATIC_OUT`. [#9220](https://github.com/CesiumGS/cesium/issues/9220)
- `EasingFunction.QUADRACTIC_IN_OUT` was deprecated and will be removed in Cesium 1.79. It has been replaced with `EasingFunction.QUADRATIC_IN_OUT`. [#9220](https://github.com/CesiumGS/cesium/issues/9220)

### 1.76 - 2020-12-01

##### Fixes :wrench:

- Fixed an issue where tileset styles would be reapplied every frame when a tileset has a style and `tileset.preloadWhenHidden` is true and `tileset.show` is false. Also fixed a related issue where styles would be reapplied if the style being set is the same as the active style. [#9223](https://github.com/CesiumGS/cesium/pull/9223)
- Fixed JSDoc and TypeScript type definitions for `EllipsoidTangentPlane.fromPoints` which didn't list a return type. [#9227](https://github.com/CesiumGS/cesium/pull/9227)
- Updated DOMPurify from 1.0.8 to 2.2.2. [#9240](https://github.com/CesiumGS/cesium/issues/9240)

### 1.75 - 2020-11-02

##### Fixes :wrench:

- Fixed an issue in the PBR material where models with the `KHR_materials_unlit` extension had the normal attribute disabled. [#9173](https://github.com/CesiumGS/cesium/pull/9173).
- Fixed JSDoc and TypeScript type definitions for `writeTextToCanvas` which listed incorrect return type. [#9196](https://github.com/CesiumGS/cesium/pull/9196)
- Fixed JSDoc and TypeScript type definitions for `Viewer.globe` constructor option to allow disabling the globe on startup. [#9063](https://github.com/CesiumGS/cesium/pull/9063)

### 1.74 - 2020-10-01

##### Additions :tada:

- Added `Matrix3.inverseTranspose` and `Matrix4.inverseTranspose`. [#9135](https://github.com/CesiumGS/cesium/pull/9135)

##### Fixes :wrench:

- Fixed an issue where the camera zooming is stuck when looking up. [#9126](https://github.com/CesiumGS/cesium/pull/9126)
- Fixed an issue where Plane doesn't rotate correctly around the main local axis. [#8268](https://github.com/CesiumGS/cesium/issues/8268)
- Fixed clipping planes with non-uniform scale. [#9135](https://github.com/CesiumGS/cesium/pull/9135)
- Fixed an issue where ground primitives would get clipped at certain camera angles. [#9114](https://github.com/CesiumGS/cesium/issues/9114)
- Fixed a bug that could cause half of the globe to disappear when setting the `terrainProvider. [#9161](https://github.com/CesiumGS/cesium/pull/9161)
- Fixed a crash when loading Cesium OSM buildings with shadows enabled. [#9172](https://github.com/CesiumGS/cesium/pull/9172)

### 1.73 - 2020-09-01

##### Breaking Changes :mega:

- Removed `MapboxApi`, which was deprecated in CesiumJS 1.72. Pass your access token directly to the `MapboxImageryProvider` or `MapboxStyleImageryProvider` constructors.
- Removed `BingMapsApi`, which was deprecated in CesiumJS 1.72. Pass your access key directly to the `BingMapsImageryProvider` or `BingMapsGeocoderService` constructors.

##### Additions :tada:

- Added support for the CSS `line-height` specifier in the `font` property of a `Label`. [#8954](https://github.com/CesiumGS/cesium/pull/8954)
- `Viewer` now has default pick handling for `Cesium3DTileFeature` data and will display its properties in the default Viewer `InfoBox` as well as set `Viewer.selectedEntity` to a transient Entity instance representing the data. [#9121](https://github.com/CesiumGS/cesium/pull/9121).

##### Fixes :wrench:

- Fixed several artifacts on mobile devices caused by using insufficient precision. [#9064](https://github.com/CesiumGS/cesium/pull/9064)
- Fixed handling of `data:` scheme for the Cesium ion logo URL. [#9085](https://github.com/CesiumGS/cesium/pull/9085)
- Fixed an issue where the boundary rectangles in `TileAvailability` are not sorted correctly, causing terrain to sometimes fail to achieve its maximum detail. [#9098](https://github.com/CesiumGS/cesium/pull/9098)
- Fixed an issue where a request for an availability tile of the reference layer is delayed because the throttle option is on. [#9099](https://github.com/CesiumGS/cesium/pull/9099)
- Fixed an issue where Node.js tooling could not resolve package.json. [#9105](https://github.com/CesiumGS/cesium/pull/9105)
- Fixed classification artifacts on some mobile devices. [#9108](https://github.com/CesiumGS/cesium/pull/9108)
- Fixed an issue where Resource silently fails to load if being used multiple times. [#9093](https://github.com/CesiumGS/cesium/issues/9093)

### 1.72 - 2020-08-03

##### Breaking Changes :mega:

- CesiumJS no longer ships with a default Mapbox access token and Mapbox imagery layers have been removed from the `BaseLayerPicker` defaults. If you are using `MapboxImageryProvider` or `MapboxStyleImageryProvider`, use `options.accessToken` when initializing the imagery provider.

##### Additions :tada:

- Added support for glTF multi-texturing via `TEXCOORD_1`. [#9075](https://github.com/CesiumGS/cesium/pull/9075)

##### Deprecated :hourglass_flowing_sand:

- `MapboxApi.defaultAccessToken` was deprecated and will be removed in CesiumJS 1.73. Pass your access token directly to the MapboxImageryProvider or MapboxStyleImageryProvider constructors.
- `BingMapsApi` was deprecated and will be removed in CesiumJS 1.73. Pass your access key directly to the BingMapsImageryProvider or BingMapsGeocoderService constructors.

##### Fixes :wrench:

- Fixed `Color.fromCssColorString` when color string contains spaces. [#9015](https://github.com/CesiumGS/cesium/issues/9015)
- Fixed 3D Tileset replacement refinement when leaf is empty. [#8996](https://github.com/CesiumGS/cesium/pull/8996)
- Fixed a bug in the assessment of terrain tile visibility [#9033](https://github.com/CesiumGS/cesium/issues/9033)
- Fixed vertical polylines with `arcType: ArcType.RHUMB`, including lines drawn via GeoJSON. [#9028](https://github.com/CesiumGS/cesium/pull/9028)
- Fixed wall rendering when underground [#9041](https://github.com/CesiumGS/cesium/pull/9041)
- Fixed issue where a side of the wall was missing if the first position and the last position were equal [#9044](https://github.com/CesiumGS/cesium/pull/9044)
- Fixed `translucencyByDistance` for label outline color [#9003](https://github.com/CesiumGS/cesium/pull/9003)
- Fixed return value for `SampledPositionProperty.removeSample` [#9017](https://github.com/CesiumGS/cesium/pull/9017)
- Fixed issue where wall doesn't have correct texture coordinates when there are duplicate positions input [#9042](https://github.com/CesiumGS/cesium/issues/9042)
- Fixed an issue where clipping planes would not clip at the correct distances on some Android devices, most commonly reproducible on devices with `Mali` GPUs that do not support float textures via WebGL [#9023](https://github.com/CesiumGS/cesium/issues/9023)

### 1.71 - 2020-07-01

##### Breaking Changes :mega:

- Updated `WallGeometry` to respect the order of positions passed in, instead of making the positions respect a counter clockwise winding order. This will only affect the look of walls with an image material. If this changed the way your wall is drawing, reverse the order of the positions. [#8955](https://github.com/CesiumGS/cesium/pull/8955/)

##### Additions :tada:

- Added `backFaceCulling` property to `Cesium3DTileset` and `Model` to support viewing the underside or interior of a tileset or model. [#8981](https://github.com/CesiumGS/cesium/pull/8981)
- Added `Ellipsoid.surfaceArea` for computing the approximate surface area of a rectangle on the surface of an ellipsoid. [#8986](https://github.com/CesiumGS/cesium/pull/8986)
- Added support for PolylineVolume in CZML. [#8841](https://github.com/CesiumGS/cesium/pull/8841)
- Added `Color.toCssHexString` for getting the CSS hex string equivalent for a color. [#8987](https://github.com/CesiumGS/cesium/pull/8987)

##### Fixes :wrench:

- Fixed issue where tileset was not playing glTF animations. [#8962](https://github.com/CesiumGS/cesium/issues/8962)
- Fixed a divide-by-zero bug in `Ellipsoid.geodeticSurfaceNormal` when given the origin as input. `undefined` is returned instead. [#8986](https://github.com/CesiumGS/cesium/pull/8986)
- Fixed error with `WallGeometry` when there were adjacent positions with very close values. [#8952](https://github.com/CesiumGS/cesium/pull/8952)
- Fixed artifact for skinned model when log depth is enabled. [#6447](https://github.com/CesiumGS/cesium/issues/6447)
- Fixed a bug where certain rhumb arc polylines would lead to a crash. [#8787](https://github.com/CesiumGS/cesium/pull/8787)
- Fixed handling of Label's backgroundColor and backgroundPadding option [#8949](https://github.com/CesiumGS/cesium/pull/8949)
- Fixed several bugs when rendering CesiumJS in a WebGL 2 context. [#797](https://github.com/CesiumGS/cesium/issues/797)
- Fixed a bug where switching from perspective to orthographic caused triangles to overlap each other incorrectly. [#8346](https://github.com/CesiumGS/cesium/issues/8346)
- Fixed a bug where switching to orthographic camera on the first frame caused the zoom level to be incorrect. [#8853](https://github.com/CesiumGS/cesium/pull/8853)
- Fixed `scene.pickFromRay` intersection inaccuracies. [#8439](https://github.com/CesiumGS/cesium/issues/8439)
- Fixed a bug where a null or undefined name property passed to the `Entity` constructor would throw an exception.[#8832](https://github.com/CesiumGS/cesium/pull/8832)
- Fixed JSDoc and TypeScript type definitions for `ScreenSpaceEventHandler.getInputAction` which listed incorrect return type. [#9002](https://github.com/CesiumGS/cesium/pull/9002)
- Improved the style of the error panel. [#8739](https://github.com/CesiumGS/cesium/issues/8739)
- Fixed animation widget SVG icons not appearing in iOS 13.5.1. [#8993](https://github.com/CesiumGS/cesium/pull/8993)

### 1.70.1 - 2020-06-10

##### Additions :tada:

- Add a `toString` method to the `Resource` class in case an instance gets logged as a string. [#8722](https://github.com/CesiumGS/cesium/issues/8722)
- Exposed `Transforms.rotationMatrixFromPositionVelocity` method from Cesium's private API. [#8927](https://github.com/CesiumGS/cesium/issues/8927)

##### Fixes :wrench:

- Fixed JSDoc and TypeScript type definitions for all `ImageryProvider` types, which were missing `defaultNightAlpha` and `defaultDayAlpha` properties. [#8908](https://github.com/CesiumGS/cesium/pull/8908)
- Fixed JSDoc and TypeScript for `MaterialProperty`, which were missing the ability to take primitive types in their constructor. [#8904](https://github.com/CesiumGS/cesium/pull/8904)
- Fixed JSDoc and TypeScript type definitions to allow the creation of `GeometryInstance` instances using `XXXGeometry` classes. [#8941](https://github.com/CesiumGS/cesium/pull/8941).
- Fixed JSDoc and TypeScript for `buildModuleUrl`, which was accidentally excluded from the official CesiumJS API. [#8923](https://github.com/CesiumGS/cesium/pull/8923)
- Fixed JSDoc and TypeScript type definitions for `EllipsoidGeodesic` which incorrectly listed `result` as required. [#8904](https://github.com/CesiumGS/cesium/pull/8904)
- Fixed JSDoc and TypeScript type definitions for `EllipsoidTangentPlane.fromPoints`, which takes an array of `Cartesian3`, not a single instance. [#8928](https://github.com/CesiumGS/cesium/pull/8928)
- Fixed JSDoc and TypeScript type definitions for `EntityCollection.getById` and `CompositeEntityCollection.getById`, which can both return undefined. [#8928](https://github.com/CesiumGS/cesium/pull/8928)
- Fixed JSDoc and TypeScript type definitions for `Viewer` options parameters.
- Fixed a memory leak where some 3D Tiles requests were being unintentionally retained after the requests were cancelled. [#8843](https://github.com/CesiumGS/cesium/pull/8843)
- Fixed a bug with handling of PixelFormat's flipY. [#8893](https://github.com/CesiumGS/cesium/pull/8893)

### 1.70.0 - 2020-06-01

##### Major Announcements :loudspeaker:

- All Cesium ion users now have access to Cesium OSM Buildings - a 3D buildings layer covering the entire world built with OpenStreetMap building data, available as 3D Tiles. Read more about it [on our blog](https://cesium.com/blog/2020/06/01/cesium-osm-buildings/).
  - [Explore it on Sandcastle](https://sandcastle.cesium.com/index.html?src=Cesium%20OSM%20Buildings.html).
  - Add it to your CesiumJS app: `viewer.scene.primitives.add(Cesium.createOsmBuildings())`.
  - Contains per-feature data like building name, address, and much more. [Read more about the available properties](https://cesium.com/content/cesium-osm-buildings/).
- CesiumJS now ships with official TypeScript type definitions! [#8878](https://github.com/CesiumGS/cesium/pull/8878)
  - If you import CesiumJS as a module, the new definitions will automatically be used by TypeScript and related tooling.
  - If you import individual CesiumJS source files directly, you'll need to add `"types": ["cesium"]` in your tsconfig.json in order for the definitions to be used.
  - If you’re using your own custom definitions and you’re not yet ready to switch, you can delete `Source/Cesium.d.ts` after install.
  - See our [blog post](https://cesium.com/blog/2020/06/01/cesiumjs-tsd/) for more information and a technical overview of how it all works.
- CesiumJS now supports underground rendering with globe translucency! [#8726](https://github.com/CesiumGS/cesium/pull/8726)
  - Added options for controlling globe translucency through the new [`GlobeTranslucency`](https://cesium.com/learn/cesiumjs/ref-doc/GlobeTranslucency.html) object including front face alpha, back face alpha, and a translucency rectangle.
  - Added `Globe.undergroundColor` and `Globe.undergroundColorAlphaByDistance` for controlling how the back side of the globe is rendered when the camera is underground or the globe is translucent. [#8867](https://github.com/CesiumGS/cesium/pull/8867)
  - Improved camera controls when the camera is underground. [#8811](https://github.com/CesiumGS/cesium/pull/8811)
  - Sandcastle examples: [Globe Translucency](https://sandcastle.cesium.com/?src=Globe%20Translucency.html), [Globe Interior](https://sandcastle.cesium.com/?src=Globe%20Interior.html), and [Underground Color](https://sandcastle.cesium.com/?src=Underground%20Color.html&label=All)

##### Additions :tada:

- Our API reference documentation has received dozens of fixes and improvements, largely due to the TypeScript effort.
- Added `Cesium3DTileset.extensions` to get the extensions property from the tileset JSON. [#8829](https://github.com/CesiumGS/cesium/pull/8829)
- Added `Camera.completeFlight`, which causes the current camera flight to immediately jump to the final destination and call its complete callback. [#8788](https://github.com/CesiumGS/cesium/pull/8788)
- Added `nightAlpha` and `dayAlpha` properties to `ImageryLayer` to control alpha separately for the night and day sides of the globe. [#8868](https://github.com/CesiumGS/cesium/pull/8868)
- Added `SkyAtmosphere.perFragmentAtmosphere` to switch between per-vertex and per-fragment atmosphere shading. [#8866](https://github.com/CesiumGS/cesium/pull/8866)
- Added a new sandcastle example to show how to add fog using a `PostProcessStage` [#8798](https://github.com/CesiumGS/cesium/pull/8798)
- Added `frustumSplits` option to `DebugCameraPrimitive`. [8849](https://github.com/CesiumGS/cesium/pull/8849)
- Supported `#rgba` and `#rrggbbaa` formats in `Color.fromCssColorString`. [8873](https://github.com/CesiumGS/cesium/pull/8873)

##### Fixes :wrench:

- Fixed a bug that could cause rendering of a glTF model to become corrupt when switching from a Uint16 to a Uint32 index buffer to accomodate new vertices added for edge outlining. [#8820](https://github.com/CesiumGS/cesium/pull/8820)
- Fixed a bug where a removed billboard could prevent changing of the `TerrainProvider`. [#8766](https://github.com/CesiumGS/cesium/pull/8766)
- Fixed an issue with 3D Tiles point cloud styling where `${feature.propertyName}` and `${feature["propertyName"]}` syntax would cause a crash. Also fixed an issue where property names with non-alphanumeric characters would crash. [#8785](https://github.com/CesiumGS/cesium/pull/8785)
- Fixed a bug where `DebugCameraPrimitive` was ignoring the near and far planes of the `Camera`. [#8848](https://github.com/CesiumGS/cesium/issues/8848)
- Fixed sky atmosphere artifacts below the horizon. [#8866](https://github.com/CesiumGS/cesium/pull/8866)
- Fixed ground primitives in orthographic mode. [#5110](https://github.com/CesiumGS/cesium/issues/5110)
- Fixed the depth plane in orthographic mode. This improves the quality of polylines and other primitives that are rendered near the horizon. [8858](https://github.com/CesiumGS/cesium/pull/8858)

### 1.69.0 - 2020-05-01

##### Breaking Changes :mega:

- The property `Scene.sunColor` has been removed. Use `scene.light.color` and `scene.light.intensity` instead. [#8774](https://github.com/CesiumGS/cesium/pull/8774)
- Removed `isArray`. Use the native `Array.isArray` function instead. [#8779](https://github.com/CesiumGS/cesium/pull/8779)

##### Additions :tada:

- Added `RequestScheduler` to the public API; this allows users to have more control over the requests made by CesiumJS. [#8384](https://github.com/CesiumGS/cesium/issues/8384)
- Added support for high-quality edges on solid geometry in glTF models. [#8776](https://github.com/CesiumGS/cesium/pull/8776)
- Added `Scene.cameraUnderground` for checking whether the camera is underneath the globe. [#8765](https://github.com/CesiumGS/cesium/pull/8765)

##### Fixes :wrench:

- Fixed several problems with polylines when the logarithmic depth buffer is enabled, which is the default on most systems. [#8706](https://github.com/CesiumGS/cesium/pull/8706)
- Fixed a bug with very long view ranges requiring multiple frustums even with the logarithmic depth buffer enabled. Previously, such scenes could resolve depth incorrectly. [#8727](https://github.com/CesiumGS/cesium/pull/8727)
- Fixed an issue with glTF skinning support where an optional property `skeleton` was considered required by Cesium. [#8175](https://github.com/CesiumGS/cesium/issues/8175)
- Fixed an issue with clamping of non-looped glTF animations. Subscribers to animation `update` events should expect one additional event firing as an animation stops. [#7387](https://github.com/CesiumGS/cesium/issues/7387)
- Geometry instance floats now work for high precision floats on newer iOS devices. [#8805](https://github.com/CesiumGS/cesium/pull/8805)
- Fixed a bug where the elevation contour material's alpha was not being applied. [#8749](https://github.com/CesiumGS/cesium/pull/8749)
- Fix potential memory leak when destroying `CesiumWidget` instances. [#8591](https://github.com/CesiumGS/cesium/pull/8591)
- Fixed displaying the Cesium ion icon when running in an Android, iOS or UWP WebView. [#8758](https://github.com/CesiumGS/cesium/pull/8758)

### 1.68.0 - 2020-04-01

##### Additions :tada:

- Added basic underground rendering support. When the camera is underground the globe will be rendered as a solid surface and underground entities will not be culled. [#8572](https://github.com/AnalyticalGraphicsInc/cesium/pull/8572)
- The `CesiumUnminified` build now includes sourcemaps. [#8572](https://github.com/CesiumGS/cesium/pull/8659)
- Added glTF `STEP` animation interpolation. [#8786](https://github.com/CesiumGS/cesium/pull/8786)
- Added the ability to edit CesiumJS shaders on-the-fly using the [SpectorJS](https://spector.babylonjs.com/) Shader Editor. [#8608](https://github.com/CesiumGS/cesium/pull/8608)

##### Fixes :wrench:

- Cesium can now be used in Node.JS 12 and later, with or without `--experimental-modules`. It can still be used in earlier versions as well. [#8572](https://github.com/CesiumGS/cesium/pull/8659)
- Interacting with the Cesium canvas will now blur the previously focused element. This prevents unintended modification of input elements when interacting with the globe. [#8662](https://github.com/CesiumGS/cesium/pull/8662)
- `TileMapServiceImageryProvider` will now force `minimumLevel` to 0 if the `tilemapresource.xml` metadata request fails and the `rectangle` is too large for the given detail level [#8448](https://github.com/AnalyticalGraphicsInc/cesium/pull/8448)
- Fixed ground atmosphere rendering when using a smaller ellipsoid. [#8683](https://github.com/CesiumGS/cesium/issues/8683)
- Fixed globe incorrectly occluding objects when using a smaller ellipsoid. [#7124](https://github.com/CesiumGS/cesium/issues/7124)
- Fixed a regression introduced in 1.67 which caused overlapping colored ground geometry to have visual artifacts. [#8694](https://github.com/CesiumGS/cesium/pull/8694)
- Fixed a clipping problem when viewing a polyline up close with the logarithmic depth buffer enabled, which is the default on most systems. [#8703](https://github.com/CesiumGS/cesium/pull/8703)

### 1.67.0 - 2020-03-02

##### Breaking Changes :mega:

- `Cesium3DTileset.skipLevelOfDetail` is now `false` by default. [#8631](https://github.com/CesiumGS/cesium/pull/8631)
- glTF models are now rendered using the `LEQUALS` depth test function instead of `LESS`. This means that when geometry overlaps, the _later_ geometry will be visible above the earlier, where previously the opposite was true. We believe this is a more sensible default, and makes it easier to render e.g. outlined buildings with glTF. [#8646](https://github.com/CesiumGS/cesium/pull/8646)

##### Additions :tada:

- Massively improved performance of clamped Entity ground geometry with dynamic colors. [#8630](https://github.com/CesiumGS/cesium/pull/8630)
- Added `Entity.tileset` for loading a 3D Tiles tileset via the Entity API using the new `Cesium3DTilesetGraphics` class. [#8580](https://github.com/CesiumGS/cesium/pull/8580)
- Added `tileset.uri`, `tileset.show`, and `tileset.maximumScreenSpaceError` properties to CZML processing for loading 3D Tiles. [#8580](https://github.com/CesiumGS/cesium/pull/8580)
- Added `Color.lerp` for linearly interpolating between two RGB colors. [#8607](https://github.com/CesiumGS/cesium/pull/8607)
- `CesiumTerrainProvider` now supports terrain tiles using a `WebMercatorTilingScheme` by specifying `"projection": "EPSG:3857"` in `layer.json`. It also now supports numbering tiles from the North instead of the South by specifying `"scheme": "slippyMap"` in `layer.json`. [#8563](https://github.com/CesiumGS/cesium/pull/8563)
- Added basic support for `isNaN`, `isFinite`, `null`, and `undefined` in the 3D Tiles styling GLSL backend for point clouds. [#8621](https://github.com/CesiumGS/cesium/pull/8621)
- Added `sizeInMeters` to `ParticleSystem`. [#7746](https://github.com/CesiumGS/cesium/pull/7746)

##### Fixes :wrench:

- Fixed a bug that caused large, nearby geometry to be clipped when using a logarithmic depth buffer, which is the default on most systems. [#8600](https://github.com/CesiumGS/cesium/pull/8600)
- Fixed a bug where tiles would not load if the camera was tracking a moving tileset. [#8598](https://github.com/CesiumGS/cesium/pull/8598)
- Fixed a bug where applying a new 3D Tiles style during a flight would not update all existing tiles. [#8622](https://github.com/CesiumGS/cesium/pull/8622)
- Fixed a bug where Cartesian vectors could not be packed to typed arrays [#8568](https://github.com/CesiumGS/cesium/pull/8568)
- Updated knockout from 3.5.0 to 3.5.1. [#8424](https://github.com/CesiumGS/cesium/pull/8424)
- Cesium's local development server now works in Node 12 & 13 [#8648](https://github.com/CesiumGS/cesium/pull/8648)

##### Deprecated :hourglass_flowing_sand:

- The `isArray` function has been deprecated and will be removed in Cesium 1.69. Use the native `Array.isArray` function instead. [#8526](https://github.com/CesiumGS/cesium/pull/8526)

### 1.66.0 - 2020-02-03

##### Deprecated :hourglass_flowing_sand:

- The property `Scene.sunColor` has been deprecated and will be removed in Cesium 1.69. Use `scene.light.color` and `scene.light.intensity` instead. [#8493](https://github.com/CesiumGS/cesium/pull/8493)

##### Additions :tada:

- `useBrowserRecommendedResolution` flag in `Viewer` and `CesiumWidget` now defaults to `true`. This ensures Cesium rendering is fast and smooth by default across all devices. Set it to `false` to always render at native device resolution instead at the cost of performance on under-powered devices. [#8548](https://github.com/CesiumGS/cesium/pull/8548)
- Cesium now creates a WebGL context with a `powerPreference` value of `high-performance`. Some browsers use this setting to enable a second, more powerful, GPU. You can set it back to `default`, or opt-in to `low-power` mode, by passing the context option when creating a `Viewer` or `CesiumWidget` instance:

```js
var viewer = new Viewer("cesiumContainer", {
  contextOptions: {
    webgl: {
      powerPreference: "default",
    },
  },
});
```

- Added more customization to Cesium's lighting system. [#8493](https://github.com/CesiumGS/cesium/pull/8493)
  - Added `Light`, `DirectionalLight`, and `SunLight` classes for creating custom light sources.
  - Added `Scene.light` for setting the scene's light source, which defaults to a `SunLight`.
  - Added `Globe.dynamicAtmosphereLighting` for enabling lighting effects on atmosphere and fog, such as day/night transitions. It is true by default but may be set to false if the atmosphere should stay unchanged regardless of the scene's light direction.
  - Added `Globe.dynamicAtmosphereLightingFromSun` for using the sun direction instead of the scene's light direction when `Globe.dynamicAtmosphereLighting` is enabled. See the moonlight example in the [Lighting Sandcastle example](https://cesiumjs.org/Cesium/Apps/Sandcastle/?src=Lighting.html).
  - Primitives and the globe are now shaded with the scene light's color.
- Updated SampleData models to glTF 2.0. [#7802](https://github.com/CesiumGS/cesium/issues/7802)
- Added `Globe.showSkirts` to support the ability to hide terrain skirts when viewing terrain from below the surface. [#8489](https://github.com/CesiumGS/cesium/pull/8489)
- Added `minificationFilter` and `magnificationFilter` options to `Material` to control texture filtering. [#8473](https://github.com/CesiumGS/cesium/pull/8473)
- Updated [earcut](https://github.com/mapbox/earcut) to 2.2.1. [#8528](https://github.com/CesiumGS/cesium/pull/8528)
- Added a font cache to improve label performance. [#8537](https://github.com/CesiumGS/cesium/pull/8537)

##### Fixes :wrench:

- Fixed a bug where the camera could go underground during mouse navigation. [#8504](https://github.com/CesiumGS/cesium/pull/8504)
- Fixed a bug where rapidly updating a `PolylineCollection` could result in an `instanceIndex` is out of range error. [#8546](https://github.com/CesiumGS/cesium/pull/8546)
- Fixed issue where `RequestScheduler` double-counted image requests made via `createImageBitmap`. [#8162](https://github.com/CesiumGS/cesium/issues/8162)
- Reduced Cesium bundle size by avoiding unnecessarily importing `Cesium3DTileset` in `Picking.js`. [#8532](https://github.com/CesiumGS/cesium/pull/8532)
- Fixed a bug where files with backslashes were not loaded in KMZ files. [#8533](https://github.com/CesiumGS/cesium/pull/8533)
- Fixed WebGL warning message about `EXT_float_blend` being implicitly enabled. [#8534](https://github.com/CesiumGS/cesium/pull/8534)
- Fixed a bug where toggling point cloud classification visibility would result in a grey screen on Linux / Nvidia. [#8538](https://github.com/CesiumGS/cesium/pull/8538)
- Fixed a bug where a point in a `PointPrimitiveCollection` was rendered in the middle of the screen instead of being clipped. [#8542](https://github.com/CesiumGS/cesium/pull/8542)
- Fixed a crash when deleting and re-creating polylines from CZML. `ReferenceProperty` now returns undefined when the target entity or property does not exist, instead of throwing. [#8544](https://github.com/CesiumGS/cesium/pull/8544)
- Fixed terrain tile picking in the Cesium Inspector. [#8567](https://github.com/CesiumGS/cesium/pull/8567)
- Fixed a crash that could occur when an entity was deleted while the corresponding `Primitive` was being created asynchronously. [#8569](https://github.com/CesiumGS/cesium/pull/8569)
- Fixed a crash when calling `camera.lookAt` with the origin (0, 0, 0) as the target. This could happen when looking at a tileset with the origin as its center. [#8571](https://github.com/CesiumGS/cesium/pull/8571)
- Fixed a bug where `camera.viewBoundingSphere` was modifying the `offset` parameter. [#8438](https://github.com/CesiumGS/cesium/pull/8438)
- Fixed a crash when creating a plane with both position and normal on the Z-axis. [#8576](https://github.com/CesiumGS/cesium/pull/8576)
- Fixed `BoundingSphere.projectTo2D` when the bounding sphere’s center is at the origin. [#8482](https://github.com/CesiumGS/cesium/pull/8482)

### 1.65.0 - 2020-01-06

##### Breaking Changes :mega:

- `OrthographicFrustum.getPixelDimensions`, `OrthographicOffCenterFrustum.getPixelDimensions`, `PerspectiveFrustum.getPixelDimensions`, and `PerspectiveOffCenterFrustum.getPixelDimensions` now require a `pixelRatio` argument before the `result` argument. The previous function definition has been deprecated since 1.63. [#8320](https://github.com/CesiumGS/cesium/pull/8320)
- The function `Matrix4.getRotation` has been renamed to `Matrix4.getMatrix3`. `Matrix4.getRotation` has been deprecated since 1.62. [#8183](https://github.com/CesiumGS/cesium/pull/8183)
- `createTileMapServiceImageryProvider` and `createOpenStreetMapImageryProvider` have been removed. Instead, pass the same options to `new TileMapServiceImageryProvider` and `new OpenStreetMapImageryProvider` respectively. The old functions have been deprecated since 1.62. [#8174](https://github.com/CesiumGS/cesium/pull/8174)

##### Additions :tada:

- Added `Globe.backFaceCulling` to support viewing terrain from below the surface. [#8470](https://github.com/CesiumGS/cesium/pull/8470)

##### Fixes :wrench:

- Fixed Geocoder auto-complete suggestions when hosted inside Web Components. [#8425](https://github.com/CesiumGS/cesium/pull/8425)
- Fixed terrain tile culling problems when under ellipsoid. [#8397](https://github.com/CesiumGS/cesium/pull/8397)
- Fixed primitive culling when below the ellipsoid but above terrain. [#8398](https://github.com/CesiumGS/cesium/pull/8398)
- Improved the translucency calculation for the Water material type. [#8455](https://github.com/CesiumGS/cesium/pull/8455)
- Fixed bounding volume calculation for `GroundPrimitive`. [#4883](https://github.com/CesiumGS/cesium/issues/4483)
- Fixed `OrientedBoundingBox.fromRectangle` for rectangles with width greater than 180 degrees. [#8475](https://github.com/CesiumGS/cesium/pull/8475)
- Fixed globe picking so that it returns the closest intersecting triangle instead of the first intersecting triangle. [#8390](https://github.com/CesiumGS/cesium/pull/8390)
- Fixed horizon culling issues with large root tiles. [#8487](https://github.com/CesiumGS/cesium/pull/8487)
- Fixed a lighting bug affecting Macs with Intel integrated graphics where glTF 2.0 PBR models with double sided materials would have flipped normals. [#8494](https://github.com/CesiumGS/cesium/pull/8494)

### 1.64.0 - 2019-12-02

##### Fixes :wrench:

- Fixed an issue in image based lighting where an invalid environment map would silently fail. [#8303](https://github.com/CesiumGS/cesium/pull/8303)
- Various small internal improvements

### 1.63.1 - 2019-11-06

##### Fixes :wrench:

- Fixed regression in 1.63 where ground atmosphere and labels rendered incorrectly on displays with `window.devicePixelRatio` greater than 1.0. [#8351](https://github.com/CesiumGS/cesium/pull/8351)
- Fixed regression in 1.63 where some primitives would show through the globe when log depth is disabled. [#8368](https://github.com/CesiumGS/cesium/pull/8368)

### 1.63 - 2019-11-01

##### Major Announcements :loudspeaker:

- Cesium has migrated to ES6 modules. This may or may not be a breaking change for your application depending on how you use Cesium. See our [blog post](https://cesium.com/blog/2019/10/31/cesiumjs-es6/) for the full details.
- We’ve consolidated all of our website content from cesiumjs.org and cesium.com into one home on cesium.com. Here’s where you can now find:
  - [Sandcastle](https://sandcastle.cesium.com) - `https://sandcastle.cesium.com`
  - [API Docs](https://cesium.com/learn/cesiumjs/ref-doc/) - `https://cesium.com/learn/cesiumjs/ref-doc/`
  - [Downloads](https://cesium.com/downloads/) - `https://cesium.com/downloads/`
  - Hosted releases can be found at `https://cesium.com/downloads/cesiumjs/releases/<CesiumJS Version Number>/Build/Cesium/Cesium.js`
  - See our [blog post](https://cesium.com/blog/2019/10/15/cesiumjs-migration/) for more information.

##### Additions :tada:

- Decreased Web Workers bundle size by a factor of 10, from 8384KB (2624KB gzipped) to 863KB (225KB gzipped). This makes Cesium load faster, especially on low-end devices and slower network connections.
- Added full UTF-8 support to labels, greatly improving support for non-latin alphabets and emoji. [#7280](https://github.com/CesiumGS/cesium/pull/7280)
- Added `"type": "module"` to package.json to take advantage of native ES6 module support in newer versions of Node.js. This also enables module-based front-end development for tooling that relies on Node.js module resolution.
- The combined `Build/Cesium/Cesium.js` and `Build/CesiumUnminified/Cesium.js` have been upgraded from IIFE to UMD modules that support IIFE, AMD, and commonjs.
- Added `pixelRatio` parameter to `OrthographicFrustum.getPixelDimensions`, `OrthographicOffCenterFrustum.getPixelDimensions`, `PerspectiveFrustum.getPixelDimensions`, and `PerspectiveOffCenterFrustum.getPixelDimensions`. Pass in `scene.pixelRatio` for dimensions in CSS pixel units or `1.0` for dimensions in native device pixel units. [#8237](https://github.com/CesiumGS/cesium/pull/8237)

##### Fixes :wrench:

- Fixed css pixel usage for polylines, point clouds, models, primitives, and post-processing. [#8113](https://github.com/CesiumGS/cesium/issues/8113)
- Fixed a bug where `scene.sampleHeightMostDetailed` and `scene.clampToHeightMostDetailed` would not resolve in request render mode. [#8281](https://github.com/CesiumGS/cesium/issues/8281)
- Fixed seam artifacts when log depth is disabled, `scene.globe.depthTestAgainstTerrain` is false, and primitives are under the globe. [#8205](https://github.com/CesiumGS/cesium/pull/8205)
- Fix dynamic ellipsoids using `innerRadii`, `minimumClock`, `maximumClock`, `minimumCone` or `maximumCone`. [#8277](https://github.com/CesiumGS/cesium/pull/8277)
- Fixed rendering billboard collections containing more than 65536 billboards. [#8325](https://github.com/CesiumGS/cesium/pull/8325)

##### Deprecated :hourglass_flowing_sand:

- `OrthographicFrustum.getPixelDimensions`, `OrthographicOffCenterFrustum.getPixelDimensions`, `PerspectiveFrustum.getPixelDimensions`, and `PerspectiveOffCenterFrustum.getPixelDimensions` now take a `pixelRatio` argument before the `result` argument. The previous function definition will no longer work in 1.65. [#8237](https://github.com/CesiumGS/cesium/pull/8237)

### 1.62 - 2019-10-01

##### Deprecated :hourglass_flowing_sand:

- `createTileMapServiceImageryProvider` and `createOpenStreetMapImageryProvider` have been deprecated and will be removed in Cesium 1.65. Instead, pass the same options to `new TileMapServiceImageryProvider` and `new OpenStreetMapImageryProvider` respectively.
- The function `Matrix4.getRotation` has been deprecated and renamed to `Matrix4.getMatrix3`. `Matrix4.getRotation` will be removed in version 1.65.

##### Additions :tada:

- Added ability to create partial ellipsoids using both the Entity API and CZML. New ellipsoid geometry properties: `innerRadii`, `minimumClock`, `maximumClock`, `minimumCone`, and `maximumCone`. This affects both `EllipsoidGeometry` and `EllipsoidOutlineGeometry`. See the updated [Sandcastle example](https://cesiumjs.org/Cesium/Apps/Sandcastle/?src=Partial%20Ellipsoids.html&label=Geometries). [#5995](https://github.com/CesiumGS/cesium/pull/5995)
- Added `useBrowserRecommendedResolution` flag to `Viewer` and `CesiumWidget`. When true, Cesium renders at CSS pixel resolution instead of native device resolution. This replaces the workaround in the 1.61 change list. [8215](https://github.com/CesiumGS/cesium/issues/8215)
- Added `TileMapResourceImageryProvider` and `OpenStreetMapImageryProvider` classes to improve API consistency: [#4812](https://github.com/CesiumGS/cesium/issues/4812)
- Added `credit` parameter to `CzmlDataSource`, `GeoJsonDataSource`, `KmlDataSource` and `Model`. [#8173](https://github.com/CesiumGS/cesium/pull/8173)
- Added `Matrix3.getRotation` to get the rotational component of a matrix with scaling removed. [#8182](https://github.com/CesiumGS/cesium/pull/8182)

##### Fixes :wrench:

- Fixed labels not showing for individual entities in data sources when clustering is enabled. [#6087](https://github.com/CesiumGS/cesium/issues/6087)
- Fixed an issue where polygons, corridors, rectangles, and ellipses on terrain would not render on some mobile devices. [#6739](https://github.com/CesiumGS/cesium/issues/6739)
- Fixed a bug where GlobeSurfaceTile would not render the tile until all layers completed loading causing globe to appear to hang. [#7974](https://github.com/CesiumGS/cesium/issues/7974)
- Spread out KMl loading across multiple frames to prevent freezing. [#8195](https://github.com/CesiumGS/cesium/pull/8195)
- Fixed a bug where extruded polygons would sometimes be missing segments. [#8035](https://github.com/CesiumGS/cesium/pull/8035)
- Made pixel sizes consistent for polylines and point clouds when rendering at different pixel ratios. [#8113](https://github.com/CesiumGS/cesium/issues/8113)
- `Camera.flyTo` flies to the correct location in 2D when the destination crosses the international date line [#7909](https://github.com/CesiumGS/cesium/pull/7909)
- Fixed 3D tiles style coloring when multiple tilesets are in the scene [#8051](https://github.com/CesiumGS/cesium/pull/8051)
- 3D Tiles geometric error now correctly scales with transform. [#8182](https://github.com/CesiumGS/cesium/pull/8182)
- Fixed per-feature post processing from sometimes selecting the wrong feature. [#7929](https://github.com/CesiumGS/cesium/pull/7929)
- Fixed a bug where dynamic polylines did not use the given arcType. [#8191](https://github.com/CesiumGS/cesium/issues/8191)
- Fixed atmosphere brightness when High Dynamic Range is disabled. [#8149](https://github.com/CesiumGS/cesium/issues/8149)
- Fixed brightness levels for procedural Image Based Lighting. [#7803](https://github.com/CesiumGS/cesium/issues/7803)
- Fixed alpha equation for `BlendingState.ALPHA_BLEND` and `BlendingState.ADDITIVE_BLEND`. [#8202](https://github.com/CesiumGS/cesium/pull/8202)
- Improved display of tile coordinates for `TileCoordinatesImageryProvider` [#8131](https://github.com/CesiumGS/cesium/pull/8131)
- Reduced size of approximateTerrainHeights.json [#7959](https://github.com/CesiumGS/cesium/pull/7959)
- Fixed undefined `quadDetails` error from zooming into the map really close. [#8011](https://github.com/CesiumGS/cesium/pull/8011)
- Fixed a crash for 3D Tiles that have zero volume. [#7945](https://github.com/CesiumGS/cesium/pull/7945)
- Fixed relative-to-center check, `depthFailAppearance` resource freeing for `Primitive` [#8044](https://github.com/CesiumGS/cesium/pull/8044)

### 1.61 - 2019-09-03

##### Additions :tada:

- Added optional `index` parameter to `PrimitiveCollection.add`. [#8041](https://github.com/CesiumGS/cesium/pull/8041)
- Cesium now renders at native device resolution by default instead of CSS pixel resolution, to go back to the old behavior, set `viewer.resolutionScale = 1.0 / window.devicePixelRatio`. [#8082](https://github.com/CesiumGS/cesium/issues/8082)
- Added `getByName` method to `DataSourceCollection` allowing to retrieve `DataSource`s by their name property from the collection

##### Fixes :wrench:

- Disable FXAA by default. To re-enable, set `scene.postProcessStages.fxaa.enabled = true` [#7875](https://github.com/CesiumGS/cesium/issues/7875)
- Fixed a crash when a glTF model used `KHR_texture_transform` without a sampler defined. [#7916](https://github.com/CesiumGS/cesium/issues/7916)
- Fixed post-processing selection filtering to work for bloom. [#7984](https://github.com/CesiumGS/cesium/issues/7984)
- Disabled HDR by default to improve visual quality in most standard use cases. Set `viewer.scene.highDynamicRange = true` to re-enable. [#7966](https://github.com/CesiumGS/cesium/issues/7966)
- Fixed a bug that causes hidden point primitives to still appear on some operating systems. [#8043](https://github.com/CesiumGS/cesium/issues/8043)
- Fix negative altitude altitude handling in `GoogleEarthEnterpriseTerrainProvider`. [#8109](https://github.com/CesiumGS/cesium/pull/8109)
- Fixed issue where KTX or CRN files would not be properly identified. [#7979](https://github.com/CesiumGS/cesium/issues/7979)
- Fixed multiple globe materials making the globe darker. [#7726](https://github.com/CesiumGS/cesium/issues/7726)

### 1.60 - 2019-08-01

##### Additions :tada:

- Reworked label rendering to use signed distance fields (SDF) for crisper text. [#7730](https://github.com/CesiumGS/cesium/pull/7730)
- Added a [new Sandcastle example](https://cesiumjs.org/Cesium/Build/Apps/Sandcastle/?src=Labels%20SDF.html) to showcase the new SDF labels.
- Added support for polygon holes to CZML. [#7991](https://github.com/CesiumGS/cesium/pull/7991)
- Added `totalScale` property to `Label` which is the total scale of the label taking into account the label's scale and the relative size of the desired font compared to the generated glyph size.

##### Fixes :wrench:

- Fixed crash when using ArcGIS terrain with clipping planes. [#7998](https://github.com/CesiumGS/cesium/pull/7998)
- `PolygonGraphics.hierarchy` now converts constant array values to a `PolygonHierarchy` when set, so code that accesses the value of the property can rely on it always being a `PolygonHierarchy`.
- Fixed a bug with lengthwise texture coordinates in the first segment of ground polylines, as observed in some WebGL implementations such as Chrome on Linux. [#8017](https://github.com/CesiumGS/cesium/issues/8017)

### 1.59 - 2019-07-01

##### Additions :tada:

- Adds `ArcGISTiledElevationTerrainProvider` to support LERC encoded terrain from ArcGIS ImageServer. [#7940](https://github.com/CesiumGS/cesium/pull/7940)
- Added CZML support for `heightReference` to `box`, `cylinder`, and `ellipsoid`, and added CZML support for `classificationType` to `corridor`, `ellipse`, `polygon`, `polyline`, and `rectangle`. [#7899](https://github.com/CesiumGS/cesium/pull/7899)
- Adds `exportKML` function to export `Entity` instances with Point, Billboard, Model, Label, Polyline and Polygon graphics. [#7921](https://github.com/CesiumGS/cesium/pull/7921)
- Added support for new Mapbox Style API. [#7698](https://github.com/CesiumGS/cesium/pull/7698)
- Added support for the [AGI_articulations](https://github.com/KhronosGroup/glTF/tree/master/extensions/2.0/Vendor/AGI_articulations) vendor extension of glTF 2.0 to the Entity API and CZML. [#7907](https://github.com/CesiumGS/cesium/pull/7907)

##### Fixes :wrench:

- Fixed a bug that caused missing segments for ground polylines with coplanar points over large distances and problems with polylines containing duplicate points. [#7885](https://github.com/CesiumGS/cesium//pull/7885)
- Fixed a bug where billboards were not pickable when zoomed out completely in 2D View. [#7908](https://github.com/CesiumGS/cesium/pull/7908)
- Fixed a bug where image requests that returned HTTP code 204 would prevent any future request from succeeding on browsers that supported ImageBitmap. [#7914](https://github.com/CesiumGS/cesium/pull/7914/)
- Fixed polyline colors when `scene.highDynamicRange` is enabled. [#7924](https://github.com/CesiumGS/cesium/pull/7924)
- Fixed a bug in the inspector where the min/max height values of a picked tile were undefined. [#7904](https://github.com/CesiumGS/cesium/pull/7904)
- Fixed `Math.factorial` to return the correct values. (https://github.com/CesiumGS/cesium/pull/7969)
- Fixed a bug that caused 3D models to appear darker on Android devices. [#7944](https://github.com/CesiumGS/cesium/pull/7944)

### 1.58.1 - 2018-06-03

_This is an npm-only release to fix a publishing issue_.

### 1.58 - 2019-06-03

##### Additions :tada:

- Added support for new `BingMapsStyle` values `ROAD_ON_DEMAND` and `AERIAL_WITH_LABELS_ON_DEMAND`. The older versions of these, `ROAD` and `AERIAL_WITH_LABELS`, have been deprecated by Bing. [#7808](https://github.com/CesiumGS/cesium/pull/7808)
- Added syntax to delete data from existing properties via CZML. [#7818](https://github.com/CesiumGS/cesium/pull/7818)
- Added `checkerboard` material to CZML. [#7845](https://github.com/CesiumGS/cesium/pull/7845)
- `BingMapsImageryProvider` now uses `DiscardEmptyTileImagePolicy` by default to detect missing tiles as zero-length responses instead of inspecting pixel values. [#7810](https://github.com/CesiumGS/cesium/pull/7810)
- Added support for the [AGI_articulations](https://github.com/KhronosGroup/glTF/tree/master/extensions/2.0/Vendor/AGI_articulations) vendor extension of glTF 2.0 to the Model primitive graphics API. [#7835](https://github.com/CesiumGS/cesium/pull/7835)
- Reduce the number of Bing transactions and ion Bing sessions used when destroying and recreating the same imagery layer to 1. [#7848](https://github.com/CesiumGS/cesium/pull/7848)

##### Fixes :wrench:

- Fixed an edge case where Cesium would provide ion access token credentials to non-ion servers if the actual asset entrypoint was being hosted by ion. [#7839](https://github.com/CesiumGS/cesium/pull/7839)
- Fixed a bug that caused Cesium to request non-existent tiles for terrain tilesets lacking tile availability, i.e. a `layer.json` file.
- Fixed memory leak when removing entities that had a `HeightReference` of `CLAMP_TO_GROUND` or `RELATIVE_TO_GROUND`. This includes when removing a `DataSource`.
- Fixed 3D Tiles credits not being shown in the data attribution box. [#7877](https://github.com/CesiumGS/cesium/pull/7877)

### 1.57 - 2019-05-01

##### Additions :tada:

- Improved 3D Tiles streaming performance, resulting in ~67% camera tour load time reduction, ~44% camera tour load count reduction. And for general camera movement, ~20% load time reduction with ~27% tile load count reduction. Tile load priority changed to focus on loading tiles in the center of the screen first. Added the following tileset optimizations, which unless stated otherwise are enabled by default. [#7774](https://github.com/CesiumGS/cesium/pull/7774)
  - Added `Cesium3DTileset.cullRequestsWhileMoving` option to ignore requests for tiles that will likely be out-of-view due to the camera's movement when they come back from the server.
  - Added `Cesium3DTileset.cullRequestsWhileMovingMultiplier` option to act as a multiplier when used in culling requests while moving. Larger is more aggressive culling, smaller less aggressive culling.
  - Added `Cesium3DTileset.preloadFlightDestinations` option to preload tiles at the camera's flight destination while the camera is in flight.
  - Added `Cesium3DTileset.preferLeaves` option to prefer loading of leaves. Good for additive refinement point clouds. Set to `false` by default.
  - Added `Cesium3DTileset.progressiveResolutionHeightFraction` option to load tiles at a smaller resolution first. This can help get a quick layer of tiles down while full resolution tiles continue to load.
  - Added `Cesium3DTileset.foveatedScreenSpaceError` option to prioritize loading tiles in the center of the screen.
  - Added `Cesium3DTileset.foveatedConeSize` option to control the cone size that determines which tiles are deferred for loading. Tiles outside the cone are potentially deferred.
  - Added `Cesium3DTileset.foveatedMinimumScreenSpaceErrorRelaxation` option to control the starting screen space error relaxation for tiles outside the foveated cone.
  - Added `Cesium3DTileset.foveatedInterpolationCallback` option to control how screen space error threshold is interpolated for tiles outside the foveated cone.
  - Added `Cesium3DTileset.foveatedTimeDelay` option to control how long in seconds to wait after the camera stops moving before deferred tiles start loading in.
- Added new parameter to `PolylineGlowMaterial` called `taperPower`, that works similar to the existing `glowPower` parameter, to taper the back of the line away. [#7626](https://github.com/CesiumGS/cesium/pull/7626)
- Added `Cesium3DTileset.preloadWhenHidden` tileset option to preload tiles when `tileset.show` is false. Loads tiles as if the tileset is visible but does not render them. [#7774](https://github.com/CesiumGS/cesium/pull/7774)
- Added support for the `KHR_texture_transform` glTF extension. [#7549](https://github.com/CesiumGS/cesium/pull/7549)
- Added functions to remove samples from `SampledProperty` and `SampledPositionProperty`. [#7723](https://github.com/CesiumGS/cesium/pull/7723)
- Added support for color-to-alpha with a threshold on imagery layers. [#7727](https://github.com/CesiumGS/cesium/pull/7727)
- Add CZML processing for `heightReference` and `extrudedHeightReference` for geoemtry types that support it.
- `CesiumMath.toSNorm` documentation changed to reflect the function's implementation. [#7774](https://github.com/CesiumGS/cesium/pull/7774)
- Added `CesiumMath.normalize` to convert a scalar value in an arbitrary range to a scalar in the range [0.0, 1.0]. [#7774](https://github.com/CesiumGS/cesium/pull/7774)

##### Fixes :wrench:

- Fixed an error when loading the same glTF model in two separate viewers. [#7688](https://github.com/CesiumGS/cesium/issues/7688)
- Fixed an error where `clampToHeightMostDetailed` or `sampleHeightMostDetailed` would crash if entities were created when the promise resolved. [#7690](https://github.com/CesiumGS/cesium/pull/7690)
- Fixed an issue with compositing merged entity availability. [#7717](https://github.com/CesiumGS/cesium/issues/7717)
- Fixed an error where many imagery layers within a single tile would cause parts of the tile to render as black on some platforms. [#7649](https://github.com/CesiumGS/cesium/issues/7649)
- Fixed a bug that could cause terrain with a single, global root tile (e.g. that uses `WebMercatorTilingScheme`) to be culled unexpectedly in some views. [#7702](https://github.com/CesiumGS/cesium/issues/7702)
- Fixed a problem where instanced 3D models were incorrectly lit when using physically based materials. [#7775](https://github.com/CesiumGS/cesium/issues/7775)
- Fixed a bug where glTF models with certain blend modes were rendered incorrectly in browsers that support ImageBitmap. [#7795](https://github.com/CesiumGS/cesium/issues/7795)

### 1.56.1 - 2019-04-02

##### Additions :tada:

- `Resource.fetchImage` now takes a `preferImageBitmap` option to use `createImageBitmap` when supported to move image decode off the main thread. This option defaults to `false`.

##### Breaking Changes :mega:

- The following breaking changes are relative to 1.56. The `Resource.fetchImage` behavior is now identical to 1.55 and earlier.
  - Changed `Resource.fetchImage` back to return an `Image` by default, instead of an `ImageBitmap` when supported. Note that an `ImageBitmap` cannot be flipped during texture upload. Instead, set `flipY : true` during fetch to flip it.
  - Changed the default `flipY` option in `Resource.fetchImage` to false. This only has an effect when ImageBitmap is used.

### 1.56 - 2019-04-01

##### Breaking Changes :mega:

- `Resource.fetchImage` now returns an `ImageBitmap` instead of `Image` when supported. This allows for decoding images while fetching using `createImageBitmap` to greatly speed up texture upload and decrease frame drops when loading models with large textures. [#7579](https://github.com/CesiumGS/cesium/pull/7579)
- `Cesium3DTileStyle.style` now has an empty `Object` as its default value, instead of `undefined`. [#7567](https://github.com/CesiumGS/cesium/issues/7567)
- `Scene.clampToHeight` now takes an optional `width` argument before the `result` argument. [#7693](https://github.com/CesiumGS/cesium/pull/7693)
- In the `Resource` class, `addQueryParameters` and `addTemplateValues` have been removed. Please use `setQueryParameters` and `setTemplateValues` instead. [#7695](https://github.com/CesiumGS/cesium/issues/7695)

##### Deprecated :hourglass_flowing_sand:

- `Resource.fetchImage` now takes an options object. Use `resource.fetchImage({ preferBlob: true })` instead of `resource.fetchImage(true)`. The previous function definition will no longer work in 1.57. [#7579](https://github.com/CesiumGS/cesium/pull/7579)

##### Additions :tada:

- Added support for touch and hold gesture. The touch and hold delay can be customized by updating `ScreenSpaceEventHandler.touchHoldDelayMilliseconds`. [#7286](https://github.com/CesiumGS/cesium/pull/7286)
- `Resource.fetchImage` now has a `flipY` option to vertically flip an image during fetch & decode. It is only valid when `ImageBitmapOptions` is supported by the browser. [#7579](https://github.com/CesiumGS/cesium/pull/7579)
- Added `backFaceCulling` and `normalShading` options to `PointCloudShading`. Both options are only applicable for point clouds containing normals. [#7399](https://github.com/CesiumGS/cesium/pull/7399)
- `Cesium3DTileStyle.style` reacts to updates and represents the current state of the style. [#7567](https://github.com/CesiumGS/cesium/issues/7567)

##### Fixes :wrench:

- Fixed the value for `BlendFunction.ONE_MINUS_CONSTANT_COLOR`. [#7624](https://github.com/CesiumGS/cesium/pull/7624)
- Fixed `HeadingPitchRoll.pitch` being `NaN` when using `.fromQuaternion` due to a rounding error for pitches close to +/- 90°. [#7654](https://github.com/CesiumGS/cesium/pull/7654)
- Fixed a type of crash caused by the camera being rotated through terrain. [#6783](https://github.com/CesiumGS/cesium/issues/6783)
- Fixed an error in `Resource` when used with template replacements using numeric keys. [#7668](https://github.com/CesiumGS/cesium/pull/7668)
- Fixed an error in `Cesium3DTilePointFeature` where `anchorLineColor` used the same color instance instead of cloning the color [#7686](https://github.com/CesiumGS/cesium/pull/7686)

### 1.55 - 2019-03-01

##### Breaking Changes :mega:

- `czm_materialInput.slope` is now an angle in radians between 0 and pi/2 (flat to vertical), rather than a projected length 1 to 0 (flat to vertical).

##### Additions :tada:

- Updated terrain and imagery rendering, resulting in terrain/imagery loading ~33% faster and using ~33% less data [#7061](https://github.com/CesiumGS/cesium/pull/7061)
- `czm_materialInput.aspect` was added as an angle in radians between 0 and 2pi (east, north, west to south).
- Added CZML `arcType` support for `polyline` and `polygon`, which supersedes `followSurface`. `followSurface` is still supported for compatibility with existing documents. [#7582](https://github.com/CesiumGS/cesium/pull/7582)

##### Fixes :wrench:

- Fixed an issue where models would cause a crash on load if some primitives were Draco encoded and others were not. [#7383](https://github.com/CesiumGS/cesium/issues/7383)
- Fixed an issue where RTL labels not reversing correctly non alphabetic characters [#7501](https://github.com/CesiumGS/cesium/pull/7501)
- Fixed Node.js support for the `Resource` class and any functionality using it internally.
- Fixed an issue where some ground polygons crossing the Prime Meridian would have incorrect bounding rectangles. [#7533](https://github.com/CesiumGS/cesium/pull/7533)
- Fixed an issue where polygons on terrain using rhumb lines where being rendered incorrectly. [#7538](https://github.com/CesiumGS/cesium/pulls/7538)
- Fixed an issue with `EllipsoidRhumbLines.findIntersectionWithLongitude` when longitude was IDL. [#7551](https://github.com/CesiumGS/cesium/issues/7551)
- Fixed model silhouette colors when rendering with high dynamic range. [#7563](https://github.com/CesiumGS/cesium/pull/7563)
- Fixed an issue with ground polylines on globes that use ellipsoids other than WGS84. [#7552](https://github.com/CesiumGS/cesium/issues/7552)
- Fixed an issue where Draco compressed models with RGB per-vertex color would not load in Cesium. [#7576](https://github.com/CesiumGS/cesium/issues/7576)
- Fixed an issue where the outline geometry for extruded Polygons didn't calculate the correct indices. [#7599](https://github.com/CesiumGS/cesium/issues/7599)

### 1.54 - 2019-02-01

##### Highlights :sparkler:

- Added support for polylines and textured entities on 3D Tiles. [#7437](https://github.com/CesiumGS/cesium/pull/7437) and [#7434](https://github.com/CesiumGS/cesium/pull/7434)
- Added support for loading models and 3D tilesets with WebP images using the [`EXT_texture_webp`](https://github.com/KhronosGroup/glTF/blob/master/extensions/2.0/Vendor/EXT_texture_webp/README.md) glTF extension. [#7486](https://github.com/CesiumGS/cesium/pull/7486)
- Added support for rhumb lines to polygon and polyline geometries. [#7492](https://github.com/CesiumGS/cesium/pull/7492)

##### Breaking Changes :mega:

- Billboards with `HeightReference.CLAMP_TO_GROUND` are now clamped to both terrain and 3D Tiles. [#7434](https://github.com/CesiumGS/cesium/pull/7434)
- The default `classificationType` for `GroundPrimitive`, `CorridorGraphics`, `EllipseGraphics`, `PolygonGraphics` and `RectangleGraphics` is now `ClassificationType.BOTH`. [#7434](https://github.com/CesiumGS/cesium/pull/7434)
- The properties `ModelAnimation.speedup` and `ModelAnimationCollection.speedup` have been removed. Use `ModelAnimation.multiplier` and `ModelAnimationCollection.multiplier` respectively instead. [#7494](https://github.com/CesiumGS/cesium/issues/7394)

##### Deprecated :hourglass_flowing_sand:

- `Scene.clampToHeight` now takes an optional `width` argument before the `result` argument. The previous function definition will no longer work in 1.56. [#7287](https://github.com/CesiumGS/cesium/pull/7287)
- `PolylineGeometry.followSurface` has been superceded by `PolylineGeometry.arcType`. The previous definition will no longer work in 1.57. Replace `followSurface: false` with `arcType: Cesium.ArcType.NONE` and `followSurface: true` with `arcType: Cesium.ArcType.GEODESIC`. [#7492](https://github.com/CesiumGS/cesium/pull/7492)
- `SimplePolylineGeometry.followSurface` has been superceded by `SimplePolylineGeometry.arcType`. The previous definition will no longer work in 1.57. Replace `followSurface: false` with `arcType: Cesium.ArcType.NONE` and `followSurface: true` with `arcType: Cesium.ArcType.GEODESIC`. [#7492](https://github.com/CesiumGS/cesium/pull/7492)

##### Additions :tada:

- Added support for textured ground entities (entities with unspecified `height`) and `GroundPrimitives` on 3D Tiles. [#7434](https://github.com/CesiumGS/cesium/pull/7434)
- Added support for polylines on 3D Tiles. [#7437](https://github.com/CesiumGS/cesium/pull/7437)
- Added `classificationType` property to `PolylineGraphics` and `GroundPolylinePrimitive` which specifies whether a polyline clamped to ground should be clamped to terrain, 3D Tiles, or both. [#7437](https://github.com/CesiumGS/cesium/pull/7437)
- Added the ability to specify the width of the intersection volume for `Scene.sampleHeight`, `Scene.clampToHeight`, `Scene.sampleHeightMostDetailed`, and `Scene.clampToHeightMostDetailed`. [#7287](https://github.com/CesiumGS/cesium/pull/7287)
- Added a [new Sandcastle example](https://cesiumjs.org/Cesium/Build/Apps/Sandcastle/?src=Time%20Dynamic%20Wheels.html) on using `nodeTransformations` to rotate a model's wheels based on its velocity. [#7361](https://github.com/CesiumGS/cesium/pull/7361)
- Added a [new Sandcastle example](https://cesiumjs.org/Cesium/Build/Apps/Sandcastle/?src=Polylines%20on%203D%20Tiles.html) for drawing polylines on 3D Tiles [#7522](https://github.com/CesiumGS/cesium/pull/7522)
- Added `EllipsoidRhumbLine` class as a rhumb line counterpart to `EllipsoidGeodesic`. [#7484](https://github.com/CesiumGS/cesium/pull/7484)
- Added rhumb line support to `PolygonGeometry`, `PolygonOutlineGeometry`, `PolylineGeometry`, `GroundPolylineGeometry`, and `SimplePolylineGeometry`. [#7492](https://github.com/CesiumGS/cesium/pull/7492)
- When using Cesium in Node.js, we now use the combined and minified version for improved performance unless `NODE_ENV` is specifically set to `development`.
- Improved the performance of `QuantizedMeshTerrainData.interpolateHeight`. [#7508](https://github.com/CesiumGS/cesium/pull/7508)
- Added support for glTF models with WebP textures using the `EXT_texture_webp` extension. [#7486](https://github.com/CesiumGS/cesium/pull/7486)

##### Fixes :wrench:

- Fixed 3D Tiles performance regression. [#7482](https://github.com/CesiumGS/cesium/pull/7482)
- Fixed an issue where classification primitives with the `CESIUM_3D_TILE` classification type would render on terrain. [#7422](https://github.com/CesiumGS/cesium/pull/7422)
- Fixed an issue where 3D Tiles would show through the globe. [#7422](https://github.com/CesiumGS/cesium/pull/7422)
- Fixed crash when entity geometry show value is an interval that only covered part of the entity availability range [#7458](https://github.com/CesiumGS/cesium/pull/7458)
- Fix rectangle positions at the north and south poles. [#7451](https://github.com/CesiumGS/cesium/pull/7451)
- Fixed image size issue when using multiple particle systems. [#7412](https://github.com/CesiumGS/cesium/pull/7412)
- Fixed Sandcastle's "Open in New Window" button not displaying imagery due to blob URI limitations. [#7250](https://github.com/CesiumGS/cesium/pull/7250)
- Fixed an issue where setting `scene.globe.cartographicLimitRectangle` to `undefined` would cause a crash. [#7477](https://github.com/CesiumGS/cesium/issues/7477)
- Fixed `PrimitiveCollection.removeAll` to no longer `contain` removed primitives. [#7491](https://github.com/CesiumGS/cesium/pull/7491)
- Fixed `GeoJsonDataSource` to use polygons and polylines that use rhumb lines. [#7492](https://github.com/CesiumGS/cesium/pull/7492)
- Fixed an issue where some ground polygons would be cut off along circles of latitude. [#7507](https://github.com/CesiumGS/cesium/issues/7507)
- Fixed an issue that would cause IE 11 to crash when enabling image-based lighting. [#7485](https://github.com/CesiumGS/cesium/issues/7485)

### 1.53 - 2019-01-02

##### Additions :tada:

- Added image-based lighting for PBR models and 3D Tiles. [#7172](https://github.com/CesiumGS/cesium/pull/7172)
  - `Scene.specularEnvironmentMaps` is a url to a KTX file that contains the specular environment map and convoluted mipmaps for image-based lighting of all PBR models in the scene.
  - `Scene.sphericalHarmonicCoefficients` is an array of 9 `Cartesian3` spherical harmonics coefficients for the diffuse irradiance of all PBR models in the scene.
  - The `specularEnvironmentMaps` and `sphericalHarmonicCoefficients` properties of `Model` and `Cesium3DTileset` can be used to override the values from the scene for specific models and tilesets.
  - The `luminanceAtZenith` property of `Model` and `Cesium3DTileset` adjusts the luminance of the procedural image-based lighting.
- Double click away from an entity to un-track it [#7285](https://github.com/CesiumGS/cesium/pull/7285)

##### Fixes :wrench:

- Fixed 3D Tiles visibility checking when running multiple passes within the same frame. [#7289](https://github.com/CesiumGS/cesium/pull/7289)
- Fixed contrast on imagery layers. [#7382](https://github.com/CesiumGS/cesium/issues/7382)
- Fixed rendering transparent background color when `highDynamicRange` is enabled. [#7427](https://github.com/CesiumGS/cesium/issues/7427)
- Fixed translucent geometry when `highDynamicRange` is toggled. [#7451](https://github.com/CesiumGS/cesium/pull/7451)

### 1.52 - 2018-12-03

##### Breaking Changes :mega:

- `TerrainProviders` that implement `availability` must now also implement the `loadTileDataAvailability` method.

##### Deprecated :hourglass_flowing_sand:

- The property `ModelAnimation.speedup` has been deprecated and renamed to `ModelAnimation.multiplier`. `speedup` will be removed in version 1.54. [#7393](https://github.com/CesiumGS/cesium/pull/7393)

##### Additions :tada:

- Added functions to get the most detailed height of 3D Tiles on-screen or off-screen. [#7115](https://github.com/CesiumGS/cesium/pull/7115)
  - Added `Scene.sampleHeightMostDetailed`, an asynchronous version of `Scene.sampleHeight` that uses the maximum level of detail for 3D Tiles.
  - Added `Scene.clampToHeightMostDetailed`, an asynchronous version of `Scene.clampToHeight` that uses the maximum level of detail for 3D Tiles.
- Added support for high dynamic range rendering. It is enabled by default when supported, but can be disabled with `Scene.highDynamicRange`. [#7017](https://github.com/CesiumGS/cesium/pull/7017)
- Added `Scene.invertClassificationSupported` for checking if invert classification is supported.
- Added `computeLineSegmentLineSegmentIntersection` to `Intersections2D`. [#7228](https://github.com/CesiumGS/Cesium/pull/7228)
- Added ability to load availability progressively from a quantized mesh extension instead of upfront. This will speed up load time and reduce memory usage. [#7196](https://github.com/CesiumGS/cesium/pull/7196)
- Added the ability to apply styles to 3D Tilesets that don't contain features. [#7255](https://github.com/CesiumGS/Cesium/pull/7255)

##### Fixes :wrench:

- Fixed issue causing polyline to look wavy depending on the position of the camera [#7209](https://github.com/CesiumGS/cesium/pull/7209)
- Fixed translucency issues for dynamic geometry entities. [#7364](https://github.com/CesiumGS/cesium/issues/7364)

### 1.51 - 2018-11-01

##### Additions :tada:

- Added WMS-T (time) support in WebMapServiceImageryProvider [#2581](https://github.com/CesiumGS/cesium/issues/2581)
- Added `cutoutRectangle` to `ImageryLayer`, which allows cutting out rectangular areas in imagery layers to reveal underlying imagery. [#7056](https://github.com/CesiumGS/cesium/pull/7056)
- Added `atmosphereHueShift`, `atmosphereSaturationShift`, and `atmosphereBrightnessShift` properties to `Globe` which shift the color of the ground atmosphere to match the hue, saturation, and brightness shifts of the sky atmosphere. [#4195](https://github.com/CesiumGS/cesium/issues/4195)
- Shrink minified and gzipped Cesium.js by 27 KB (~3.7%) by delay loading seldom-used third-party dependencies. [#7140](https://github.com/CesiumGS/cesium/pull/7140)
- Added `lightColor` property to `Cesium3DTileset`, `Model`, and `ModelGraphics` to change the intensity of the light used when shading model. [#7025](https://github.com/CesiumGS/cesium/pull/7025)
- Added `imageBasedLightingFactor` property to `Cesium3DTileset`, `Model`, and `ModelGraphics` to scale the diffuse and specular image-based lighting contributions to the final color. [#7025](https://github.com/CesiumGS/cesium/pull/7025)
- Added per-feature selection to the 3D Tiles BIM Sandcastle example. [#7181](https://github.com/CesiumGS/cesium/pull/7181)
- Added `Transforms.fixedFrameToHeadingPitchRoll`, a helper function for extracting a `HeadingPitchRoll` from a fixed frame transform. [#7164](https://github.com/CesiumGS/cesium/pull/7164)
- Added `Ray.clone`. [#7174](https://github.com/CesiumGS/cesium/pull/7174)

##### Fixes :wrench:

- Fixed issue removing geometry entities with different materials. [#7163](https://github.com/CesiumGS/cesium/pull/7163)
- Fixed texture coordinate calculation for polygon entities with `perPositionHeight`. [#7188](https://github.com/CesiumGS/cesium/pull/7188)
- Fixed crash when updating polyline attributes twice in one frame. [#7155](https://github.com/CesiumGS/cesium/pull/7155)
- Fixed entity visibility issue related to setting an entity show property and altering or adding entity geometry. [#7156](https://github.com/CesiumGS/cesium/pull/7156)
- Fixed an issue where dynamic Entities on terrain would cause a crash in platforms that do not support depth textures such as Internet Explorer. [#7103](https://github.com/CesiumGS/cesium/issues/7103)
- Fixed an issue that would cause a crash when removing a post process stage. [#7210](https://github.com/CesiumGS/cesium/issues/7210)
- Fixed an issue where `pickPosition` would return incorrect results when called after `sampleHeight` or `clampToHeight`. [#7113](https://github.com/CesiumGS/cesium/pull/7113)
- Fixed an issue where `sampleHeight` and `clampToHeight` would crash if picking a primitive that doesn't write depth. [#7120](https://github.com/CesiumGS/cesium/issues/7120)
- Fixed a crash when using `BingMapsGeocoderService`. [#7143](https://github.com/CesiumGS/cesium/issues/7143)
- Fixed accuracy of rotation matrix generated by `VelocityOrientationProperty`. [#6641](https://github.com/CesiumGS/cesium/pull/6641)
- Fixed clipping plane crash when adding a plane to an empty collection. [#7168](https://github.com/CesiumGS/cesium/pull/7168)
- Fixed clipping planes on tilesets not taking into account the tileset model matrix. [#7182](https://github.com/CesiumGS/cesium/pull/7182)
- Fixed incorrect rendering of models using the `KHR_materials_common` lights extension. [#7206](https://github.com/CesiumGS/cesium/pull/7206)

### 1.50 - 2018-10-01

##### Breaking Changes :mega:

- Clipping planes on tilesets now use the root tile's transform, or the root tile's bounding sphere if a transform is not defined. [#7034](https://github.com/CesiumGS/cesium/pull/7034)
  - This is to make clipping planes' coordinates always relative to the object they're attached to. So if you were positioning the clipping planes as in the example below, this is no longer necessary:
  ```javascript
  clippingPlanes.modelMatrix = Cesium.Transforms.eastNorthUpToFixedFrame(
    tileset.boundingSphere.center
  );
  ```
  - This also fixes several issues with clipping planes not using the correct transform for tilesets with children.

##### Additions :tada:

- Initial support for clamping to 3D Tiles. [#6934](https://github.com/CesiumGS/cesium/pull/6934)
  - Added `Scene.sampleHeight` to get the height of geometry in the scene. May be used to clamp objects to the globe, 3D Tiles, or primitives in the scene.
  - Added `Scene.clampToHeight` to clamp a cartesian position to the scene geometry.
  - Requires depth texture support (`WEBGL_depth_texture` or `WEBKIT_WEBGL_depth_texture`). Added `Scene.sampleHeightSupported` and `Scene.clampToHeightSupported` functions for checking if height sampling is supported.
- Added `Cesium3DTileset.initialTilesLoaded` to indicate that all tiles in the initial view are loaded. [#6934](https://github.com/CesiumGS/cesium/pull/6934)
- Added support for glTF extension [KHR_materials_pbrSpecularGlossiness](https://github.com/KhronosGroup/glTF/tree/master/extensions/2.0/Khronos/KHR_materials_pbrSpecularGlossiness) [#7006](https://github.com/CesiumGS/cesium/pull/7006).
- Added support for glTF extension [KHR_materials_unlit](https://github.com/KhronosGroup/glTF/tree/master/extensions/2.0/Khronos/KHR_materials_unlit) [#6977](https://github.com/CesiumGS/cesium/pull/6977).
- Added support for glTF extensions [KHR_techniques_webgl](https://github.com/KhronosGroup/glTF/tree/master/extensions/2.0/Khronos/KHR_techniques_webgl) and [KHR_blend](https://github.com/KhronosGroup/glTF/pull/1302). [#6805](https://github.com/CesiumGS/cesium/pull/6805)
- Update [gltf-pipeline](https://github.com/CesiumGS/gltf-pipeline/) to 2.0. [#6805](https://github.com/CesiumGS/cesium/pull/6805)
- Added `cartographicLimitRectangle` to `Globe`. Use this to limit terrain and imagery to a specific `Rectangle` area. [#6987](https://github.com/CesiumGS/cesium/pull/6987)
- Added `OpenCageGeocoderService`, which provides geocoding via [OpenCage](https://opencagedata.com/). [#7015](https://github.com/CesiumGS/cesium/pull/7015)
- Added ground atmosphere lighting in 3D. This can be toggled with `Globe.showGroundAtmosphere`. [6877](https://github.com/CesiumGS/cesium/pull/6877)
  - Added `Globe.nightFadeOutDistance` and `Globe.nightFadeInDistance` to configure when ground atmosphere night lighting fades in and out. [6877](https://github.com/CesiumGS/cesium/pull/6877)
- Added `onStop` event to `Clock` that fires each time stopTime is reached. [#7066](https://github.com/CesiumGS/cesium/pull/7066)

##### Fixes :wrench:

- Fixed picking for overlapping translucent primitives. [#7039](https://github.com/CesiumGS/cesium/pull/7039)
- Fixed an issue in the 3D Tiles traversal where tilesets would render with mixed level of detail if an external tileset was visible but its root tile was not. [#7099](https://github.com/CesiumGS/cesium/pull/7099)
- Fixed an issue in the 3D Tiles traversal where external tilesets would not always traverse to their root tile. [#7035](https://github.com/CesiumGS/cesium/pull/7035)
- Fixed an issue in the 3D Tiles traversal where empty tiles would be selected instead of their nearest loaded ancestors. [#7011](https://github.com/CesiumGS/cesium/pull/7011)
- Fixed an issue where scaling near zero with an model animation could cause rendering to stop. [#6954](https://github.com/CesiumGS/cesium/pull/6954)
- Fixed bug where credits weren't displaying correctly if more than one viewer was initialized [#6965](expect(https://github.com/CesiumGS/cesium/issues/6965)
- Fixed entity show issues. [#7048](https://github.com/CesiumGS/cesium/issues/7048)
- Fixed a bug where polylines on terrain covering very large portions of the globe would cull incorrectly in 3d-only scenes. [#7043](https://github.com/CesiumGS/cesium/issues/7043)
- Fixed bug causing crash on entity geometry material change. [#7047](https://github.com/CesiumGS/cesium/pull/7047)
- Fixed MIME type behavior for `Resource` requests in recent versions of Edge [#7085](https://github.com/CesiumGS/cesium/issues/7085).

### 1.49 - 2018-09-04

##### Breaking Changes :mega:

- Removed `ClippingPlaneCollection.clone`. [#6872](https://github.com/CesiumGS/cesium/pull/6872)
- Changed `Globe.pick` to return a position in ECEF coordinates regardless of the current scene mode. This will only effect you if you were working around a bug to make `Globe.pick` work in 2D and Columbus View. Use `Globe.pickWorldCoordinates` to get the position in world coordinates that correlate to the current scene mode. [#6859](https://github.com/CesiumGS/cesium/pull/6859)
- Removed the unused `frameState` parameter in `evaluate` and `evaluateColor` functions in `Expression`, `StyleExpression`, `ConditionsExpression` and all other places that call the functions. [#6890](https://github.com/CesiumGS/cesium/pull/6890)
- Removed `PostProcessStageLibrary.createLensFlarStage`. Use `PostProcessStageLibrary.createLensFlareStage` instead. [#6972](https://github.com/CesiumGS/cesium/pull/6972)
- Removed `Scene.fxaa`. Use `Scene.postProcessStages.fxaa.enabled` instead. [#6980](https://github.com/CesiumGS/cesium/pull/6980)

##### Additions :tada:

- Added `heightReference` to `BoxGraphics`, `CylinderGraphics` and `EllipsoidGraphics`, which can be used to clamp these entity types to terrain. [#6932](https://github.com/CesiumGS/cesium/pull/6932)
- Added `GeocoderViewModel.destinationFound` for specifying a function that is called upon a successful geocode. The default behavior is to fly to the destination found by the geocoder. [#6915](https://github.com/CesiumGS/cesium/pull/6915)
- Added `ClippingPlaneCollection.planeAdded` and `ClippingPlaneCollection.planeRemoved` events. `planeAdded` is raised when a new plane is added to the collection and `planeRemoved` is raised when a plane is removed. [#6875](https://github.com/CesiumGS/cesium/pull/6875)
- Added `Matrix4.setScale` for setting the scale on an affine transformation matrix [#6888](https://github.com/CesiumGS/cesium/pull/6888)
- Added optional `width` and `height` to `Scene.drillPick` for specifying a search area. [#6922](https://github.com/CesiumGS/cesium/pull/6922)
- Added `Cesium3DTileset.root` for getting the root tile of a tileset. [#6944](https://github.com/CesiumGS/cesium/pull/6944)
- Added `Cesium3DTileset.extras` and `Cesium3DTile.extras` for getting application specific metadata from 3D Tiles. [#6974](https://github.com/CesiumGS/cesium/pull/6974)

##### Fixes :wrench:

- Several performance improvements and fixes to the 3D Tiles traversal code. [#6390](https://github.com/CesiumGS/cesium/pull/6390)
  - Improved load performance when `skipLevelOfDetail` is false.
  - Fixed a bug that caused some skipped tiles to load when `skipLevelOfDetail` is true.
  - Fixed pick statistics in the 3D Tiles Inspector.
  - Fixed drawing of debug labels for external tilesets.
  - Fixed drawing of debug outlines for empty tiles.
- The Geocoder widget now takes terrain altitude into account when calculating its final destination. [#6876](https://github.com/CesiumGS/cesium/pull/6876)
- The Viewer widget now takes terrain altitude into account when zooming or flying to imagery layers. [#6895](https://github.com/CesiumGS/cesium/pull/6895)
- Fixed Firefox camera control issues with mouse and touch events. [#6372](https://github.com/CesiumGS/cesium/issues/6372)
- Fixed `getPickRay` in 2D. [#2480](https://github.com/CesiumGS/cesium/issues/2480)
- Fixed `Globe.pick` for 2D and Columbus View. [#6859](https://github.com/CesiumGS/cesium/pull/6859)
- Fixed imagery layer feature picking in 2D and Columbus view. [#6859](https://github.com/CesiumGS/cesium/pull/6859)
- Fixed intermittent ground clamping issues for all entity types that use a height reference. [#6930](https://github.com/CesiumGS/cesium/pull/6930)
- Fixed bug that caused a new `ClippingPlaneCollection` to be created every frame when used with a model entity. [#6872](https://github.com/CesiumGS/cesium/pull/6872)
- Improved `Plane` entities so they are better aligned with the globe surface. [#6887](https://github.com/CesiumGS/cesium/pull/6887)
- Fixed crash when rendering translucent objects when all shadow maps in the scene set `fromLightSource` to false. [#6883](https://github.com/CesiumGS/cesium/pull/6883)
- Fixed night shading in 2D and Columbus view. [#4122](https://github.com/CesiumGS/cesium/issues/4122)
- Fixed model loading failure when a glTF 2.0 primitive does not have a material. [6906](https://github.com/CesiumGS/cesium/pull/6906)
- Fixed a crash when setting show to `false` on a polyline clamped to the ground. [#6912](https://github.com/CesiumGS/cesium/issues/6912)
- Fixed a bug where `Cesium3DTileset` wasn't using the correct `tilesetVersion`. [#6933](https://github.com/CesiumGS/cesium/pull/6933)
- Fixed crash that happened when calling `scene.pick` after setting a new terrain provider. [#6918](https://github.com/CesiumGS/cesium/pull/6918)
- Fixed an issue that caused the browser to hang when using `drillPick` on a polyline clamped to the ground. [6907](https://github.com/CesiumGS/cesium/issues/6907)
- Fixed an issue where color wasn't updated properly for polylines clamped to ground. [#6927](https://github.com/CesiumGS/cesium/pull/6927)
- Fixed an excessive memory use bug that occurred when a data URI was used to specify a glTF model. [#6928](https://github.com/CesiumGS/cesium/issues/6928)
- Fixed an issue where switching from 2D to 3D could cause a crash. [#6929](https://github.com/CesiumGS/cesium/issues/6929)
- Fixed an issue where point primitives behind the camera would appear in view. [#6904](https://github.com/CesiumGS/cesium/issues/6904)
- The `createGroundPolylineGeometry` web worker no longer depends on `GroundPolylinePrimitive`, making the worker smaller and potentially avoiding a hanging build in some webpack configurations. [#6946](https://github.com/CesiumGS/cesium/pull/6946)
- Fixed an issue that cause terrain entities (entities with unspecified `height`) and `GroundPrimitives` to fail when crossing the international date line. [#6951](https://github.com/CesiumGS/cesium/issues/6951)
- Fixed normal calculation for `CylinderGeometry` when the top radius is not equal to the bottom radius [#6863](https://github.com/CesiumGS/cesium/pull/6863)

### 1.48 - 2018-08-01

##### Additions :tada:

- Added support for loading Draco compressed Point Cloud tiles for 2-3x better compression. [#6559](https://github.com/CesiumGS/cesium/pull/6559)
- Added `TimeDynamicPointCloud` for playback of time-dynamic point cloud data, where each frame is a 3D Tiles Point Cloud tile. [#6721](https://github.com/CesiumGS/cesium/pull/6721)
- Added `CoplanarPolygonGeometry` and `CoplanarPolygonGeometryOutline` for drawing polygons composed of coplanar positions that are not necessarily on the ellipsoid surface. [#6769](https://github.com/CesiumGS/cesium/pull/6769)
- Improved support for polygon entities using `perPositionHeight`, including supporting vertical polygons. This also improves KML compatibility. [#6791](https://github.com/CesiumGS/cesium/pull/6791)
- Added `Cartesian3.midpoint` to compute the midpoint between two `Cartesian3` positions [#6836](https://github.com/CesiumGS/cesium/pull/6836)
- Added `equalsEpsilon` methods to `OrthographicFrustum`, `PerspectiveFrustum`, `OrthographicOffCenterFrustum` and `PerspectiveOffCenterFrustum`.

##### Deprecated :hourglass_flowing_sand:

- Support for 3D Tiles `content.url` is deprecated to reflect updates to the [3D Tiles spec](https://github.com/CesiumGS/3d-tiles/pull/301). Use `content.uri instead`. Support for `content.url` will remain for backwards compatibility. [#6744](https://github.com/CesiumGS/cesium/pull/6744)
- Support for the 3D Tiles pre-version 1.0 Batch Table Hierarchy is deprecated to reflect updates to the [3D Tiles spec](https://github.com/CesiumGS/3d-tiles/pull/301). Use the [`3DTILES_batch_table_hierarchy`](https://github.com/CesiumGS/3d-tiles/tree/main/extensions/3DTILES_batch_table_hierarchy) extension instead. Support for the deprecated batch table hierarchy will remain for backwards compatibility. [#6780](https://github.com/CesiumGS/cesium/pull/6780)
- `PostProcessStageLibrary.createLensFlarStage` is deprecated due to misspelling and will be removed in Cesium 1.49. Use `PostProcessStageLibrary.createLensFlareStage` instead.

##### Fixes :wrench:

- Fixed a bug where 3D Tilesets using the `region` bounding volume don't get transformed when the tileset's `modelMatrix` changes. [#6755](https://github.com/CesiumGS/cesium/pull/6755)
- Fixed a bug that caused eye dome lighting for point clouds to fail in Safari on macOS and Edge on Windows by removing the dependency on floating point color textures. [#6792](https://github.com/CesiumGS/cesium/issues/6792)
- Fixed a bug that caused polylines on terrain to render incorrectly in 2D and Columbus View with a `WebMercatorProjection`. [#6809](https://github.com/CesiumGS/cesium/issues/6809)
- Fixed bug causing billboards and labels to appear the wrong size when switching scene modes [#6745](https://github.com/CesiumGS/cesium/issues/6745)
- Fixed `PolygonGeometry` when using `VertexFormat.POSITION_ONLY`, `perPositionHeight` and `extrudedHeight` [#6790](expect(https://github.com/CesiumGS/cesium/pull/6790)
- Fixed an issue where tiles were missing in VR mode. [#6612](https://github.com/CesiumGS/cesium/issues/6612)
- Fixed issues related to updating entity show and geometry color [#6835](https://github.com/CesiumGS/cesium/pull/6835)
- Fixed `PolygonGeometry` and `EllipseGeometry` tangent and bitangent attributes when a texture rotation is used [#6788](https://github.com/CesiumGS/cesium/pull/6788)
- Fixed bug where entities with a height reference weren't being updated correctly when the terrain provider was changed. [#6820](https://github.com/CesiumGS/cesium/pull/6820)
- Fixed an issue where glTF 2.0 models sometimes wouldn't be centered in the view after putting the camera on them. [#6784](https://github.com/CesiumGS/cesium/issues/6784)
- Fixed the geocoder when `Viewer` is passed the option `geocoder: true` [#6833](https://github.com/CesiumGS/cesium/pull/6833)
- Improved performance for billboards and labels clamped to terrain [#6781](https://github.com/CesiumGS/cesium/pull/6781) [#6844](https://github.com/CesiumGS/cesium/pull/6844)
- Fixed a bug that caused billboard positions to be set incorrectly when using a `CallbackProperty`. [#6815](https://github.com/CesiumGS/cesium/pull/6815)
- Improved support for generating a TypeScript typings file using `tsd-jsdoc` [#6767](https://github.com/CesiumGS/cesium/pull/6767)
- Updated viewBoundingSphere to use correct zoomOptions [#6848](https://github.com/CesiumGS/cesium/issues/6848)
- Fixed a bug that caused the scene to continuously render after resizing the viewer when `requestRenderMode` was enabled. [#6812](https://github.com/CesiumGS/cesium/issues/6812)

### 1.47 - 2018-07-02

##### Highlights :sparkler:

- Added support for polylines on terrain [#6689](https://github.com/CesiumGS/cesium/pull/6689) [#6615](https://github.com/CesiumGS/cesium/pull/6615)
- Added `heightReference` and `extrudedHeightReference` properties to `CorridorGraphics`, `EllipseGraphics`, `PolygonGraphics` and `RectangleGraphics`. [#6717](https://github.com/CesiumGS/cesium/pull/6717)
- `PostProcessStage` has a `selected` property which is an array of primitives used for selectively applying a post-process stage. [#6476](https://github.com/CesiumGS/cesium/pull/6476)

##### Breaking Changes :mega:

- glTF 2.0 models corrected to face +Z forwards per specification. Internally Cesium uses +X as forward, so a new +Z to +X rotation was added for 2.0 models only. To fix models that are oriented incorrectly after this change:
  - If the model faces +X forwards update the glTF to face +Z forwards. This can be done by loading the glTF in a model editor and applying a 90 degree clockwise rotation about the up-axis. Alternatively, add a new root node to the glTF node hierarchy whose `matrix` is `[0,0,1,0,0,1,0,0,-1,0,0,0,0,0,0,1]`.
  - Apply a -90 degree rotation to the model's heading. This can be done by setting the model's `orientation` using the Entity API or from within CZML. See [#6738](https://github.com/CesiumGS/cesium/pull/6738) for more details.
- Dropped support for directory URLs when loading tilesets to match the updated [3D Tiles spec](https://github.com/CesiumGS/3d-tiles/issues/272). [#6502](https://github.com/CesiumGS/cesium/issues/6502)
- KML and GeoJSON now use `PolylineGraphics` instead of `CorridorGraphics` for polylines on terrain. [#6706](https://github.com/CesiumGS/cesium/pull/6706)

##### Additions :tada:

- Added support for polylines on terrain [#6689](https://github.com/CesiumGS/cesium/pull/6689) [#6615](https://github.com/CesiumGS/cesium/pull/6615)
  - Use the `clampToGround` option for `PolylineGraphics` (polyline entities).
  - Requires depth texture support (`WEBGL_depth_texture` or `WEBKIT_WEBGL_depth_texture`), otherwise `clampToGround` will be ignored. Use `Entity.supportsPolylinesOnTerrain` to check for support.
  - Added `GroundPolylinePrimitive` and `GroundPolylineGeometry`.
- `PostProcessStage` has a `selected` property which is an array of primitives used for selectively applying a post-process stage. [#6476](https://github.com/CesiumGS/cesium/pull/6476)
  - The `PostProcessStageLibrary.createBlackAndWhiteStage` and `PostProcessStageLibrary.createSilhouetteStage` have per-feature support.
- Added CZML support for `zIndex` with `corridor`, `ellipse`, `polygon`, `polyline` and `rectangle`. [#6708](https://github.com/CesiumGS/cesium/pull/6708)
- Added CZML `clampToGround` option for `polyline`. [#6706](https://github.com/CesiumGS/cesium/pull/6706)
- Added support for `RTC_CENTER` property in batched 3D model tilesets to conform to the updated [3D Tiles spec](https://github.com/CesiumGS/3d-tiles/issues/263). [#6488](https://github.com/CesiumGS/cesium/issues/6488)
- Added `heightReference` and `extrudedHeightReference` properties to `CorridorGraphics`, `EllipseGraphics`, `PolygonGraphics` and `RectangleGraphics`. [#6717](https://github.com/CesiumGS/cesium/pull/6717)
  - This can be used in conjunction with the `height` and/or `extrudedHeight` properties to clamp the geometry to terrain or set the height relative to terrain.
  - Note, this will not make the geometry conform to terrain. Extruded geoemtry that is clamped to the ground will have a flat top will sinks into the terrain at the base.

##### Fixes :wrench:

- Fixed a bug that caused Cesium to be unable to load local resources in Electron. [#6726](https://github.com/CesiumGS/cesium/pull/6726)
- Fixed a bug causing crashes with custom vertex attributes on `Geometry` crossing the IDL. Attributes will be barycentrically interpolated. [#6644](https://github.com/CesiumGS/cesium/pull/6644)
- Fixed a bug causing Point Cloud tiles with unsigned int batch-ids to not load. [#6666](https://github.com/CesiumGS/cesium/pull/6666)
- Fixed a bug with Draco encoded i3dm tiles, and loading two Draco models with the same url. [#6668](https://github.com/CesiumGS/cesium/issues/6668)
- Fixed a bug caused by creating a polygon with positions at the same longitude/latitude position but different heights [#6731](https://github.com/CesiumGS/cesium/pull/6731)
- Fixed terrain clipping when the camera was close to flat terrain and was using logarithmic depth. [#6701](https://github.com/CesiumGS/cesium/pull/6701)
- Fixed KML bug that constantly requested the same image if it failed to load. [#6710](https://github.com/CesiumGS/cesium/pull/6710)
- Improved billboard and label rendering so they no longer sink into terrain when clamped to ground. [#6621](https://github.com/CesiumGS/cesium/pull/6621)
- Fixed an issue where KMLs containing a `colorMode` of `random` could return the exact same color on successive calls to `Color.fromRandom()`.
- `Iso8601.MAXIMUM_VALUE` now formats to a string which can be parsed by `fromIso8601`.
- Fixed material support when using an image that is already loaded [#6729](https://github.com/CesiumGS/cesium/pull/6729)

### 1.46.1 - 2018-06-01

- This is an npm only release to fix the improperly published 1.46.0. There were no code changes.

### 1.46 - 2018-06-01

##### Highlights :sparkler:

- Added support for materials on terrain entities (entities with unspecified `height`) and `GroundPrimitives`. [#6393](https://github.com/CesiumGS/cesium/pull/6393)
- Added a post-processing framework. [#5615](https://github.com/CesiumGS/cesium/pull/5615)
- Added `zIndex` for ground geometry, including corridor, ellipse, polygon and rectangle entities. [#6362](https://github.com/CesiumGS/cesium/pull/6362)

##### Breaking Changes :mega:

- `ParticleSystem` no longer uses `forces`. [#6510](https://github.com/CesiumGS/cesium/pull/6510)
- `Particle` no longer uses `size`, `rate`, `lifeTime`, `life`, `minimumLife`, `maximumLife`, `minimumWidth`, `minimumHeight`, `maximumWidth`, and `maximumHeight`. [#6510](https://github.com/CesiumGS/cesium/pull/6510)
- Removed `Scene.copyGlobeDepth`. Globe depth will now be copied by default when supported. [#6393](https://github.com/CesiumGS/cesium/pull/6393)
- The default `classificationType` for `GroundPrimitive`, `CorridorGraphics`, `EllipseGraphics`, `PolygonGraphics` and `RectangleGraphics` is now `ClassificationType.TERRAIN`. If you wish the geometry to color both terrain and 3D tiles, pass in the option `classificationType: Cesium.ClassificationType.BOTH`.
- Removed support for the `options` argument for `Credit` [#6373](https://github.com/CesiumGS/cesium/issues/6373). Pass in an html string instead.
- glTF 2.0 models corrected to face +Z forwards per specification. Internally Cesium uses +X as forward, so a new +Z to +X rotation was added for 2.0 models only. [#6632](https://github.com/CesiumGS/cesium/pull/6632)

##### Deprecated :hourglass_flowing_sand:

- The `Scene.fxaa` property has been deprecated and will be removed in Cesium 1.47. Use `Scene.postProcessStages.fxaa.enabled`.

##### Additions :tada:

- Added support for materials on terrain entities (entities with unspecified `height`) and `GroundPrimitives`. [#6393](https://github.com/CesiumGS/cesium/pull/6393)
  - Only available for `ClassificationType.TERRAIN` at this time. Adding a material to a terrain `Entity` will cause it to behave as if it is `ClassificationType.TERRAIN`.
  - Requires depth texture support (`WEBGL_depth_texture` or `WEBKIT_WEBGL_depth_texture`), so materials on terrain entities and `GroundPrimitives` are not supported in Internet Explorer.
  - Best suited for notational patterns and not intended for precisely mapping textures to terrain - for that use case, use `SingleTileImageryProvider`.
- Added `GroundPrimitive.supportsMaterials` and `Entity.supportsMaterialsforEntitiesOnTerrain`, both of which can be used to check if materials on terrain entities and `GroundPrimitives` is supported. [#6393](https://github.com/CesiumGS/cesium/pull/6393)
- Added a post-processing framework. [#5615](https://github.com/CesiumGS/cesium/pull/5615)
  - Added `Scene.postProcessStages` which is a collection of post-process stages to be run in order.
    - Has a built-in `ambientOcclusion` property which will apply screen space ambient occlusion to the scene and run before all stages.
    - Has a built-in `bloom` property which applies a bloom filter to the scene before all other stages but after the ambient occlusion stage.
    - Has a built-in `fxaa` property which applies Fast Approximate Anti-aliasing (FXAA) to the scene after all other stages.
  - Added `PostProcessStageLibrary` which contains several built-in stages that can be added to the collection.
  - Added `PostProcessStageComposite` for multi-stage post-processes like depth of field.
  - Added a new Sandcastle label `Post Processing` to showcase the different built-in post-process stages.
- Added `zIndex` for ground geometry, including corridor, ellipse, polygon and rectangle entities. [#6362](https://github.com/CesiumGS/cesium/pull/6362)
- Added `Rectangle.equalsEpsilon` for comparing the equality of two rectangles [#6533](https://github.com/CesiumGS/cesium/pull/6533)

##### Fixes :wrench:

- Fixed a bug causing custom TilingScheme classes to not be able to use a GeographicProjection. [#6524](https://github.com/CesiumGS/cesium/pull/6524)
- Fixed incorrect 3D Tiles statistics when a tile fails during processing. [#6558](https://github.com/CesiumGS/cesium/pull/6558)
- Fixed race condition causing intermittent crash when changing geometry show value [#3061](https://github.com/CesiumGS/cesium/issues/3061)
- `ProviderViewModel`s with no category are displayed in an untitled group in `BaseLayerPicker` instead of being labeled as `'Other'` [#6574](https://github.com/CesiumGS/cesium/pull/6574)
- Fixed a bug causing intermittent crashes with clipping planes due to uninitialized textures. [#6576](https://github.com/CesiumGS/cesium/pull/6576)
- Added a workaround for clipping planes causing a picking shader compilation failure for gltf models and 3D Tilesets in Internet Explorer [#6575](https://github.com/CesiumGS/cesium/issues/6575)
- Allowed Bing Maps servers with a subpath (instead of being at the root) to work correctly. [#6597](https://github.com/CesiumGS/cesium/pull/6597)
- Added support for loading of Draco compressed glTF assets in IE11 [#6404](https://github.com/CesiumGS/cesium/issues/6404)
- Fixed polygon outline when using `perPositionHeight` and `extrudedHeight`. [#6595](https://github.com/CesiumGS/cesium/issues/6595)
- Fixed broken links in documentation of `createTileMapServiceImageryProvider`. [#5818](https://github.com/CesiumGS/cesium/issues/5818)
- Transitioning from 2 touches to 1 touch no longer triggers a new pan gesture. [#6479](https://github.com/CesiumGS/cesium/pull/6479)

### 1.45 - 2018-05-01

##### Major Announcements :loudspeaker:

- We've launched Cesium ion! Read all about it in our [blog post](https://cesium.com/blog/2018/05/01/get-your-cesium-ion-community-account/).
- Cesium now uses ion services by default for base imagery, terrain, and geocoding. A demo key is provided, but to use them in your own apps you must [sign up](https://cesium.com/ion/signup) for a free ion Commmunity account.

##### Breaking Changes :mega:

- `ClippingPlaneCollection` now uses `ClippingPlane` objects instead of `Plane` objects. [#6498](https://github.com/CesiumGS/cesium/pull/6498)
- Cesium no longer ships with a demo Bing Maps API key.
- `BingMapsImageryProvider` is no longer the default base imagery layer. (Bing imagery itself is still the default, however it is provided through Cesium ion)
- `BingMapsGeocoderService` is no longer the default geocoding service.
- If you wish to continue to use your own Bing API key for imagery and geocoding, you can go back to the old default behavior by constructing the Viewer as follows:
  ```javascript
  Cesium.BingMapsApi.defaultKey = "yourBingKey";
  var viewer = new Cesium.Viewer("cesiumContainer", {
    imageryProvider: new Cesium.BingMapsImageryProvider({
      url: "https://dev.virtualearth.net",
    }),
    geocoder: [
      new Cesium.CartographicGeocoderService(),
      new Cesium.BingMapsGeocoderService(),
    ],
  });
  ```

##### Deprecated :hourglass_flowing_sand:

- `Particle.size`, `ParticleSystem.rate`, `ParticleSystem.lifeTime`, `ParticleSystem.life`, `ParticleSystem.minimumLife`, and `ParticleSystem.maximumLife` have been renamed to `Particle.imageSize`, `ParticleSystem.emissionRate`, `ParticleSystem.lifetime`, `ParticleSystem.particleLife`, `ParticleSystem.minimumParticleLife`, and `ParticleSystem.maximumParticleLife`. Use of the `size`, `rate`, `lifeTime`, `life`, `minimumLife`, and `maximumLife` parameters is deprecated and will be removed in Cesium 1.46.
- `ParticleSystem.forces` array has been switched out for singular function `ParticleSystems.updateCallback`. Use of the `forces` parameter is deprecated and will be removed in Cesium 1.46.
- Any width and height variables in `ParticleSystem` will no longer be individual components. `ParticleSystem.minimumWidth` and `ParticleSystem.minimumHeight` will now be `ParticleSystem.minimumImageSize`, `ParticleSystem.maximumWidth` and `ParticleSystem.maximumHeight` will now be `ParticleSystem.maximumImageSize`, and `ParticleSystem.width` and `ParticleSystem.height` will now be `ParticleSystem.imageSize`. Use of the `minimumWidth`, `minimumHeight`, `maximumWidth`, `maximumHeight`, `width`, and `height` parameters is deprecated and will be removed in Cesium 1.46.

##### Additions :tada:

- Added option `logarithmicDepthBuffer` to `Scene`. With this option there is typically a single frustum using logarithmic depth rendered. This increases performance by issuing less draw calls to the GPU and helps to avoid artifacts on the connection of two frustums. [#5851](https://github.com/CesiumGS/cesium/pull/5851)
- When a log depth buffer is supported, the frustum near and far planes default to `0.1` and `1e10` respectively.
- Added `IonGeocoderService` and made it the default geocoding service for the `Geocoder` widget.
- Added `createWorldImagery` which provides Bing Maps imagery via a Cesium ion account.
- Added `PeliasGeocoderService`, which provides geocoding via a [Pelias](https://pelias.io) server.
- Added the ability for `BaseLayerPicker` to group layers by category. `ProviderViewModel.category` was also added to support this feature.
- Added `Math.log2` to compute the base 2 logarithm of a number.
- Added `GeocodeType` enum and use it as an optional parameter to all `GeocoderService` instances to differentiate between autocomplete and search requests.
- Added `initWebAssemblyModule` function to `TaskProcessor` to load a Web Assembly module in a web worker. [#6420](https://github.com/CesiumGS/cesium/pull/6420)
- Added `supportsWebAssembly` function to `FeatureDetection` to check if a browser supports loading Web Assembly modules. [#6420](https://github.com/CesiumGS/cesium/pull/6420)
- Improved `MapboxImageryProvider` performance by 300% via `tiles.mapbox.com` subdomain switching. [#6426](https://github.com/CesiumGS/cesium/issues/6426)
- Added ability to invoke `sampleTerrain` from node.js to enable offline terrain sampling
- Added more ParticleSystem Sandcastle examples for rocket and comet tails and weather. [#6375](https://github.com/CesiumGS/cesium/pull/6375)
- Added color and scale attributes to the `ParticleSystem` class constructor. When defined the variables override startColor and endColor and startScale and endScale. [#6429](https://github.com/CesiumGS/cesium/pull/6429)

##### Fixes :wrench:

- Fixed bugs in `TimeIntervalCollection.removeInterval`. [#6418](https://github.com/CesiumGS/cesium/pull/6418).
- Fixed glTF support to handle meshes with and without tangent vectors, and with/without morph targets, sharing one material. [#6421](https://github.com/CesiumGS/cesium/pull/6421)
- Fixed glTF support to handle skinned meshes when no skin is supplied. [#6061](https://github.com/CesiumGS/cesium/issues/6061)
- Updated glTF 2.0 PBR shader to have brighter lighting. [#6430](https://github.com/CesiumGS/cesium/pull/6430)
- Allow loadWithXhr to work with string URLs in a web worker.
- Updated to Draco 1.3.0 and implemented faster loading of Draco compressed glTF assets in browsers that support Web Assembly. [#6420](https://github.com/CesiumGS/cesium/pull/6420)
- `GroundPrimitive`s and `ClassificationPrimitive`s will become ready when `show` is `false`. [#6428](https://github.com/CesiumGS/cesium/pull/6428)
- Fix Firefox WebGL console warnings. [#5912](https://github.com/CesiumGS/cesium/issues/5912)
- Fix parsing Cesium.js in older browsers that do not support all TypedArray types. [#6396](https://github.com/CesiumGS/cesium/pull/6396)
- Fixed a bug causing crashes when setting colors on un-pickable models. [\$6442](https://github.com/CesiumGS/cesium/issues/6442)
- Fix flicker when adding, removing, or modifying entities. [#3945](https://github.com/CesiumGS/cesium/issues/3945)
- Fixed crash bug in PolylineCollection when a polyline was updated and removed at the same time. [#6455](https://github.com/CesiumGS/cesium/pull/6455)
- Fixed crash when animating a glTF model with a single keyframe. [#6422](https://github.com/CesiumGS/cesium/pull/6422)
- Fixed Imagery Layers Texture Filters Sandcastle example. [#6472](https://github.com/CesiumGS/cesium/pull/6472).
- Fixed a bug causing Cesium 3D Tilesets to not clip properly when tiles were unloaded and reloaded. [#6484](https://github.com/CesiumGS/cesium/issues/6484)
- Fixed `TimeInterval` so now it throws if `fromIso8601` is given an ISO 8601 string with improper formatting. [#6164](https://github.com/CesiumGS/cesium/issues/6164)
- Improved rendering of glTF models that don't contain normals with a temporary unlit shader workaround. [#6501](https://github.com/CesiumGS/cesium/pull/6501)
- Fixed rendering of glTF models with emissive-only materials. [#6501](https://github.com/CesiumGS/cesium/pull/6501)
- Fixed a bug in shader modification for glTF 1.0 quantized attributes and Draco quantized attributes. [#6523](https://github.com/CesiumGS/cesium/pull/6523)

### 1.44 - 2018-04-02

##### Highlights :sparkler:

- Added a new Sandcastle label, `New in X.X` which will include all new Sandcastle demos added for the current release. [#6384](https://github.com/CesiumGS/cesium/issues/6384)
- Added support for glTF models with [Draco geometry compression](https://github.com/KhronosGroup/glTF/blob/master/extensions/2.0/Khronos/KHR_draco_mesh_compression/README.md). [#5120](https://github.com/CesiumGS/cesium/issues/5120)
- Added support for ordering in `DataSourceCollection`. [#6316](https://github.com/CesiumGS/cesium/pull/6316)

##### Breaking Changes :mega:

- `GeometryVisualizer` now requires `primitive` and `groundPrimitive` parameters. [#6316](https://github.com/CesiumGS/cesium/pull/6316)
- For all classes/functions that take a `Resource` instance, all additional parameters that are part of the `Resource` class have been removed. This generally includes `proxy`, `headers` and `query` parameters. [#6368](https://github.com/CesiumGS/cesium/pull/6368)
- All low level load functions including `loadArrayBuffer`, `loadBlob`, `loadImage`, `loadJson`, `loadJsonp`, `loadText`, `loadXML` and `loadWithXhr` have been removed. Please use the equivalent `fetch` functions on the `Resource` class. [#6368](https://github.com/CesiumGS/cesium/pull/6368)

##### Deprecated :hourglass_flowing_sand:

- `ClippingPlaneCollection` is now supported in Internet Explorer, so `ClippingPlaneCollection.isSupported` has been deprecated and will be removed in Cesium 1.45.
- `ClippingPlaneCollection` should now be used with `ClippingPlane` objects instead of `Plane`. Use of `Plane` objects has been deprecated and will be removed in Cesium 1.45.
- `Credit` now takes an `html` and `showOnScreen` parameters instead of an `options` object. Use of the `options` parameter is deprecated and will be removed in Cesium 1.46.
- `Credit.text`, `Credit.imageUrl` and `Credit.link` properties have all been deprecated and will be removed in Cesium 1.46. Use `Credit.html` to retrieve the credit content.
- `Credit.hasImage` and `Credit.hasLink` functions have been deprecated and will be removed in Cesium 1.46.

##### Additions :tada:

- Added a new Sandcastle label, `New in X.X` which will include all new Sandcastle demos added for the current release. [#6384](https://github.com/CesiumGS/cesium/issues/6384)
- Added support for glTF models with [Draco geometry compression](https://github.com/KhronosGroup/glTF/blob/master/extensions/2.0/Khronos/KHR_draco_mesh_compression/README.md). [#5120](https://github.com/CesiumGS/cesium/issues/5120)
  - Added `dequantizeInShader` option parameter to `Model` and `Model.fromGltf` to specify if Draco compressed glTF assets should be dequantized on the GPU.
- Added support for ordering in `DataSourceCollection`. [#6316](https://github.com/CesiumGS/cesium/pull/6316)
  - All ground geometry from one `DataSource` will render in front of all ground geometry from another `DataSource` in the same collection with a lower index.
  - Use `DataSourceCollection.raise`, `DataSourceCollection.lower`, `DataSourceCollection.raiseToTop` and `DataSourceCollection.lowerToBottom` functions to change the ordering of a `DataSource` in the collection.
- `ClippingPlaneCollection` updates [#6201](https://github.com/CesiumGS/cesium/pull/6201):
  - Removed the 6-clipping-plane limit.
  - Added support for Internet Explorer.
  - Added a `ClippingPlane` object to be used with `ClippingPlaneCollection`.
  - Added 3D Tiles use-case to the Terrain Clipping Planes Sandcastle.
- `Credit` has been modified to take an HTML string as the credit content. [#6331](https://github.com/CesiumGS/cesium/pull/6331)
- Sharing Sandcastle examples now works by storing the full example directly in the URL instead of creating GitHub gists, because anonymous gist creation was removed by GitHub. Loading existing gists will still work. [#6342](https://github.com/CesiumGS/cesium/pull/6342)
- Updated `WebMapServiceImageryProvider` so it can take an srs or crs string to pass to the resource query parameters based on the WMS version. [#6223](https://github.com/CesiumGS/cesium/issues/6223)
- Added additional query parameter options to the CesiumViewer demo application [#6328](https://github.com/CesiumGS/cesium/pull/6328):
  - `sourceType` specifies the type of data source if the URL doesn't have a known file extension.
  - `flyTo=false` optionally disables the automatic `flyTo` after loading the data source.
- Added a multi-part CZML example to Sandcastle. [#6320](https://github.com/CesiumGS/cesium/pull/6320)
- Improved processing order of 3D tiles. [#6364](https://github.com/CesiumGS/cesium/pull/6364)

##### Fixes :wrench:

- Fixed Cesium ion browser caching. [#6353](https://github.com/CesiumGS/cesium/pull/6353).
- Fixed formula for Weighted Blended Order-Independent Transparency. [#6340](https://github.com/CesiumGS/cesium/pull/6340)
- Fixed support of glTF-supplied tangent vectors. [#6302](https://github.com/CesiumGS/cesium/pull/6302)
- Fixed model loading failure when containing unused materials. [6315](https://github.com/CesiumGS/cesium/pull/6315)
- Fixed default value of `alphaCutoff` in glTF models. [#6346](https://github.com/CesiumGS/cesium/pull/6346)
- Fixed double-sided flag for glTF materials with `BLEND` enabled. [#6371](https://github.com/CesiumGS/cesium/pull/6371)
- Fixed animation for glTF models with missing animation targets. [#6351](https://github.com/CesiumGS/cesium/pull/6351)
- Fixed improper zoom during model load failure. [#6305](https://github.com/CesiumGS/cesium/pull/6305)
- Fixed rendering vector tiles when using `invertClassification`. [#6349](https://github.com/CesiumGS/cesium/pull/6349)
- Fixed occlusion when `globe.show` is `false`. [#6374](https://github.com/CesiumGS/cesium/pull/6374)
- Fixed crash for entities with static geometry and time-dynamic attributes. [#6377](https://github.com/CesiumGS/cesium/pull/6377)
- Fixed geometry tile rendering in IE. [#6406](https://github.com/CesiumGS/cesium/pull/6406)

### 1.43 - 2018-03-01

##### Major Announcements :loudspeaker:

- Say hello to [Cesium ion](https://cesium.com/blog/2018/03/01/hello-cesium-ion/)
- Cesium, the JavaScript library, is now officially renamed to CesiumJS (no code changes required)
- The STK World Terrain tileset is deprecated and will be available until September 1, 2018. Check out the new high-resolution [Cesium World Terrain](https://cesium.com/blog/2018/03/01/introducing-cesium-world-terrain/)

##### Breaking Changes :mega:

- Removed `GeometryUpdater.perInstanceColorAppearanceType` and `GeometryUpdater.materialAppearanceType`. [#6239](https://github.com/CesiumGS/cesium/pull/6239)
- `GeometryVisualizer` no longer uses a `type` parameter. [#6239](https://github.com/CesiumGS/cesium/pull/6239)
- `GeometryVisualizer` no longer displays polylines. Use `PolylineVisualizer` instead. [#6239](https://github.com/CesiumGS/cesium/pull/6239)
- The experimental `CesiumIon` object has been completely refactored and renamed to `Ion`.

##### Deprecated :hourglass_flowing_sand:

- The STK World Terrain, ArcticDEM, and PAMAP Terrain tilesets hosted on `assets.agi.com` are deprecated and will be available until September 1, 2018. To continue using them, access them via [Cesium ion](https://cesium.com/blog/2018/03/01/hello-cesium-ion/)
- In the `Resource` class, `addQueryParameters` and `addTemplateValues` have been deprecated and will be removed in Cesium 1.45. Please use `setQueryParameters` and `setTemplateValues` instead.

##### Additions :tada:

- Added new `Ion`, `IonResource`, and `IonImageryProvider` objects for loading data hosted on [Cesium ion](https://cesium.com/blog/2018/03/01/hello-cesium-ion/).
- Added `createWorldTerrain` helper function for easily constructing the new Cesium World Terrain.
- Added support for a promise to a resource for `CesiumTerrainProvider`, `createTileMapServiceImageryProvider` and `Cesium3DTileset` [#6204](https://github.com/CesiumGS/cesium/pull/6204)
- Added `Cesium.Math.cbrt`. [#6222](https://github.com/CesiumGS/cesium/pull/6222)
- Added `PolylineVisualizer` for displaying polyline entities [#6239](https://github.com/CesiumGS/cesium/pull/6239)
- `Resource` class [#6205](https://github.com/CesiumGS/cesium/issues/6205)
  - Added `put`, `patch`, `delete`, `options` and `head` methods, so it can be used for all XHR requests.
  - Added `preserveQueryParameters` parameter to `getDerivedResource`, to allow us to append query parameters instead of always replacing them.
  - Added `setQueryParameters` and `appendQueryParameters` to allow for better handling of query strings.
- Enable terrain in the `CesiumViewer` demo application [#6198](https://github.com/CesiumGS/cesium/pull/6198)
- Added `Globe.tilesLoaded` getter property to determine if all terrain and imagery is loaded. [#6194](https://github.com/CesiumGS/cesium/pull/6194)
- Added `classificationType` property to entities which specifies whether an entity on the ground, like a polygon or rectangle, should be clamped to terrain, 3D Tiles, or both. [#6195](https://github.com/CesiumGS/cesium/issues/6195)

##### Fixes :wrench:

- Fixed bug where KmlDataSource did not use Ellipsoid to convert coordinates. Use `options.ellipsoid` to pass the ellipsoid to KmlDataSource constructors / loaders. [#6176](https://github.com/CesiumGS/cesium/pull/6176)
- Fixed bug where 3D Tiles Point Clouds would fail in Internet Explorer. [#6220](https://github.com/CesiumGS/cesium/pull/6220)
- Fixed issue where `CESIUM_BASE_URL` wouldn't work without a trailing `/`. [#6225](https://github.com/CesiumGS/cesium/issues/6225)
- Fixed coloring for polyline entities with a dynamic color for the depth fail material [#6245](https://github.com/CesiumGS/cesium/pull/6245)
- Fixed bug with zooming to dynamic geometry. [#6269](https://github.com/CesiumGS/cesium/issues/6269)
- Fixed bug where `AxisAlignedBoundingBox` did not copy over center value when cloning an undefined result. [#6183](https://github.com/CesiumGS/cesium/pull/6183)
- Fixed a bug where imagery stops loading when changing terrain in request render mode. [#6193](https://github.com/CesiumGS/cesium/issues/6193)
- Fixed `Resource.fetch` when called with no arguments [#6206](https://github.com/CesiumGS/cesium/issues/6206)
- Fixed `Resource.clone` to clone the `Request` object, so resource can be used in parallel. [#6208](https://github.com/CesiumGS/cesium/issues/6208)
- Fixed `Material` so it can now take a `Resource` object as an image. [#6199](https://github.com/CesiumGS/cesium/issues/6199)
- Fixed an issue causing the Bing Maps key to be sent unnecessarily with every tile request. [#6250](https://github.com/CesiumGS/cesium/pull/6250)
- Fixed documentation issue for the `Cesium.Math` class. [#6233](https://github.com/CesiumGS/cesium/issues/6233)
- Fixed rendering 3D Tiles as classification volumes. [#6295](https://github.com/CesiumGS/cesium/pull/6295)

### 1.42.1 - 2018-02-01

\_This is an npm-only release to fix an issue with using Cesium in Node.js.\_\_

- Fixed a bug where Cesium would fail to load under Node.js. [#6177](https://github.com/CesiumGS/cesium/pull/6177)

### 1.42 - 2018-02-01

##### Highlights :sparkler:

- Added experimental support for [3D Tiles Vector and Geometry data](https://github.com/CesiumGS/3d-tiles/tree/vctr/TileFormats/VectorData). ([#4665](https://github.com/CesiumGS/cesium/pull/4665))
- Added optional mode to reduce CPU usage. See [Improving Performance with Explicit Rendering](https://cesium.com/blog/2018/01/24/cesium-scene-rendering-performance/). ([#6115](https://github.com/CesiumGS/cesium/pull/6115))
- Added experimental `CesiumIon` utility class for working with the Cesium ion beta API. [#6136](https://github.com/CesiumGS/cesium/pull/6136)
- Major refactor of URL handling. All classes that take a url parameter, can now take a Resource or a String. This includes all imagery providers, all terrain providers, `Cesium3DTileset`, `KMLDataSource`, `CZMLDataSource`, `GeoJsonDataSource`, `Model`, and `Billboard`.

##### Breaking Changes :mega:

- The clock does not animate by default. Set the `shouldAnimate` option to `true` when creating the Viewer to enable animation.

##### Deprecated :hourglass_flowing_sand:

- For all classes/functions that can now take a `Resource` instance, all additional parameters that are part of the `Resource` class have been deprecated and will be removed in Cesium 1.44. This generally includes `proxy`, `headers` and `query` parameters.
- All low level load functions including `loadArrayBuffer`, `loadBlob`, `loadImage`, `loadJson`, `loadJsonp`, `loadText`, `loadXML` and `loadWithXhr` have been deprecated and will be removed in Cesium 1.44. Please use the equivalent `fetch` functions on the `Resource` class.

##### Additions :tada:

- Added experimental support for [3D Tiles Vector and Geometry data](https://github.com/CesiumGS/3d-tiles/tree/vctr/TileFormats/VectorData) ([#4665](https://github.com/CesiumGS/cesium/pull/4665)). The new and modified Cesium APIs are:
  - `Cesium3DTileStyle` has expanded to include styling point features. See the [styling specification](https://github.com/CesiumGS/3d-tiles/tree/vector-tiles/Styling#vector-data) for details.
  - `Cesium3DTileFeature` can modify `color` and `show` properties for polygon, polyline, and geometry features.
  - `Cesium3DTilePointFeature` can modify the styling options for a point feature.
- Added optional mode to reduce CPU usage. [#6115](https://github.com/CesiumGS/cesium/pull/6115)
  - `Scene.requestRenderMode` enables a mode which will only request new render frames on changes to the scene, or when the simulation time change exceeds `scene.maximumRenderTimeChange`.
  - `Scene.requestRender` will explicitly request a new render frame when in request render mode.
  - Added `Scene.preUpdate` and `Scene.postUpdate` events that are raised before and after the scene updates respectively. The scene is always updated before executing a potential render. Continue to listen to `Scene.preRender` and `Scene.postRender` events for when the scene renders a frame.
  - Added `CreditDisplay.update`, which updates the credit display before a new frame is rendered.
  - Added `Globe.imageryLayersUpdatedEvent`, which is raised when an imagery layer is added, shown, hidden, moved, or removed on the globe.
- Added `Cesium3DTileset.classificationType` to specify if a tileset classifies terrain, another 3D Tiles tileset, or both. This only applies to vector, geometry and batched 3D model tilesets. The limitations on the glTF contained in the b3dm tile are:
  - `POSITION` and `_BATCHID` semantics are required.
  - All indices with the same batch id must occupy contiguous sections of the index buffer.
  - All shaders and techniques are ignored. The generated shader simply multiplies the position by the model-view-projection matrix.
  - The only supported extensions are `CESIUM_RTC` and `WEB3D_quantized_attributes`.
  - Only one node is supported.
  - Only one mesh per node is supported.
  - Only one primitive per mesh is supported.
- Added geometric-error-based point cloud attenuation and eye dome lighting for point clouds using replacement refinement. [#6069](https://github.com/CesiumGS/cesium/pull/6069)
- Updated `Viewer.zoomTo` and `Viewer.flyTo` to take a `Cesium3DTileset` as a target. [#6104](https://github.com/CesiumGS/cesium/pull/6104)
- Added `shouldAnimate` option to the `Viewer` constructor to indicate if the clock should begin animating on startup. [#6154](https://github.com/CesiumGS/cesium/pull/6154)
- Added `Cesium3DTileset.ellipsoid` determining the size and shape of the globe. This can be set at construction and defaults to a WGS84 ellipsoid.
- Added `Plane.projectPointOntoPlane` for projecting a `Cartesian3` position onto a `Plane`. [#6092](https://github.com/CesiumGS/cesium/pull/6092)
- Added `Cartesian3.projectVector` for projecting one vector to another. [#6093](https://github.com/CesiumGS/cesium/pull/6093)
- Added `Cesium3DTileset.tileFailed` event that will be raised when a tile fails to load. The object passed to the event listener will have a url and message property. If there are no event listeners, error messages will be logged to the console. [#6088](https://github.com/CesiumGS/cesium/pull/6088)
- Added `AttributeCompression.zigZagDeltaDecode` which will decode delta and ZigZag encoded buffers in place.
- Added `pack` and `unpack` functions to `OrientedBoundingBox` for packing to and unpacking from a flat buffer.
- Added support for vertex shader uniforms when `tileset.colorBlendMode` is `MIX` or `REPLACE`. [#5874](https://github.com/CesiumGS/cesium/pull/5874)
- Added `ClippingPlaneCollection.isSupported` function for checking if rendering with clipping planes is supported.[#6084](https://github.com/CesiumGS/cesium/pull/6084)
- Added `Cartographic.toCartesian` to convert from `Cartographic` to `Cartesian3`. [#6163](https://github.com/CesiumGS/cesium/pull/6163)
- Added `BoundingSphere.volume` for computing the volume of a `BoundingSphere`. [#6069](https://github.com/CesiumGS/cesium/pull/6069)
- Added new file for the Cesium [Code of Conduct](https://github.com/CesiumGS/cesium/blob/main/CODE_OF_CONDUCT.md). [#6129](https://github.com/CesiumGS/cesium/pull/6129)

##### Fixes :wrench:

- Fixed a bug that could cause tiles to be missing from the globe surface, especially when starting with the camera zoomed close to the surface. [#4969](https://github.com/CesiumGS/cesium/pull/4969)
- Fixed applying a translucent style to a point cloud tileset. [#6113](https://github.com/CesiumGS/cesium/pull/6113)
- Fixed Sandcastle error in IE 11. [#6169](https://github.com/CesiumGS/cesium/pull/6169)
- Fixed a glTF animation bug that caused certain animations to jitter. [#5740](https://github.com/CesiumGS/cesium/pull/5740)
- Fixed a bug when creating billboard and model entities without a globe. [#6109](https://github.com/CesiumGS/cesium/pull/6109)
- Improved CZML Custom Properties Sandcastle example. [#6086](https://github.com/CesiumGS/cesium/pull/6086)
- Improved Particle System Sandcastle example for better visual. [#6132](https://github.com/CesiumGS/cesium/pull/6132)
- Fixed behavior of `Camera.move*` and `Camera.look*` functions in 2D mode. [#5884](https://github.com/CesiumGS/cesium/issues/5884)
- Fixed `Camera.moveStart` and `Camera.moveEnd` events not being raised when camera is close to the ground. [#4753](https://github.com/CesiumGS/cesium/issues/4753)
- Fixed `OrientedBoundingBox` documentation. [#6147](https://github.com/CesiumGS/cesium/pull/6147)
- Updated documentation links to reflect new locations on `https://cesiumjs.org` and `https://cesium.com`.

### 1.41 - 2018-01-02

- Breaking changes
  - Removed the `text`, `imageUrl`, and `link` parameters from `Credit`, which were deprecated in Cesium 1.40. Use `options.text`, `options.imageUrl`, and `options.link` instead.
- Added support for clipping planes. [#5913](https://github.com/CesiumGS/cesium/pull/5913), [#5996](https://github.com/CesiumGS/cesium/pull/5996)
  - Added `clippingPlanes` property to `ModelGraphics`, `Model`, `Cesium3DTileset`, and `Globe`, which specifies a `ClippingPlaneCollection` to selectively disable rendering.
  - Added `PlaneGeometry`, `PlaneOutlineGeometry`, `PlaneGeometryUpdater`, `PlaneOutlineGeometryUpdater`, `PlaneGraphics`, and `Entity.plane` to visualize planes.
  - Added `Plane.transformPlane` to apply a transformation to a plane.
- Fixed point cloud exception in IE. [#6051](https://github.com/CesiumGS/cesium/pull/6051)
- Fixed globe materials when `Globe.enableLighting` was `false`. [#6042](https://github.com/CesiumGS/cesium/issues/6042)
- Fixed shader compilation failure on pick when globe materials were enabled. [#6039](https://github.com/CesiumGS/cesium/issues/6039)
- Fixed exception when `invertClassification` was enabled, the invert color had an alpha less than `1.0`, and the window was resized. [#6046](https://github.com/CesiumGS/cesium/issues/6046)

### 1.40 - 2017-12-01

- Deprecated
  - The `text`, `imageUrl` and `link` parameters from `Credit` have been deprecated and will be removed in Cesium 1.41. Use `options.text`, `options.imageUrl` and `options.link` instead.
- Added `Globe.material` to apply materials to the globe/terrain for shading such as height- or slope-based color ramps. See the new [Sandcastle example](https://cesiumjs.org/Cesium/Apps/Sandcastle/?src=Globe%20Materials.html&label=Showcases). [#5919](https://github.com/CesiumGS/cesium/pull/5919/files)
- Added CZML support for `polyline.depthFailMaterial`, `label.scaleByDistance`, `distanceDisplayCondition`, and `disableDepthTestDistance`. [#5986](https://github.com/CesiumGS/cesium/pull/5986)
- Fixed a bug where drill picking a polygon clamped to ground would cause the browser to hang. [#5971](https://github.com/CesiumGS/cesium/issues/5971)
- Fixed bug in KML LookAt bug where degrees and radians were mixing in a subtraction. [#5992](https://github.com/CesiumGS/cesium/issues/5992)
- Fixed handling of KMZ files with missing `xsi` namespace declarations. [#6003](https://github.com/CesiumGS/cesium/pull/6003)
- Added function that removes duplicate namespace declarations while loading a KML or a KMZ. [#5972](https://github.com/CesiumGS/cesium/pull/5972)
- Fixed a language detection issue. [#6016](https://github.com/CesiumGS/cesium/pull/6016)
- Fixed a bug where glTF models with animations of different lengths would cause an error. [#5694](https://github.com/CesiumGS/cesium/issues/5694)
- Added a `clampAnimations` parameter to `Model` and `Entity.model`. Setting this to `false` allows different length animations to loop asynchronously over the duration of the longest animation.
- Fixed `Invalid asm.js: Invalid member of stdlib` console error by recompiling crunch.js with latest emscripten toolchain. [#5847](https://github.com/CesiumGS/cesium/issues/5847)
- Added `file:` scheme compatibility to `joinUrls`. [#5989](https://github.com/CesiumGS/cesium/pull/5989)
- Added a Reverse Geocoder [Sandcastle example](https://cesiumjs.org/Cesium/Apps/Sandcastle/?src=Reverse%20Geocoder.html&label=Showcases). [#5976](https://github.com/CesiumGS/cesium/pull/5976)
- Added ability to support touch event in Imagery Layers Split Sandcastle example. [#5948](https://github.com/CesiumGS/cesium/pull/5948)
- Added a new `@experimental` tag to the documentation. A small subset of the Cesium API tagged as such are subject to breaking changes without deprecation. See the [Coding Guide](https://github.com/CesiumGS/cesium/tree/main/Documentation/Contributors/CodingGuide#deprecation-and-breaking-changes) for further explanation. [#6010](https://github.com/CesiumGS/cesium/pull/6010)
- Moved terrain and imagery credits to a lightbox that pops up when you click a link in the onscreen credits [#3013](https://github.com/CesiumGS/cesium/issues/3013)

### 1.39 - 2017-11-01

- Cesium now officially supports webpack. See our [Integrating Cesium and webpack blog post](https://cesium.com/blog/2017/10/18/cesium-and-webpack/) for more details.
- Added support for right-to-left language detection in labels, currently Hebrew and Arabic are supported. To enable it, set `Cesium.Label.enableRightToLeftDetection = true` at the start of your application. [#5771](https://github.com/CesiumGS/cesium/pull/5771)
- Fixed handling of KML files with missing `xsi` namespace declarations. [#5860](https://github.com/CesiumGS/cesium/pull/5860)
- Fixed a bug that caused KML ground overlays to appear distorted when rotation was applied. [#5914](https://github.com/CesiumGS/cesium/issues/5914)
- Fixed a bug where KML placemarks with no specified icon would be displayed with default icon. [#5819](https://github.com/CesiumGS/cesium/issues/5819)
- Changed KML loading to ignore NetworkLink failures and continue to load the rest of the document. [#5871](https://github.com/CesiumGS/cesium/pull/5871)
- Added the ability to load Cesium's assets from the local file system if security permissions allow it. [#5830](https://github.com/CesiumGS/cesium/issues/5830)
- Added two new properties to `ImageryLayer` that allow for adjusting the texture sampler used for up and down-sampling of imagery tiles, namely `minificationFilter` and `magnificationFilter` with possible values `LINEAR` (the default) and `NEAREST` defined in `TextureMinificationFilter` and `TextureMagnificationFilter`. [#5846](https://github.com/CesiumGS/cesium/issues/5846)
- Fixed flickering artifacts with 3D Tiles tilesets with thin walls. [#5940](https://github.com/CesiumGS/cesium/pull/5940)
- Fixed bright fog when terrain lighting is enabled and added `Fog.minimumBrightness` to affect how bright the fog will be when in complete darkness. [#5934](https://github.com/CesiumGS/cesium/pull/5934)
- Fixed using arrow keys in geocoder widget to select search suggestions. [#5943](https://github.com/CesiumGS/cesium/issues/5943)
- Added support for the layer.json `parentUrl` property in `CesiumTerrainProvider` to allow for compositing of tilesets. [#5864](https://github.com/CesiumGS/cesium/pull/5864)
- Added `invertClassification` and `invertClassificationColor` to `Scene`. When `invertClassification` is `true`, any 3D Tiles geometry that is not classified by a `ClassificationPrimitive` or `GroundPrimitive` will have its color multiplied by `invertClassificationColor`. [#5836](https://github.com/CesiumGS/cesium/pull/5836)
- Added `customTags` property to the UrlTemplateImageryProvider to allow custom keywords in the template URL. [#5696](https://github.com/CesiumGS/cesium/pull/5696)
- Added `eyeSeparation` and `focalLength` properties to `Scene` to configure VR settings. [#5917](https://github.com/CesiumGS/cesium/pull/5917)
- Improved CZML Reference Properties example [#5754](https://github.com/CesiumGS/cesium/pull/5754)

### 1.38 - 2017-10-02

- Breaking changes
  - `Scene/CullingVolume` has been removed. Use `Core/CullingVolume`.
  - `Scene/OrthographicFrustum` has been removed. Use `Core/OrthographicFrustum`.
  - `Scene/OrthographicOffCenterFrustum` has been removed. Use `Core/OrthographicOffCenterFrustum`.
  - `Scene/PerspectiveFrustum` has been removed. Use `Core/PerspectiveFrustum`.
  - `Scene/PerspectiveOffCenterFrustum` has been removed. Use `Core/PerspectiveOffCenterFrustum`.
- Added support in CZML for expressing `orientation` as the velocity vector of an entity, using `velocityReference` syntax. [#5807](https://github.com/CesiumGS/cesium/pull/5807)
- Fixed CZML processing of `velocityReference` within an interval. [#5738](https://github.com/CesiumGS/cesium/issues/5738)
- Added ability to add an animation to `ModelAnimationCollection` by its index. [#5815](https://github.com/CesiumGS/cesium/pull/5815)
- Fixed a bug in `ModelAnimationCollection` that caused adding an animation by its name to throw an error. [#5815](https://github.com/CesiumGS/cesium/pull/5815)
- Fixed issue in Internet Explorer and Edge with loading unicode strings in typed arrays that impacted 3D Tiles Batch Table values.
- Zoom now maintains camera heading, pitch, and roll. [#4639](https://github.com/CesiumGS/cesium/pull/5603)
- Fixed a bug in `PolylineCollection` preventing the display of more than 16K points in a single collection. [#5538](https://github.com/CesiumGS/cesium/pull/5782)
- Fixed a 3D Tiles point cloud bug causing a stray point to appear at the center of the screen on certain hardware. [#5599](https://github.com/CesiumGS/cesium/issues/5599)
- Fixed removing multiple event listeners within event callbacks. [#5827](https://github.com/CesiumGS/cesium/issues/5827)
- Running `buildApps` now creates a built version of Sandcastle which uses the built version of Cesium for better performance.
- Fixed a tileset traversal bug when the `skipLevelOfDetail` optimization is off. [#5869](https://github.com/CesiumGS/cesium/issues/5869)

### 1.37 - 2017-09-01

- Breaking changes
  - Passing `options.clock` when creating a new `Viewer` instance is removed, pass `options.clockViewModel` instead.
  - Removed `GoogleEarthImageryProvider`, use `GoogleEarthEnterpriseMapsProvider` instead.
  - Removed the `throttleRequest` parameter from `TerrainProvider.requestTileGeometry` and inherited terrain providers. It is replaced with an optional `Request` object. Set the request's `throttle` property to `true` to throttle requests.
  - Removed the ability to provide a Promise for the `options.url` parameter of `loadWithXhr` and for the `url` parameter of `loadArrayBuffer`, `loadBlob`, `loadImageViaBlob`, `loadText`, `loadJson`, `loadXML`, `loadImage`, `loadCRN`, `loadKTX`, and `loadCubeMap`. Instead `url` must be a string.
- Added `classificationType` to `ClassificationPrimitive` and `GroundPrimitive` to choose whether terrain, 3D Tiles, or both are classified. [#5770](https://github.com/CesiumGS/cesium/pull/5770)
- Fixed depth picking on 3D Tiles. [#5676](https://github.com/CesiumGS/cesium/issues/5676)
- Fixed glTF model translucency bug. [#5731](https://github.com/CesiumGS/cesium/issues/5731)
- Fixed `replaceState` bug that was causing the `CesiumViewer` demo application to crash in Safari and iOS. [#5691](https://github.com/CesiumGS/cesium/issues/5691)
- Fixed a 3D Tiles traversal bug for tilesets using additive refinement. [#5766](https://github.com/CesiumGS/cesium/issues/5766)
- Fixed a 3D Tiles traversal bug where out-of-view children were being loaded unnecessarily. [#5477](https://github.com/CesiumGS/cesium/issues/5477)
- Fixed `Entity` id type to be `String` in `EntityCollection` and `CompositeEntityCollection` [#5791](https://github.com/CesiumGS/cesium/pull/5791)
- Fixed issue where `Model` and `BillboardCollection` would throw an error if the globe is undefined. [#5638](https://github.com/CesiumGS/cesium/issues/5638)
- Fixed issue where the `Model` glTF cache loses reference to the model's buffer data. [#5720](https://github.com/CesiumGS/cesium/issues/5720)
- Fixed some issues with `disableDepthTestDistance`. [#5501](https://github.com/CesiumGS/cesium/issues/5501) [#5331](https://github.com/CesiumGS/cesium/issues/5331) [#5621](https://github.com/CesiumGS/cesium/issues/5621)
- Added several new Bing Maps styles: `CANVAS_DARK`, `CANVAS_LIGHT`, and `CANVAS_GRAY`. [#5737](https://github.com/CesiumGS/cesium/pull/5737)
- Added small improvements to the atmosphere. [#5741](https://github.com/CesiumGS/cesium/pull/5741)
- Fixed a bug that caused imagery splitting to work incorrectly when CSS pixels were not equivalent to WebGL drawing buffer pixels, such as on high DPI displays in Microsoft Edge and Internet Explorer. [#5743](https://github.com/CesiumGS/cesium/pull/5743)
- Added `Cesium3DTileset.loadJson` to support overriding the default tileset loading behavior. [#5685](https://github.com/CesiumGS/cesium/pull/5685)
- Fixed loading of binary glTFs containing CRN or KTX textures. [#5753](https://github.com/CesiumGS/cesium/pull/5753)
- Fixed specular computation for certain models using the `KHR_materials_common` extension. [#5773](https://github.com/CesiumGS/cesium/pull/5773)
- Fixed a picking bug in the `3D Tiles Interactivity` Sandcastle demo. [#5703](https://github.com/CesiumGS/cesium/issues/5703)
- Updated knockout from 3.4.0 to 3.4.2 [#5703](https://github.com/CesiumGS/cesium/pull/5829)

### 1.36 - 2017-08-01

- Breaking changes
  - The function `Quaternion.fromHeadingPitchRoll(heading, pitch, roll, result)` was removed. Use `Quaternion.fromHeadingPitchRoll(hpr, result)` instead where `hpr` is a `HeadingPitchRoll`.
  - The function `Transforms.headingPitchRollToFixedFrame(origin, headingPitchRoll, ellipsoid, result)` was removed. Use `Transforms.headingPitchRollToFixedFrame(origin, headingPitchRoll, ellipsoid, fixedFrameTransform, result)` instead where `fixedFrameTransform` is a a 4x4 transformation matrix (see `Transforms.localFrameToFixedFrameGenerator`).
  - The function `Transforms.headingPitchRollQuaternion(origin, headingPitchRoll, ellipsoid, result)` was removed. Use `Transforms.headingPitchRollQuaternion(origin, headingPitchRoll, ellipsoid, fixedFrameTransform, result)` instead where `fixedFrameTransform` is a a 4x4 transformation matrix (see `Transforms.localFrameToFixedFrameGenerator`).
  - The `color`, `show`, and `pointSize` properties of `Cesium3DTileStyle` are no longer initialized with default values.
- Deprecated
  - `Scene/CullingVolume` is deprecated and will be removed in 1.38. Use `Core/CullingVolume`.
  - `Scene/OrthographicFrustum` is deprecated and will be removed in 1.38. Use `Core/OrthographicFrustum`.
  - `Scene/OrthographicOffCenterFrustum` is deprecated and will be removed in 1.38. Use `Core/OrthographicOffCenterFrustum`.
  - `Scene/PerspectiveFrustum` is deprecated and will be removed in 1.38. Use `Core/PerspectiveFrustum`.
  - `Scene/PerspectiveOffCenterFrustum` is deprecated and will be removed in 1.38. Use `Core/PerspectiveOffCenterFrustum`.
- Added glTF 2.0 support, including physically-based material rendering, morph targets, and appropriate updating of glTF 1.0 models to 2.0. [#5641](https://github.com/CesiumGS/cesium/pull/5641)
- Added `ClassificationPrimitive` which defines a volume and draws the intersection of the volume and terrain or 3D Tiles. [#5625](https://github.com/CesiumGS/cesium/pull/5625)
- Added `tileLoad` event to `Cesium3DTileset`. [#5628](https://github.com/CesiumGS/cesium/pull/5628)
- Fixed issue where scene would blink when labels were added. [#5537](https://github.com/CesiumGS/cesium/issues/5537)
- Fixed label positioning when height reference changes [#5609](https://github.com/CesiumGS/cesium/issues/5609)
- Fixed label positioning when using `HeightReference.CLAMP_TO_GROUND` and no position [#5648](https://github.com/CesiumGS/cesium/pull/5648)
- Fix for dynamic polylines with polyline dash material [#5681](https://github.com/CesiumGS/cesium/pull/5681)
- Added ability to provide a `width` and `height` to `scene.pick`. [#5602](https://github.com/CesiumGS/cesium/pull/5602)
- Fixed `Viewer.flyTo` not respecting zoom limits, and resetting minimumZoomDistance if the camera zoomed past the minimumZoomDistance. [5573](https://github.com/CesiumGS/cesium/issues/5573)
- Added ability to show tile urls in the 3D Tiles Inspector. [#5592](https://github.com/CesiumGS/cesium/pull/5592)
- Fixed a bug when reading CRN compressed textures with multiple mip levels. [#5618](https://github.com/CesiumGS/cesium/pull/5618)
- Fixed issue where composite 3D Tiles that contained instanced 3D Tiles with an external model reference would fail to download the model.
- Added behavior to `Cesium3DTilesInspector` that selects the first tileset hovered over if no tilest is specified. [#5139](https://github.com/CesiumGS/cesium/issues/5139)
- Added `Entity.computeModelMatrix` which returns the model matrix representing the entity's transformation. [#5584](https://github.com/CesiumGS/cesium/pull/5584)
- Added ability to set a style's `color`, `show`, or `pointSize` with a string or object literal. `show` may also take a boolean and `pointSize` may take a number. [#5412](https://github.com/CesiumGS/cesium/pull/5412)
- Added setter for `KmlDataSource.name` to specify a name for the datasource [#5660](https://github.com/CesiumGS/cesium/pull/5660).
- Added setter for `GeoJsonDataSource.name` to specify a name for the datasource [#5653](https://github.com/CesiumGS/cesium/issues/5653)
- Fixed crash when using the `Cesium3DTilesInspectorViewModel` and removing a tileset [#5607](https://github.com/CesiumGS/cesium/issues/5607)
- Fixed polygon outline in Polygon Sandcastle demo [#5642](https://github.com/CesiumGS/cesium/issues/5642)
- Updated `Billboard`, `Label` and `PointPrimitive` constructors to clone `NearFarScale` parameters [#5654](https://github.com/CesiumGS/cesium/pull/5654)
- Added `FrustumGeometry` and `FrustumOutlineGeometry`. [#5649](https://github.com/CesiumGS/cesium/pull/5649)
- Added an `options` parameter to the constructors of `PerspectiveFrustum`, `PerspectiveOffCenterFrustum`, `OrthographicFrustum`, and `OrthographicOffCenterFrustum` to set properties. [#5649](https://github.com/CesiumGS/cesium/pull/5649)

### 1.35.2 - 2017-07-11

- This is an npm-only release to fix an issue with using Cesium in Node.js.
- Fixed a bug where Cesium would fail to load under Node.js and some webpack configurations. [#5593](https://github.com/CesiumGS/cesium/issues/5593)
- Fixed a bug where a Model's compressed textures were not being displayed. [#5596](https://github.com/CesiumGS/cesium/pull/5596)
- Fixed documentation for `OrthographicFrustum`. [#5586](https://github.com/CesiumGS/cesium/issues/5586)

### 1.35.1 - 2017-07-05

- This is an npm-only release to fix a deployment issue with 1.35. No code changes.

### 1.35 - 2017-07-05

- Breaking changes
  - `JulianDate.fromIso8601` will default to midnight UTC if no time is provided to match the Javascript [`Date` specification](https://developer.mozilla.org/en-US/docs/Web/JavaScript/Reference/Global_Objects/Date). You must specify a local time of midnight to achieve the old behavior.
- Deprecated
  - `GoogleEarthImageryProvider` has been deprecated and will be removed in Cesium 1.37, use `GoogleEarthEnterpriseMapsProvider` instead.
  - The `throttleRequest` parameter for `TerrainProvider.requestTileGeometry`, `CesiumTerrainProvider.requestTileGeometry`, `VRTheWorldTerrainProvider.requestTileGeometry`, and `EllipsoidTerrainProvider.requestTileGeometry` is deprecated and will be replaced with an optional `Request` object. The `throttleRequests` parameter will be removed in 1.37. Instead set the request's `throttle` property to `true` to throttle requests.
  - The ability to provide a Promise for the `options.url` parameter of `loadWithXhr` and for the `url` parameter of `loadArrayBuffer`, `loadBlob`, `loadImageViaBlob`, `loadText`, `loadJson`, `loadXML`, `loadImage`, `loadCRN`, `loadKTX`, and `loadCubeMap` is deprecated. This will be removed in 1.37, instead `url` must be a string.
- Added support for [3D Tiles](https://github.com/CesiumGS/3d-tiles/blob/main/README.md) for streaming massive heterogeneous 3D geospatial datasets ([#5308](https://github.com/CesiumGS/cesium/pull/5308)). See the new [Sandcastle examples](http://cesiumjs.org/Cesium/Apps/Sandcastle/index.html?src=3D%20Tiles%20Photogrammetry&label=3D%20Tiles). The new Cesium APIs are:
  - `Cesium3DTileset`
  - `Cesium3DTileStyle`, `StyleExpression`, `Expression`, and `ConditionsExpression`
  - `Cesium3DTile`
  - `Cesium3DTileContent`
  - `Cesium3DTileFeature`
  - `Cesium3DTilesInspector`, `Cesium3DTilesInspectorViewModel`, and `viewerCesium3DTilesInspectorMixin`
  - `Cesium3DTileColorBlendMode`
- Added a particle system for effects like smoke, fire, sparks, etc. See `ParticleSystem`, `Particle`, `ParticleBurst`, `BoxEmitter`, `CircleEmitter`, `ConeEmitter`, `ParticleEmitter`, and `SphereEmitter`, and the new Sandcastle examples: [Particle System](http://cesiumjs.org/Cesium/Apps/Sandcastle/index.html?src=Particle%20System.html&label=Showcases) and [Particle System Fireworks](http://cesiumjs.org/Cesium/Apps/Sandcastle/index.html?src=Particle%20System%20Fireworks.html&label=Showcases). [#5212](https://github.com/CesiumGS/cesium/pull/5212)
- Added `options.clock`, `options.times` and `options.dimensions` to `WebMapTileServiceImageryProvider` in order to handle time dynamic and static values for dimensions.
- Added an `options.request` parameter to `loadWithXhr` and a `request` parameter to `loadArrayBuffer`, `loadBlob`, `loadImageViaBlob`, `loadText`, `loadJson`, `loadJsonp`, `loadXML`, `loadImageFromTypedArray`, `loadImage`, `loadCRN`, and `loadKTX`.
- `CzmlDataSource` and `KmlDataSource` load functions now take an optional `query` object, which will append query parameters to all network requests. [#5419](https://github.com/CesiumGS/cesium/pull/5419), [#5434](https://github.com/CesiumGS/cesium/pull/5434)
- Added Sandcastle demo for setting time with the Clock API [#5457](https://github.com/CesiumGS/cesium/pull/5457);
- Added Sandcastle demo for ArcticDEM data. [#5224](https://github.com/CesiumGS/cesium/issues/5224)
- Added `fromIso8601`, `fromIso8601DateArray`, and `fromIso8601DurationArray` to `TimeIntervalCollection` for handling various ways groups of intervals can be specified in ISO8601 format.
- Added `fromJulianDateArray` to `TimeIntervalCollection` for generating intervals from a list of dates.
- Fixed geocoder bug so geocoder can accurately handle NSEW inputs [#5407](https://github.com/CesiumGS/cesium/pull/5407)
- Fixed a bug where picking would break when the Sun came into view [#5478](https://github.com/CesiumGS/cesium/issues/5478)
- Fixed a bug where picking clusters would return undefined instead of a list of the clustered entities. [#5286](https://github.com/CesiumGS/cesium/issues/5286)
- Fixed bug where if polylines were set to follow the surface of an undefined globe, Cesium would throw an exception. [#5413](https://github.com/CesiumGS/cesium/pull/5413)
- Reduced the amount of Sun bloom post-process effect near the horizon. [#5381](https://github.com/CesiumGS/cesium/issues/5381)
- Fixed a bug where camera zooming worked incorrectly when the display height was greater than the display width [#5421](https://github.com/CesiumGS/cesium/pull/5421)
- Updated glTF/glb MIME types. [#5420](https://github.com/CesiumGS/cesium/issues/5420)
- Added `Cesium.Math.randomBetween`.
- Modified `defaultValue` to check for both `undefined` and `null`. [#5551](https://github.com/CesiumGS/cesium/pull/5551)
- The `throttleRequestByServer` function has been removed. Instead pass a `Request` object with `throttleByServer` set to `true` to any of following load functions: `loadWithXhr`, `loadArrayBuffer`, `loadBlob`, `loadImageViaBlob`, `loadText`, `loadJson`, `loadJsonp`, `loadXML`, `loadImageFromTypedArray`, `loadImage`, `loadCRN`, and `loadKTX`.

### 1.34 - 2017-06-01

- Deprecated
  - Passing `options.clock` when creating a new `Viewer` instance has been deprecated and will be removed in Cesium 1.37, pass `options.clockViewModel` instead.
- Fix issue where polylines in a `PolylineCollection` would ignore the far distance when updating the distance display condition. [#5283](https://github.com/CesiumGS/cesium/pull/5283)
- Fixed a crash when calling `Camera.pickEllipsoid` with a canvas of size 0.
- Fix `BoundingSphere.fromOrientedBoundingBox`. [#5334](https://github.com/CesiumGS/cesium/issues/5334)
- Fixed bug where polylines would not update when `PolylineCollection` model matrix was updated. [#5327](https://github.com/CesiumGS/cesium/pull/5327)
- Fixed a bug where adding a ground clamped label without a position would show up at a previous label's clamped position. [#5338](https://github.com/CesiumGS/cesium/issues/5338)
- Fixed translucency bug for certain material types. [#5335](https://github.com/CesiumGS/cesium/pull/5335)
- Fix picking polylines that use a depth fail appearance. [#5337](https://github.com/CesiumGS/cesium/pull/5337)
- Fixed a crash when morphing from Columbus view to 3D. [#5311](https://github.com/CesiumGS/cesium/issues/5311)
- Fixed a bug which prevented KML descriptions with relative paths from loading. [#5352](https://github.com/CesiumGS/cesium/pull/5352)
- Fixed an issue where camera view could be invalid at the last frame of animation. [#4949](https://github.com/CesiumGS/cesium/issues/4949)
- Fixed an issue where using the depth fail material for polylines would cause a crash in Edge. [#5359](https://github.com/CesiumGS/cesium/pull/5359)
- Fixed a crash where `EllipsoidGeometry` and `EllipsoidOutlineGeometry` were given floating point values when expecting integers. [#5260](https://github.com/CesiumGS/cesium/issues/5260)
- Fixed an issue where billboards were not properly aligned. [#2487](https://github.com/CesiumGS/cesium/issues/2487)
- Fixed an issue where translucent objects could flicker when picking on mouse move. [#5307](https://github.com/CesiumGS/cesium/issues/5307)
- Fixed a bug where billboards with `sizeInMeters` set to true would move upwards when zooming out. [#5373](https://github.com/CesiumGS/cesium/issues/5373)
- Fixed a bug where `SampledProperty.setInterpolationOptions` does not ignore undefined `options`. [#3575](https://github.com/CesiumGS/cesium/issues/3575)
- Added `basePath` option to `Cesium.Model.fromGltf`. [#5320](https://github.com/CesiumGS/cesium/issues/5320)

### 1.33 - 2017-05-01

- Breaking changes
  - Removed left, right, bottom and top properties from `OrthographicFrustum`. Use `OrthographicOffCenterFrustum` instead. [#5109](https://github.com/CesiumGS/cesium/issues/5109)
- Added `GoogleEarthEnterpriseTerrainProvider` and `GoogleEarthEnterpriseImageryProvider` to read data from Google Earth Enterprise servers. [#5189](https://github.com/CesiumGS/cesium/pull/5189).
- Support for dashed polylines [#5159](https://github.com/CesiumGS/cesium/pull/5159).
  - Added `PolylineDash` Material type.
  - Added `PolylineDashMaterialProperty` to the Entity API.
  - Added CZML `polylineDash` property .
- Added `disableDepthTestDistance` to billboards, points and labels. This sets the distance to the camera where the depth test will be disabled. Setting it to zero (the default) will always enable the depth test. Setting it to `Number.POSITVE_INFINITY` will never enabled the depth test. Also added `scene.minimumDisableDepthTestDistance` to change the default value from zero. [#5166](https://github.com/CesiumGS/cesium/pull/5166)
- Added a `depthFailMaterial` property to line entities, which is the material used to render the line when it fails the depth test. [#5160](https://github.com/CesiumGS/cesium/pull/5160)
- Fixed billboards not initially clustering. [#5208](https://github.com/CesiumGS/cesium/pull/5208)
- Fixed issue with displaying `MapboxImageryProvider` default token error message. [#5191](https://github.com/CesiumGS/cesium/pull/5191)
- Fixed bug in conversion formula in `Matrix3.fromHeadingPitchRoll`. [#5195](https://github.com/CesiumGS/cesium/issues/5195)
- Upgrade FXAA to version 3.11. [#5200](https://github.com/CesiumGS/cesium/pull/5200)
- `Scene.pickPosition` now caches results per frame to increase performance. [#5117](https://github.com/CesiumGS/cesium/issues/5117)

### 1.32 - 2017-04-03

- Deprecated
  - The `left`, `right`, `bottom`, and `top` properties of `OrthographicFrustum` are deprecated and will be removed in 1.33. Use `OrthographicOffCenterFrustum` instead.
- Breaking changes
  - Removed `ArcGisImageServerTerrainProvider`.
  - The top-level `properties` in an `Entity` created by `GeoJsonDataSource` are now instances of `ConstantProperty` instead of raw values.
- Added support for an orthographic projection in 3D and Columbus view.
  - Set `projectionPicker` to `true` in the options when creating a `Viewer` to add a widget that will switch projections. [#5021](https://github.com/CesiumGS/cesium/pull/5021)
  - Call `switchToOrthographicFrustum` or `switchToPerspectiveFrustum` on `Camera` to change projections.
- Added support for custom time-varying properties in CZML. [#5105](https://github.com/CesiumGS/cesium/pull/5105).
- Added new flight parameters to `Camera.flyTo` and `Camera.flyToBoundingSphere`: `flyOverLongitude`, `flyOverLongitudeWeight`, and `pitchAdjustHeight`. [#5070](https://github.com/CesiumGS/cesium/pull/5070)
- Added the event `Viewer.trackedEntityChanged`, which is raised when the value of `viewer.trackedEntity` changes. [#5060](https://github.com/CesiumGS/cesium/pull/5060)
- Added `Camera.DEFAULT_OFFSET` for default view of objects with bounding spheres. [#4936](https://github.com/CesiumGS/cesium/pull/4936)
- Fixed an issue with `TileBoundingBox` that caused the terrain to disappear in certain places [4032](https://github.com/CesiumGS/cesium/issues/4032)
- Fixed overlapping billboard blending. [#5066](https://github.com/CesiumGS/cesium/pull/5066)
- Fixed an issue with `PinBuilder` where inset images could have low-alpha fringes against an opaque background. [#5099](https://github.com/CesiumGS/cesium/pull/5099)
- Fix billboard, point and label clustering in 2D and Columbus view. [#5136](https://github.com/CesiumGS/cesium/pull/5136)
- Fixed `GroundPrimitive` rendering in 2D and Columbus View. [#5078](https://github.com/CesiumGS/cesium/pull/5078)
- Fixed an issue with camera tracking of dynamic ellipsoids. [#5133](https://github.com/CesiumGS/cesium/pull/5133)
- Fixed issues with imagerySplitPosition and the international date line in 2D mode. [#5151](https://github.com/CesiumGS/cesium/pull/5151)
- Fixed a bug in `ModelAnimationCache` causing different animations to reference the same animation. [#5064](https://github.com/CesiumGS/cesium/pull/5064)
- `ConstantProperty` now provides `valueOf` and `toString` methods that return the constant value.
- Improved depth artifacts between opaque and translucent primitives. [#5116](https://github.com/CesiumGS/cesium/pull/5116)
- Fixed crunch compressed textures in IE11. [#5057](https://github.com/CesiumGS/cesium/pull/5057)
- Fixed a bug in `Quaternion.fromHeadingPitchRoll` that made it erroneously throw an exception when passed individual angles in an unminified / debug build.
- Fixed a bug that caused an exception in `CesiumInspectorViewModel` when using the NW / NE / SW / SE / Parent buttons to navigate to a terrain tile that is not yet loaded.
- `QuadtreePrimitive` now uses `frameState.afterRender` to fire `tileLoadProgressEvent` [#3450](https://github.com/CesiumGS/cesium/issues/3450)

### 1.31 - 2017-03-01

- Deprecated
  - The function `Quaternion.fromHeadingPitchRoll(heading, pitch, roll, result)` will be removed in 1.33. Use `Quaternion.fromHeadingPitchRoll(hpr, result)` instead where `hpr` is a `HeadingPitchRoll`. [#4896](https://github.com/CesiumGS/cesium/pull/4896)
  - The function `Transforms.headingPitchRollToFixedFrame(origin, headingPitchRoll, ellipsoid, result)` will be removed in 1.33. Use `Transforms.headingPitchRollToFixedFrame(origin, headingPitchRoll, ellipsoid, fixedFrameTransform, result)` instead where `fixedFrameTransform` is a a 4x4 transformation matrix (see `Transforms.localFrameToFixedFrameGenerator`). [#4896](https://github.com/CesiumGS/cesium/pull/4896)
  - The function `Transforms.headingPitchRollQuaternion(origin, headingPitchRoll, ellipsoid, result)` will be removed in 1.33. Use `Transforms.headingPitchRollQuaternion(origin, headingPitchRoll, ellipsoid, fixedFrameTransform, result)` instead where `fixedFrameTransform` is a a 4x4 transformation matrix (see `Transforms.localFrameToFixedFrameGenerator`). [#4896](https://github.com/CesiumGS/cesium/pull/4896)
  - `ArcGisImageServerTerrainProvider` will be removed in 1.32 due to missing TIFF support in web browsers. [#4981](https://github.com/CesiumGS/cesium/pull/4981)
- Breaking changes
  - Corrected spelling of `Color.FUCHSIA` from `Color.FUSCHIA`. [#4977](https://github.com/CesiumGS/cesium/pull/4977)
  - The enums `MIDDLE_DOUBLE_CLICK` and `RIGHT_DOUBLE_CLICK` from `ScreenSpaceEventType` have been removed. [#5052](https://github.com/CesiumGS/cesium/pull/5052)
  - Removed the function `GeometryPipeline.computeBinormalAndTangent`. Use `GeometryPipeline.computeTangentAndBitangent` instead. [#5053](https://github.com/CesiumGS/cesium/pull/5053)
  - Removed the `url` and `key` properties from `GeocoderViewModel`. [#5056](https://github.com/CesiumGS/cesium/pull/5056)
  - `BingMapsGeocoderServices` now requires `options.scene`. [#5056](https://github.com/CesiumGS/cesium/pull/5056)
- Added compressed texture support. [#4758](https://github.com/CesiumGS/cesium/pull/4758)
  - glTF models and imagery layers can now reference [KTX](https://www.khronos.org/opengles/sdk/tools/KTX/) textures and textures compressed with [crunch](https://github.com/BinomialLLC/crunch).
  - Added `loadKTX`, to load KTX textures, and `loadCRN` to load crunch compressed textures.
  - Added new `PixelFormat` and `WebGLConstants` enums from WebGL extensions `WEBGL_compressed_s3tc`, `WEBGL_compressed_texture_pvrtc`, and `WEBGL_compressed_texture_etc1`.
  - Added `CompressedTextureBuffer`.
- Added support for `Scene.pickPosition` in Columbus view and 2D. [#4990](https://github.com/CesiumGS/cesium/pull/4990)
- Added support for depth picking translucent primitives when `Scene.pickTranslucentDepth` is `true`. [#4979](https://github.com/CesiumGS/cesium/pull/4979)
- Fixed an issue where the camera would zoom past an object and flip to the other side of the globe. [#4967](https://github.com/CesiumGS/cesium/pull/4967) and [#4982](https://github.com/CesiumGS/cesium/pull/4982)
- Enable rendering `GroundPrimitives` on hardware without the `EXT_frag_depth` extension; however, this could cause artifacts for certain viewing angles. [#4930](https://github.com/CesiumGS/cesium/pull/4930)
- Added `Transforms.localFrameToFixedFrameGenerator` to generate a function that computes a 4x4 transformation matrix from a local reference frame to fixed reference frame. [#4896](https://github.com/CesiumGS/cesium/pull/4896)
- Added `Label.scaleByDistance` to control minimum/maximum label size based on distance from the camera. [#5019](https://github.com/CesiumGS/cesium/pull/5019)
- Added support to `DebugCameraPrimitive` to draw multifrustum planes. The attribute `debugShowFrustumPlanes` of `Scene` and `frustumPlanes` of `CesiumInspector` toggle this. [#4932](https://github.com/CesiumGS/cesium/pull/4932)
- Added fix to always outline KML line extrusions so that they show up properly in 2D and other straight down views. [#4961](https://github.com/CesiumGS/cesium/pull/4961)
- Improved `RectangleGeometry` by skipping unnecessary logic in the code. [#4948](https://github.com/CesiumGS/cesium/pull/4948)
- Fixed exception for polylines in 2D when rotating the map. [#4619](https://github.com/CesiumGS/cesium/issues/4619)
- Fixed an issue with constant `VertexArray` attributes not being set correctly. [#4995](https://github.com/CesiumGS/cesium/pull/4995)
- Added the event `Viewer.selectedEntityChanged`, which is raised when the value of `viewer.selectedEntity` changes. [#5043](https://github.com/CesiumGS/cesium/pull/5043)

### 1.30 - 2017-02-01

- Deprecated
  - The properties `url` and `key` will be removed from `GeocoderViewModel` in 1.31. These properties will be available on geocoder services that support them, like `BingMapsGeocoderService`.
  - The function `GeometryPipeline.computeBinormalAndTangent` will be removed in 1.31. Use `GeometryPipeline.createTangentAndBitangent` instead. [#4856](https://github.com/CesiumGS/cesium/pull/4856)
  - The enums `MIDDLE_DOUBLE_CLICK` and `RIGHT_DOUBLE_CLICK` from `ScreenSpaceEventType` have been deprecated and will be removed in 1.31. [#4910](https://github.com/CesiumGS/cesium/pull/4910)
- Breaking changes
  - Removed separate `heading`, `pitch`, `roll` parameters from `Transform.headingPitchRollToFixedFrame` and `Transform.headingPitchRollQuaternion`. Pass a `HeadingPitchRoll` object instead. [#4843](https://github.com/CesiumGS/cesium/pull/4843)
  - The property `binormal` has been renamed to `bitangent` for `Geometry` and `VertexFormat`. [#4856](https://github.com/CesiumGS/cesium/pull/4856)
  - A handful of `CesiumInspectorViewModel` properties were removed or changed from variables to functions. [#4857](https://github.com/CesiumGS/cesium/pull/4857)
  - The `ShadowMap` constructor has been made private. [#4010](https://github.com/CesiumGS/cesium/issues/4010)
- Added `sampleTerrainMostDetailed` to sample the height of an array of positions using the best available terrain data at each point. This requires a `TerrainProvider` with the `availability` property.
- Transparent parts of billboards, labels, and points no longer overwrite parts of the scene behind them. [#4886](https://github.com/CesiumGS/cesium/pull/4886)
  - Added `blendOption` property to `BillboardCollection`, `LabelCollection`, and `PointPrimitiveCollection`. The default is `BlendOption.OPAQUE_AND_TRANSLUCENT`; however, if all billboards, labels, or points are either completely opaque or completely translucent, `blendOption` can be changed to `BlendOption.OPAQUE` or `BlendOption.TRANSLUCENT`, respectively, to increase performance by up to 2x.
- Added support for custom geocoder services and autocomplete, see the [Sandcastle example](http://cesiumjs.org/Cesium/Apps/Sandcastle/index.html?src=Custom%20Geocoder.html). Added `GeocoderService`, an interface for geocoders, and `BingMapsGeocoderService` and `CartographicGeocoderService` implementations. [#4723](https://github.com/CesiumGS/cesium/pull/4723)
- Added ability to draw an `ImageryLayer` with a splitter to allow layers to only display to the left or right of a splitter. See `ImageryLayer.splitDirection`, `Scene.imagerySplitPosition`, and the [Sandcastle example](http://cesiumjs.org/Cesium/Apps/Sandcastle/index.html?src=Imagery%20Layers%20Split.html&label=Showcases).
- Fixed bug where `GroundPrimitives` where rendering incorrectly or disappearing at different zoom levels. [#4161](https://github.com/CesiumGS/cesium/issues/4161), [#4326](https://github.com/CesiumGS/cesium/issues/4326)
- `TerrainProvider` now optionally exposes an `availability` property that can be used to query the terrain level that is available at a location or in a rectangle. Currently only `CesiumTerrainProvider` exposes this property.
- Added support for WMS version 1.3 by using CRS vice SRS query string parameter to request projection. SRS is still used for older versions.
- Fixed a bug that caused all models to use the same highlight color. [#4798](https://github.com/CesiumGS/cesium/pull/4798)
- Fixed sky atmosphere from causing incorrect picking and hanging drill picking. [#4783](https://github.com/CesiumGS/cesium/issues/4783) and [#4784](https://github.com/CesiumGS/cesium/issues/4784)
- Fixed KML loading when color is an empty string. [#4826](https://github.com/CesiumGS/cesium/pull/4826)
- Fixed a bug that could cause a "readyImagery is not actually ready" exception when quickly zooming past the maximum available imagery level of an imagery layer near the poles.
- Fixed a bug that affected dynamic graphics with time-dynamic modelMatrix. [#4907](https://github.com/CesiumGS/cesium/pull/4907)
- Fixed `Geocoder` autocomplete drop down visibility in Firefox. [#4916](https://github.com/CesiumGS/cesium/issues/4916)
- Added `Rectangle.fromRadians`.
- Updated the morph so the default view in Columbus View is now angled. [#3878](https://github.com/CesiumGS/cesium/issues/3878)
- Added 2D and Columbus View support for models using the RTC extension or whose vertices are in WGS84 coordinates. [#4922](https://github.com/CesiumGS/cesium/pull/4922)
- The attribute `perInstanceAttribute` of `DebugAppearance` has been made optional and defaults to `false`.
- Fixed a bug that would cause a crash when `debugShowFrustums` is enabled with OIT. [#4864](https://github.com/CesiumGS/cesium/pull/4864)
- Added the ability to run the unit tests with a [WebGL Stub](https://github.com/CesiumGS/cesium/tree/main/Documentation/Contributors/TestingGuide#run-with-webgl-stub), which makes all WebGL calls a noop and ignores test expectations that rely on reading back from WebGL. Use the web link from the main index.html or run with `npm run test-webgl-stub`.

### 1.29 - 2017-01-02

- Improved 3D Models
  - Added the ability to blend a `Model` with a color/translucency. Added `color`, `colorBlendMode`, and `colorBlendAmount` properties to `Model`, `ModelGraphics`, and CZML. Also added `ColorBlendMode` enum. [#4547](https://github.com/CesiumGS/cesium/pull/4547)
  - Added the ability to render a `Model` with a silhouette. Added `silhouetteColor` and `silhouetteSize` properties to `Model`, `ModelGraphics`, and CZML. [#4314](https://github.com/CesiumGS/cesium/pull/4314)
- Improved Labels
  - Added new `Label` properties `showBackground`, `backgroundColor`, and `backgroundPadding` to the primitive, Entity, and CZML layers.
  - Added support for newlines (`\n`) in Cesium `Label`s and CZML. [#2402]
  - Added new enum `VerticalOrigin.BASELINE`. Previously, `VerticalOrigin.BOTTOM` would sometimes align to the baseline depending on the contents of a label.
    (https://github.com/CesiumGS/cesium/issues/2402)
- Fixed translucency in Firefox 50. [#4762](https://github.com/CesiumGS/cesium/pull/4762)
- Fixed texture rotation for `RectangleGeometry`. [#2737](https://github.com/CesiumGS/cesium/issues/2737)
- Fixed issue where billboards on terrain had an incorrect offset. [#4598](https://github.com/CesiumGS/cesium/issues/4598)
- Fixed issue where `globe.getHeight` incorrectly returned `undefined`. [#3411](https://github.com/CesiumGS/cesium/issues/3411)
- Fixed a crash when using Entity path visualization with reference properties. [#4915](https://github.com/CesiumGS/cesium/issues/4915)
- Fixed a bug that caused `GroundPrimitive` to render incorrectly on systems without the `WEBGL_depth_texture` extension. [#4747](https://github.com/CesiumGS/cesium/pull/4747)
- Fixed default Mapbox token and added a watermark to notify users that they need to sign up for their own token.
- Fixed glTF models with skinning that used `bindShapeMatrix`. [#4722](https://github.com/CesiumGS/cesium/issues/4722)
- Fixed a bug that could cause a "readyImagery is not actually ready" exception with some configurations of imagery layers.
- Fixed `Rectangle.union` to correctly account for rectangles that cross the IDL. [#4732](https://github.com/CesiumGS/cesium/pull/4732)
- Fixed tooltips for gallery thumbnails in Sandcastle [#4702].(https://github.com/CesiumGS/cesium/pull/4702)
- DataSourceClock.getValue now preserves the provided `result` properties when its properties are `undefined`. [#4029](https://github.com/CesiumGS/cesium/issues/4029)
- Added `divideComponents` function to `Cartesian2`, `Cartesian3`, and `Cartesian4`. [#4750](https://github.com/CesiumGS/cesium/pull/4750)
- Added `WebGLConstants` enum. Previously, this was part of the private Renderer API. [#4731](https://github.com/CesiumGS/cesium/pull/4731)

### 1.28 - 2016-12-01

- Improved terrain/imagery load ordering, especially when the terrain is already fully loaded and a new imagery layer is loaded. This results in a 25% reduction in load times in many cases. [#4616](https://github.com/CesiumGS/cesium/pull/4616)
- Improved `Billboard`, `Label`, and `PointPrimitive` visual quality. [#4675](https://github.com/CesiumGS/cesium/pull/4675)
  - Corrected odd-width and odd-height billboard sizes from being incorrectly rounded up.
  - Changed depth testing from `LESS` to `LEQUAL`, allowing label glyphs of equal depths to overlap.
  - Label glyph positions have been adjusted and corrected.
  - `TextureAtlas.borderWidthInPixels` has always been applied to the upper and right edges of each internal texture, but is now also applied to the bottom and left edges of the entire TextureAtlas, guaranteeing borders on all sides regardless of position within the atlas.
- Fall back to packing floats into an unsigned byte texture when floating point textures are unsupported. [#4563](https://github.com/CesiumGS/cesium/issues/4563)
- Added support for saving html and css in GitHub Gists. [#4125](https://github.com/CesiumGS/cesium/issues/4125)
- Fixed `Cartographic.fromCartesian` when the cartesian is not on the ellipsoid surface. [#4611](https://github.com/CesiumGS/cesium/issues/4611)

### 1.27 - 2016-11-01

- Deprecated
  - Individual heading, pitch, and roll options to `Transforms.headingPitchRollToFixedFrame` and `Transforms.headingPitchRollQuaternion` have been deprecated and will be removed in 1.30. Pass the new `HeadingPitchRoll` object instead. [#4498](https://github.com/CesiumGS/cesium/pull/4498)
- Breaking changes
  - The `scene` parameter for creating `BillboardVisualizer`, `LabelVisualizer`, and `PointVisualizer` has been removed. Instead, pass an instance of `EntityCluster`. [#4514](https://github.com/CesiumGS/cesium/pull/4514)
- Fixed an issue where a billboard entity would not render after toggling the show property. [#4408](https://github.com/CesiumGS/cesium/issues/4408)
- Fixed a crash when zooming from touch input on viewer initialization. [#4177](https://github.com/CesiumGS/cesium/issues/4177)
- Fixed a crash when clustering is enabled, an entity has a label graphics defined, but the label isn't visible. [#4414](https://github.com/CesiumGS/cesium/issues/4414)
- Added the ability for KML files to load network links to other KML files within the same KMZ archive. [#4477](https://github.com/CesiumGS/cesium/issues/4477)
- `KmlDataSource` and `GeoJsonDataSource` were not honoring the `clampToGround` option for billboards and labels and was instead always clamping, reducing performance in cases when it was unneeded. [#4459](https://github.com/CesiumGS/cesium/pull/4459)
- Fixed `KmlDataSource` features to respect `timespan` and `timestamp` properties of its parents (e.g. Folders or NetworkLinks). [#4041](https://github.com/CesiumGS/cesium/issues/4041)
- Fixed a `KmlDataSource` bug where features had duplicate IDs and only one was drawn. [#3941](https://github.com/CesiumGS/cesium/issues/3941)
- `GeoJsonDataSource` now treats null crs values as a no-op instead of failing to load. [#4456](https://github.com/CesiumGS/cesium/pull/4456)
- `GeoJsonDataSource` now gracefully handles missing style icons instead of failing to load. [#4452](https://github.com/CesiumGS/cesium/pull/4452)
- Added `HeadingPitchRoll` [#4047](https://github.com/CesiumGS/cesium/pull/4047)
  - `HeadingPitchRoll.fromQuaternion` function for retrieving heading-pitch-roll angles from a quaternion.
  - `HeadingPitchRoll.fromDegrees` function that returns a new HeadingPitchRoll instance from angles given in degrees.
  - `HeadingPitchRoll.clone` function to duplicate HeadingPitchRoll instance.
  - `HeadingPitchRoll.equals` and `HeadingPitchRoll.equalsEpsilon` functions for comparing two instances.
  - Added `Matrix3.fromHeadingPitchRoll` Computes a 3x3 rotation matrix from the provided headingPitchRoll.
- Fixed primitive bounding sphere bug that would cause a crash when loading data sources. [#4431](https://github.com/CesiumGS/cesium/issues/4431)
- Fixed `BoundingSphere` computation for `Primitive` instances with a modelMatrix. [#4428](https://github.com/CesiumGS/cesium/issues/4428)
- Fixed a bug with rotated, textured rectangles. [#4430](https://github.com/CesiumGS/cesium/pull/4430)
- Added the ability to specify retina options, such as `@2x.png`, via the `MapboxImageryProvider` `format` option. [#4453](https://github.com/CesiumGS/cesium/pull/4453).
- Fixed a crash that could occur when specifying an imagery provider's `rectangle` option. [https://github.com/CesiumGS/cesium/issues/4377](https://github.com/CesiumGS/cesium/issues/4377)
- Fixed a crash that would occur when using dynamic `distanceDisplayCondition` properties. [#4403](https://github.com/CesiumGS/cesium/pull/4403)
- Fixed several bugs that lead to billboards and labels being improperly clamped to terrain. [#4396](https://github.com/CesiumGS/cesium/issues/4396), [#4062](https://github.com/CesiumGS/cesium/issues/4062)
- Fixed a bug affected models with multiple meshes without indices. [#4237](https://github.com/CesiumGS/cesium/issues/4237)
- Fixed a glTF transparency bug where `blendFuncSeparate` parameters were loaded in the wrong order. [#4435](https://github.com/CesiumGS/cesium/pull/4435)
- Fixed a bug where creating a custom geometry with attributes and indices that have values that are not a typed array would cause a crash. [#4419](https://github.com/CesiumGS/cesium/pull/4419)
- Fixed a bug when morphing from 2D to 3D. [#4388](https://github.com/CesiumGS/cesium/pull/4388)
- Fixed `RectangleGeometry` rotation when the rectangle is close to the international date line [#3874](https://github.com/CesiumGS/cesium/issues/3874)
- Added `clusterBillboards`, `clusterLabels`, and `cluserPoints` properties to `EntityCluster` to selectively cluster screen space entities.
- Prevent execution of default device/browser behavior when handling "pinch" touch event/gesture. [#4518](https://github.com/CesiumGS/cesium/pull/4518).
- Fixed a shadow aliasing issue where polygon offset was not being applied. [#4559](https://github.com/CesiumGS/cesium/pull/4559)
- Removed an unnecessary reprojection of Web Mercator imagery tiles to the Geographic projection on load. This should improve both visual quality and load performance slightly. [#4339](https://github.com/CesiumGS/cesium/pull/4339)
- Added `Transforms.northUpEastToFixedFrame` to compute a 4x4 local transformation matrix from a reference frame with a north-west-up axes.
- Improved `Geocoder` usability by selecting text on click [#4464](https://github.com/CesiumGS/cesium/pull/4464)
- Added `Rectangle.simpleIntersection` which is an optimized version of `Rectangle.intersection` for more constrained input. [#4339](https://github.com/CesiumGS/cesium/pull/4339)
- Fixed warning when using Webpack. [#4467](https://github.com/CesiumGS/cesium/pull/4467)

### 1.26 - 2016-10-03

- Deprecated
  - The `scene` parameter for creating `BillboardVisualizer`, `LabelVisualizer`, and `PointVisualizer` has been deprecated and will be removed in 1.28. Instead, pass an instance of `EntityCluster`.
- Breaking changes
  - Vertex texture fetch is now required to be supported to render polylines. Maximum vertex texture image units must be greater than zero.
  - Removed `castShadows` and `receiveShadows` properties from `Model`, `Primitive`, and `Globe`. Instead, use `shadows` with the `ShadowMode` enum, e.g. `model.shadows = ShadowMode.ENABLED`.
  - `Viewer.terrainShadows` now uses the `ShadowMode` enum instead of a Boolean, e.g. `viewer.terrainShadows = ShadowMode.RECEIVE_ONLY`.
- Added support for clustering `Billboard`, `Label` and `Point` entities. [#4240](https://github.com/CesiumGS/cesium/pull/4240)
- Added `DistanceDisplayCondition`s to all primitives to determine the range interval from the camera for when it will be visible.
- Removed the default gamma correction for Bing Maps aerial imagery, because it is no longer an improvement to current versions of the tiles. To restore the previous look, set the `defaultGamma` property of your `BingMapsImageryProvider` instance to 1.3.
- Fixed a bug that could lead to incorrect terrain heights when using `HeightmapTerrainData` with an encoding in which actual heights were equal to the minimum representable height.
- Fixed a bug in `AttributeCompression.compressTextureCoordinates` and `decompressTextureCoordinates` that could cause a small inaccuracy in the encoded texture coordinates.
- Fixed a bug where viewing a model with transparent geometry would cause a crash. [#4378](https://github.com/CesiumGS/cesium/issues/4378)
- Added `TrustedServer` collection that controls which servers should have `withCredential` set to `true` on XHR Requests.
- Fixed billboard rotation when sized in meters. [#3979](https://github.com/CesiumGS/cesium/issues/3979)
- Added `backgroundColor` and `borderWidth` properties to `writeTextToCanvas`.
- Fixed timeline touch events. [#4305](https://github.com/CesiumGS/cesium/pull/4305)
- Fixed a bug that was incorrectly clamping Latitudes in KML <GroundOverlay>(s) to the range -PI..PI. Now correctly clamps to -PI/2..PI/2.
- Added `CesiumMath.clampToLatitudeRange`. A convenience function to clamp a passed radian angle to valid Latitudes.
- Added `DebugCameraPrimitive` to visualize the view frustum of a camera.

### 1.25 - 2016-09-01

- Breaking changes
  - The number and order of arguments passed to `KmlDataSource` `unsupportedNodeEvent` listeners have changed to allow better handling of unsupported KML Features.
  - Changed billboards and labels that are clamped to terrain to have the `verticalOrigin` set to `CENTER` by default instead of `BOTTOM`.
- Deprecated
  - Deprecated `castShadows` and `receiveShadows` properties from `Model`, `Primitive`, and `Globe`. They will be removed in 1.26. Use `shadows` instead with the `ShadowMode` enum, e.g. `model.shadows = ShadowMode.ENABLED`.
  - `Viewer.terrainShadows` now uses the `ShadowMode` enum instead of a Boolean, e.g. `viewer.terrainShadows = ShadowMode.RECEIVE_ONLY`. Boolean support will be removed in 1.26.
- Updated the online [model converter](http://cesiumjs.org/convertmodel.html) to convert OBJ models to glTF with [obj2gltf](https://github.com/CesiumGS/OBJ2GLTF), as well as optimize existing glTF models with the [gltf-pipeline](https://github.com/CesiumGS/gltf-pipeline). Added an option to bake ambient occlusion onto the glTF model. Also added an option to compress geometry using the glTF [WEB3D_quantized_attributes](https://github.com/KhronosGroup/glTF/blob/master/extensions/Vendor/WEB3D_quantized_attributes/README.md) extension.
- Improve label quality for oblique and italic fonts. [#3782](https://github.com/CesiumGS/cesium/issues/3782)
- Added `shadows` property to the entity API for `Box`, `Corridor`, `Cylinder`, `Ellipse`, `Ellipsoid`, `Polygon`, `Polyline`, `PoylineVolume`, `Rectangle`, and `Wall`. [#4005](https://github.com/CesiumGS/cesium/pull/4005)
- Added `Camera.cancelFlight` to cancel the existing camera flight if it exists.
- Fix overlapping camera flights by always cancelling the previous flight when a new one is created.
- Camera flights now disable collision with the terrain until all of the terrain in the area has finished loading. This prevents the camera from being moved to be above lower resolution terrain when flying to a position close to higher resolution terrain. [#4075](https://github.com/CesiumGS/cesium/issues/4075)
- Fixed a crash that would occur if quickly toggling imagery visibility. [#4083](https://github.com/CesiumGS/cesium/issues/4083)
- Fixed an issue causing an error if KML has a clamped to ground LineString with color. [#4131](https://github.com/CesiumGS/cesium/issues/4131)
- Added logic to `KmlDataSource` defaulting KML Feature node to hidden unless all ancestors are visible. This better matches the KML specification.
- Fixed position of KML point features with an altitude mode of `relativeToGround` and `clampToGround`.
- Added `GeocoderViewModel.keepExpanded` which when set to true will always keep the Geocoder in its expanded state.
- Added support for `INT` and `UNSIGNED_INT` in `ComponentDatatype`.
- Added `ComponentDatatype.fromName` for getting a `ComponentDatatype` from its name.
- Fixed a crash caused by draping dynamic geometry over terrain. [#4255](https://github.com/CesiumGS/cesium/pull/4255)

### 1.24 - 2016-08-01

- Added support in CZML for expressing `BillboardGraphics.alignedAxis` as the velocity vector of an entity, using `velocityReference` syntax.
- Added `urlSchemeZeroPadding` property to `UrlTemplateImageryProvider` to allow the numeric parts of a URL, such as `{x}`, to be padded with zeros to make them a fixed width.
- Added leap second just prior to January 2017. [#4092](https://github.com/CesiumGS/cesium/issues/4092)
- Fixed an exception that would occur when switching to 2D view when shadows are enabled. [#4051](https://github.com/CesiumGS/cesium/issues/4051)
- Fixed an issue causing entities to disappear when updating multiple entities simultaneously. [#4096](https://github.com/CesiumGS/cesium/issues/4096)
- Normalizing the velocity vector produced by `VelocityVectorProperty` is now optional.
- Pack functions now return the result array [#4156](https://github.com/CesiumGS/cesium/pull/4156)
- Added optional `rangeMax` parameter to `Math.toSNorm` and `Math.fromSNorm`. [#4121](https://github.com/CesiumGS/cesium/pull/4121)
- Removed `MapQuest OpenStreetMap` from the list of demo base layers since direct tile access has been discontinued. See the [MapQuest Developer Blog](http://devblog.mapquest.com/2016/06/15/modernization-of-mapquest-results-in-changes-to-open-tile-access/) for details.
- Fixed PolylinePipeline.generateArc to accept an array of heights when there's only one position [#4155](https://github.com/CesiumGS/cesium/pull/4155)

### 1.23 - 2016-07-01

- Breaking changes
  - `GroundPrimitive.initializeTerrainHeights()` must be called and have the returned promise resolve before a `GroundPrimitive` can be added synchronously.
- Added terrain clamping to entities, KML, and GeoJSON
  - Added `heightReference` property to point, billboard and model entities.
  - Changed corridor, ellipse, polygon and rectangle entities to conform to terrain by using a `GroundPrimitive` if its material is a `ColorMaterialProperty` instance and it doesn't have a `height` or `extrudedHeight`. Entities with any other type of material are not clamped to terrain.
  - `KMLDataSource`
    - Point and Model features will always respect `altitudeMode`.
    - Added `clampToGround` property. When `true`, clamps `Polygon`, `LineString` and `LinearRing` features to the ground if their `altitudeMode` is `clampToGround`. For this case, lines use a corridor instead of a polyline.
  - `GeoJsonDataSource`
    - Points with a height will be drawn at that height; otherwise, they will be clamped to the ground.
    - Added `clampToGround` property. When `true`, clamps `Polygon` and `LineString` features to the ground. For this case, lines use a corridor instead of a polyline.
  - Added [Ground Clamping Sandcastle example](https://cesiumjs.org/Cesium/Apps/Sandcastle/index.html?src=Ground%20Clamping.html&label=Showcases).
- Improved performance and accuracy of polygon triangulation by using the [earcut](https://github.com/mapbox/earcut) library. Loading a GeoJSON with polygons for each country was 2x faster.
- Fix some large polygon triangulations. [#2788](https://github.com/CesiumGS/cesium/issues/2788)
- Added support for the glTF extension [WEB3D_quantized_attributes](https://github.com/KhronosGroup/glTF/blob/master/extensions/Vendor/WEB3D_quantized_attributes/README.md). [#3241](https://github.com/CesiumGS/cesium/issues/3241)
- Added CZML support for `Box`, `Corridor` and `Cylinder`. Added new CZML properties:
  - `Billboard`: `width`, `height`, `heightReference`, `scaleByDistance`, `translucencyByDistance`, `pixelOffsetScaleByDistance`, `imageSubRegion`
  - `Label`: `heightReference`, `translucencyByDistance`, `pixelOffsetScaleByDistance`
  - `Model`: `heightReference`, `maximumScale`
  - `Point`: `heightReference`, `scaleByDistance`, `translucencyByDistance`
  - `Ellipsoid`: `subdivisions`, `stackPartitions`, `slicePartitions`
- Added `rotatable2D` property to to `Scene`, `CesiumWidget` and `Viewer` to enable map rotation in 2D mode. [#3897](https://github.com/CesiumGS/cesium/issues/3897)
- `Camera.setView` and `Camera.flyTo` now use the `orientation.heading` parameter in 2D if the map is rotatable.
- Added `Camera.changed` event that will fire whenever the camera has changed more than `Camera.percentageChanged`. `percentageChanged` is in the range [0, 1].
- Zooming in toward a target point now keeps the target point at the same screen position. [#4016](https://github.com/CesiumGS/cesium/pull/4016)
- Improved `GroundPrimitive` performance.
- Some incorrect KML (specifically KML that reuses IDs) is now parsed correctly.
- Added `unsupportedNodeEvent` to `KmlDataSource` that is fired whenever an unsupported node is encountered.
- `Clock` now keeps its configuration settings self-consistent. Previously, this was done by `AnimationViewModel` and could become inconsistent in certain cases. [#4007](https://github.com/CesiumGS/cesium/pull/4007)
- Updated [Google Cardboard Sandcastle example](http://cesiumjs.org/Cesium/Apps/Sandcastle/index.html?src=Cardboard.html&label=Showcase).
- Added [hot air balloon](https://github.com/CesiumGS/cesium/tree/main/Apps/SampleData/models/CesiumBalloon) sample model.
- Fixed handling of sampled Rectangle coordinates in CZML. [#4033](https://github.com/CesiumGS/cesium/pull/4033)
- Fix "Cannot read property 'x' of undefined" error when calling SceneTransforms.wgs84ToWindowCoordinates in certain cases. [#4022](https://github.com/CesiumGS/cesium/pull/4022)
- Re-enabled mouse inputs after a specified number of milliseconds past the most recent touch event.
- Exposed a parametric ray-triangle intersection test to the API as `IntersectionTests.rayTriangleParametric`.
- Added `packArray` and `unpackArray` functions to `Cartesian2`, `Cartesian3`, and `Cartesian4`.

### 1.22.2 - 2016-06-14

- This is an npm only release to fix the improperly published 1.22.1. There were no code changes.

### 1.22.1 - 2016-06-13

- Fixed default Bing Key and added a watermark to notify users that they need to sign up for their own key.

### 1.22 - 2016-06-01

- Breaking changes
  - `KmlDataSource` now requires `options.camera` and `options.canvas`.
- Added shadows
  - See the Sandcastle demo: [Shadows](http://cesiumjs.org/Cesium/Apps/Sandcastle/index.html?src=Shadows.html&label=Showcases).
  - Added `Viewer.shadows` and `Viewer.terrainShadows`. Both are off by default.
  - Added `Viewer.shadowMap` and `Scene.shadowMap` for accessing the scene's shadow map.
  - Added `castShadows` and `receiveShadows` properties to `Model` and `Entity.model`, and options to the `Model` constructor and `Model.fromGltf`.
  - Added `castShadows` and `receiveShadows` properties to `Primitive`, and options to the `Primitive` constructor.
  - Added `castShadows` and `receiveShadows` properties to `Globe`.
- Added `heightReference` to models so they can be drawn on terrain.
- Added support for rendering models in 2D and Columbus view.
- Added option to enable sun position based atmosphere color when `Globe.enableLighting` is `true`. [3439](https://github.com/CesiumGS/cesium/issues/3439)
- Improved KML NetworkLink compatibility by supporting the `Url` tag. [#3895](https://github.com/CesiumGS/cesium/pull/3895).
- Added `VelocityVectorProperty` so billboard's aligned axis can follow the velocity vector. [#3908](https://github.com/CesiumGS/cesium/issues/3908)
- Improve memory management for entity billboard/label/point/path visualization.
- Added `terrainProviderChanged` event to `Scene` and `Globe`
- Added support for hue, saturation, and brightness color shifts in the atmosphere in `SkyAtmosphere`. See the new Sandcastle example: [Atmosphere Color](http://cesiumjs.org/Cesium/Apps/Sandcastle/index.html?src=Atmosphere%20Color.html&label=Showcases). [#3439](https://github.com/CesiumGS/cesium/issues/3439)
- Fixed exaggerated terrain tiles disappearing. [#3676](https://github.com/CesiumGS/cesium/issues/3676)
- Fixed a bug that could cause incorrect normals to be computed for exaggerated terrain, especially for low-detail tiles. [#3904](https://github.com/CesiumGS/cesium/pull/3904)
- Fixed a bug that was causing errors to be thrown when picking and terrain was enabled. [#3779](https://github.com/CesiumGS/cesium/issues/3779)
- Fixed a bug that was causing the atmosphere to disappear when only atmosphere is visible. [#3347](https://github.com/CesiumGS/cesium/issues/3347)
- Fixed infinite horizontal 2D scrolling in IE/Edge. [#3893](https://github.com/CesiumGS/cesium/issues/3893)
- Fixed a bug that would cause a crash is the camera was on the IDL in 2D. [#3951](https://github.com/CesiumGS/cesium/issues/3951)
- Fixed issue where a repeating model animation doesn't play when the clock is set to a time before the model was created. [#3932](https://github.com/CesiumGS/cesium/issues/3932)
- Fixed `Billboard.computeScreenSpacePosition` returning the wrong y coordinate. [#3920](https://github.com/CesiumGS/cesium/issues/3920)
- Fixed issue where labels were disappearing. [#3730](https://github.com/CesiumGS/cesium/issues/3730)
- Fixed issue where billboards on terrain didn't always update when the terrain provider was changed. [#3921](https://github.com/CesiumGS/cesium/issues/3921)
- Fixed issue where `Matrix4.fromCamera` was taking eye/target instead of position/direction. [#3927](https://github.com/CesiumGS/cesium/issues/3927)
- Added `Scene.nearToFarDistance2D` that determines the size of each frustum of the multifrustum in 2D.
- Added `Matrix4.computeView`.
- Added `CullingVolume.fromBoundingSphere`.
- Added `debugShowShadowVolume` to `GroundPrimitive`.
- Fix issue with disappearing tiles on Linux. [#3889](https://github.com/CesiumGS/cesium/issues/3889)

### 1.21 - 2016-05-02

- Breaking changes
  - Removed `ImageryMaterialProperty.alpha`. Use `ImageryMaterialProperty.color.alpha` instead.
  - Removed `OpenStreetMapImageryProvider`. Use `createOpenStreetMapImageryProvider` instead.
- Added ability to import and export Sandcastle example using GitHub Gists. [#3795](https://github.com/CesiumGS/cesium/pull/3795)
- Added `PolygonGraphics.closeTop`, `PolygonGraphics.closeBottom`, and `PolygonGeometry` options for creating an extruded polygon without a top or bottom. [#3879](https://github.com/CesiumGS/cesium/pull/3879)
- Added support for polyline arrow material to `CzmlDataSource` [#3860](https://github.com/CesiumGS/cesium/pull/3860)
- Fixed issue causing the sun not to render. [#3801](https://github.com/CesiumGS/cesium/pull/3801)
- Fixed issue where `Camera.flyTo` would not work with a rectangle in 2D. [#3688](https://github.com/CesiumGS/cesium/issues/3688)
- Fixed issue causing the fog to go dark and the atmosphere to flicker when the camera clips the globe. [#3178](https://github.com/CesiumGS/cesium/issues/3178)
- Fixed a bug that caused an exception and rendering to stop when using `ArcGisMapServerImageryProvider` to connect to a MapServer specifying the Web Mercator projection and a fullExtent bigger than the valid extent of the projection. [#3854](https://github.com/CesiumGS/cesium/pull/3854)
- Fixed issue causing an exception when switching scene modes with an active KML network link. [#3865](https://github.com/CesiumGS/cesium/issues/3865)

### 1.20 - 2016-04-01

- Breaking changes
  - Removed `TileMapServiceImageryProvider`. Use `createTileMapServiceImageryProvider` instead.
  - Removed `GroundPrimitive.geometryInstance`. Use `GroundPrimitive.geometryInstances` instead.
  - Removed `definedNotNull`. Use `defined` instead.
  - Removed ability to rotate the map in 2D due to the new infinite 2D scrolling feature.
- Deprecated
  - Deprecated `ImageryMaterialProperty.alpha`. It will be removed in 1.21. Use `ImageryMaterialProperty.color.alpha` instead.
- Added infinite horizontal scrolling in 2D.
- Added a code example to Sandcastle for the [new 1-meter Pennsylvania terrain service](http://cesiumjs.org/2016/03/15/New-Cesium-Terrain-Service-Covering-Pennsylvania/).
- Fixed loading for KML `NetworkLink` to not append a `?` if there isn't a query string.
- Fixed handling of non-standard KML `styleUrl` references within a `StyleMap`.
- Fixed issue in KML where StyleMaps from external documents fail to load.
- Added translucent and colored image support to KML ground overlays
- Fix bug when upsampling exaggerated terrain where the terrain heights were exaggerated at twice the value. [#3607](https://github.com/CesiumGS/cesium/issues/3607)
- All external urls are now https by default to make Cesium work better with non-server-based applications. [#3650](https://github.com/CesiumGS/cesium/issues/3650)
- `GeoJsonDataSource` now handles CRS `urn:ogc:def:crs:EPSG::4326`
- Fixed `TimeIntervalCollection.removeInterval` bug that resulted in too many intervals being removed.
- `GroundPrimitive` throws a `DeveloperError` when passed an unsupported geometry type instead of crashing.
- Fix issue with billboard collections that have at least one billboard with an aligned axis and at least one billboard without an aligned axis. [#3318](https://github.com/CesiumGS/cesium/issues/3318)
- Fix a race condition that would cause the terrain to continue loading and unloading or cause a crash when changing terrain providers. [#3690](https://github.com/CesiumGS/cesium/issues/3690)
- Fix issue where the `GroundPrimitive` volume was being clipped by the far plane. [#3706](https://github.com/CesiumGS/cesium/issues/3706)
- Fixed issue where `Camera.computeViewRectangle` was incorrect when crossing the international date line. [#3717](https://github.com/CesiumGS/cesium/issues/3717)
- Added `Rectangle` result parameter to `Camera.computeViewRectangle`.
- Fixed a reentrancy bug in `EntityCollection.collectionChanged`. [#3739](https://github.com/CesiumGS/cesium/pull/3739)
- Fixed a crash that would occur if you added and removed an `Entity` with a path without ever actually rendering it. [#3738](https://github.com/CesiumGS/cesium/pull/3738)
- Fixed issue causing parts of geometry and billboards/labels to be clipped. [#3748](https://github.com/CesiumGS/cesium/issues/3748)
- Fixed bug where transparent image materials were drawn black.
- Fixed `Color.fromCssColorString` from reusing the input `result` alpha value in some cases.

### 1.19 - 2016-03-01

- Breaking changes
  - `PolygonGeometry` now changes the input `Cartesian3` values of `options.positions` so that they are on the ellipsoid surface. This only affects polygons created synchronously with `options.perPositionHeight = false` when the positions have a non-zero height and the same positions are used for multiple entities. In this case, make a copy of the `Cartesian3` values used for the polygon positions.
- Deprecated
  - Deprecated `KmlDataSource` taking a proxy object. It will throw an exception in 1.21. It now should take a `options` object with required `camera` and `canvas` parameters.
  - Deprecated `definedNotNull`. It will be removed in 1.20. Use `defined` instead, which now checks for `null` as well as `undefined`.
- Improved KML support.
  - Added support for `NetworkLink` refresh modes `onInterval`, `onExpire` and `onStop`. Includes support for `viewboundScale`, `viewFormat`, `httpQuery`.
  - Added partial support for `NetworkLinkControl` including `minRefreshPeriod`, `cookie` and `expires`.
  - Added support for local `StyleMap`. The `highlight` style is still ignored.
  - Added support for `root://` URLs.
  - Added more warnings for unsupported features.
  - Improved style processing in IE.
- `Viewer.zoomTo` and `Viewer.flyTo` now accept an `ImageryLayer` instance as a valid parameter and will zoom to the extent of the imagery.
- Added `Camera.flyHome` function for resetting the camera to the home view.
- `Camera.flyTo` now honors max and min zoom settings in `ScreenSpaceCameraController`.
- Added `show` property to `CzmlDataSource`, `GeoJsonDataSource`, `KmlDataSource`, `CustomDataSource`, and `EntityCollection` for easily toggling display of entire data sources.
- Added `owner` property to `CompositeEntityCollection`.
- Added `DataSouceDisplay.ready` for determining whether or not static data associated with the Entity API has been rendered.
- Fix an issue when changing a billboard's position property multiple times per frame. [#3511](https://github.com/CesiumGS/cesium/pull/3511)
- Fixed texture coordinates for polygon with position heights.
- Fixed issue that kept `GroundPrimitive` with an `EllipseGeometry` from having a `rotation`.
- Fixed crash caused when drawing `CorridorGeometry` and `CorridorOutlineGeometry` synchronously.
- Added the ability to create empty geometries. Instead of throwing `DeveloperError`, `undefined` is returned.
- Fixed flying to `latitude, longitude, height` in the Geocoder.
- Fixed bug in `IntersectionTests.lineSegmentSphere` where the ray origin was not set.
- Added `length` to `Matrix2`, `Matrix3` and `Matrix4` so these can be used as array-like objects.
- Added `Color.add`, `Color.subtract`, `Color.multiply`, `Color.divide`, `Color.mod`, `Color.multiplyByScalar`, and `Color.divideByScalar` functions to perform arithmetic operations on colors.
- Added optional `result` parameter to `Color.fromRgba`, `Color.fromHsl` and `Color.fromCssColorString`.
- Fixed bug causing `navigator is not defined` reference error when Cesium is used with Node.js.
- Upgraded Knockout from version 3.2.0 to 3.4.0.
- Fixed hole that appeared in the top of in dynamic ellipsoids

### 1.18 - 2016-02-01

- Breaking changes
  - Removed support for `CESIUM_binary_glTF`. Use `KHR_binary_glTF` instead, which is the default for the online [COLLADA-to-glTF converter](http://cesiumjs.org/convertmodel.html).
- Deprecated
  - Deprecated `GroundPrimitive.geometryInstance`. It will be removed in 1.20. Use `GroundPrimitive.geometryInstances` instead.
  - Deprecated `TileMapServiceImageryProvider`. It will be removed in 1.20. Use `createTileMapServiceImageryProvider` instead.
- Reduced the amount of CPU memory used by terrain by ~25% in Chrome.
- Added a Sandcastle example to "star burst" overlapping billboards and labels.
- Added `VRButton` which is a simple, single-button widget that toggles VR mode. It is off by default. To enable the button, set the `vrButton` option to `Viewer` to `true`. Only Cardboard for mobile is supported. More VR devices will be supported when the WebVR API is more stable.
- Added `Scene.useWebVR` to switch the scene to use stereoscopic rendering.
- Cesium now honors `window.devicePixelRatio` on browsers that support the CSS `imageRendering` attribute. This greatly improves performance on mobile devices and high DPI displays by rendering at the browser-recommended resolution. This also reduces bandwidth usage and increases battery life in these cases. To enable the previous behavior, use the following code:
  ```javascript
  if (Cesium.FeatureDetection.supportsImageRenderingPixelated()) {
    viewer.resolutionScale = window.devicePixelRatio;
  }
  ```
- `GroundPrimitive` now supports batching geometry for better performance.
- Improved compatibility with glTF KHR_binary_glTF and KHR_materials_common extensions
- Added `ImageryLayer.getViewableRectangle` to make it easy to get the effective bounds of an imagery layer.
- Improved compatibility with glTF KHR_binary_glTF and KHR_materials_common extensions
- Fixed a picking issue that sometimes prevented objects being selected. [#3386](https://github.com/CesiumGS/cesium/issues/3386)
- Fixed cracking between tiles in 2D. [#3486](https://github.com/CesiumGS/cesium/pull/3486)
- Fixed creating bounding volumes for `GroundPrimitive`s whose containing rectangle has a width greater than pi.
- Fixed incorrect texture coordinates for polygons with large height.
- Fixed camera.flyTo not working when in 2D mode and only orientation changes
- Added `UrlTemplateImageryProvider.reinitialize` for changing imagery provider options without creating a new instance.
- `UrlTemplateImageryProvider` now accepts a promise to an `options` object in addition to taking the object directly.
- Fixed a bug that prevented WMS feature picking from working with THREDDS XML and msGMLOutput in Internet Explorer 11.
- Added `Scene.useDepthPicking` to enable or disable picking using the depth buffer. [#3390](https://github.com/CesiumGS/cesium/pull/3390)
- Added `BoundingSphere.fromEncodedCartesianVertices` to create bounding volumes from parallel arrays of the upper and lower bits of `EncodedCartesian3`s.
- Added helper functions: `getExtensionFromUri`, `getAbsoluteUri`, and `Math.logBase`.
- Added `Rectangle.union` and `Rectangle.expand`.
- TMS support now works with newer versions of gdal2tiles.py generated layers. `createTileMapServiceImageryProvider`. Tilesets generated with older gdal2tiles.py versions may need to have the `flipXY : true` option set to load correctly.

### 1.17 - 2016-01-04

- Breaking changes
  - Removed `Camera.viewRectangle`. Use `Camera.setView({destination: rectangle})` instead.
  - Removed `RectanglePrimitive`. Use `RectangleGeometry` or `Entity.rectangle` instead.
  - Removed `Polygon`. Use `PolygonGeometry` or `Entity.polygon` instead.
  - Removed `OrthographicFrustum.getPixelSize`. Use `OrthographicFrustum.getPixelDimensions` instead.
  - Removed `PerspectiveFrustum.getPixelSize`. Use `PerspectiveFrustum.getPixelDimensions` instead.
  - Removed `PerspectiveOffCenterFrustum.getPixelSize`. Use `PerspectiveOffCenterFrustum.getPixelDimensions` instead.
  - Removed `Scene\HeadingPitchRange`. Use `Core\HeadingPitchRange` instead.
  - Removed `jsonp`. Use `loadJsonp` instead.
  - Removed `HeightmapTessellator` from the public API. It is an implementation details.
  - Removed `TerrainMesh` from the public API. It is an implementation details.
- Reduced the amount of GPU and CPU memory used by terrain by using [compression](http://cesiumjs.org/2015/12/18/Terrain-Quantization/). The CPU memory was reduced by up to 40%.
- Added the ability to manipulate `Model` node transformations via CZML and the Entity API. See the new Sandcastle example: [CZML Model - Node Transformations](http://cesiumjs.org/Cesium/Apps/Sandcastle/index.html?src=CZML%20Model%20-%20Node%20Transformations.html&label=CZML). [#3316](https://github.com/CesiumGS/cesium/pull/3316)
- Added `Globe.tileLoadProgressEvent`, which is raised when the length of the tile load queue changes, enabling incremental loading indicators.
- Added support for msGMLOutput and Thredds server feature information formats to `GetFeatureInfoFormat` and `WebMapServiceImageryProvider`.
- Added dynamic `enableFeaturePicking` toggle to all ImageryProviders that support feature picking.
- Fixed disappearing terrain while fog is active. [#3335](https://github.com/CesiumGS/cesium/issues/3335)
- Fixed short segments in `CorridorGeometry` and `PolylineVolumeGeometry`. [#3293](https://github.com/CesiumGS/cesium/issues/3293)
- Fixed `CorridorGeometry` with nearly colinear points. [#3320](https://github.com/CesiumGS/cesium/issues/3320)
- Added missing points to `EllipseGeometry` and `EllipseOutlineGeometry`. [#3078](https://github.com/CesiumGS/cesium/issues/3078)
- `Rectangle.fromCartographicArray` now uses the smallest rectangle regardess of whether or not it crosses the international date line. [#3227](https://github.com/CesiumGS/cesium/issues/3227)
- Added `TranslationRotationScale` property, which represents an affine transformation defined by a translation, rotation, and scale.
- Added `Matrix4.fromTranslationRotationScale`.
- Added `NodeTransformationProperty`, which is a `Property` value that is defined by independent `translation`, `rotation`, and `scale` `Property` instances.
- Added `PropertyBag`, which is a `Property` whose value is a key-value mapping of property names to the computed value of other properties.
- Added `ModelGraphics.runAnimations` which is a boolean `Property` indicating if all model animations should be started after the model is loaded.
- Added `ModelGraphics.nodeTransformations` which is a `PropertyBag` of `TranslationRotationScale` properties to be applied to a loaded model.
- Added CZML support for new `runAnimations` and `nodeTransformations` properties on the `model` packet.

### 1.16 - 2015-12-01

- Deprecated
  - Deprecated `HeightmapTessellator`. It will be removed in 1.17.
  - Deprecated `TerrainMesh`. It will be removed in 1.17.
  - Deprecated `OpenStreetMapImageryProvider`. It will be removed in 1.18. Use `createOpenStreetMapImageryProvider` instead.
- Improved terrain performance by up to 35%. Added support for fog near the horizon, which improves performance by rendering less terrain tiles and reduces terrain tile requests. This is enabled by default. See `Scene.fog` for options. [#3154](https://github.com/CesiumGS/cesium/pull/3154)
- Added terrain exaggeration. Enabled on viewer creation with the exaggeration scalar as the `terrainExaggeration` option.
- Added support for incrementally loading textures after a Model is ready. This allows the Model to be visible as soon as possible while its textures are loaded in the background.
- `ImageMaterialProperty.image` now accepts an `HTMLVideoElement`. You can also assign a video element directly to an Entity `material` property.
- `Material` image uniforms now accept and `HTMLVideoElement` anywhere it could previously take a `Canvas` element.
- Added `VideoSynchronizer` helper object for keeping an `HTMLVideoElement` in sync with a scene's clock.
- Fixed an issue with loading skeletons for skinned glTF models. [#3224](https://github.com/CesiumGS/cesium/pull/3224)
- Fixed an issue with tile selection when below the surface of the ellipsoid. [#3170](https://github.com/CesiumGS/cesium/issues/3170)
- Added `Cartographic.fromCartesian` function.
- Added `createOpenStreetMapImageryProvider` function to replace the `OpenStreetMapImageryProvider` class. This function returns a constructed `UrlTemplateImageryProvider`.
- `GeoJsonDataSource.load` now takes an optional `describeProperty` function for generating feature description properties. [#3140](https://github.com/CesiumGS/cesium/pull/3140)
- Added `ImageryProvider.readyPromise` and `TerrainProvider.readyPromise` and implemented it in all terrain and imagery providers. This is a promise which resolves when `ready` becomes true and rejected if there is an error during initialization. [#3175](https://github.com/CesiumGS/cesium/pull/3175)
- Fixed an issue where the sun texture is not generated correctly on some mobile devices. [#3141](https://github.com/CesiumGS/cesium/issues/3141)
- Fixed a bug that caused setting `Entity.parent` to `undefined` to throw an exception. [#3169](https://github.com/CesiumGS/cesium/issues/3169)
- Fixed a bug which caused `Entity` polyline graphics to be incorrect when a scene's ellipsoid was not WGS84. [#3174](https://github.com/CesiumGS/cesium/pull/3174)
- Entities have a reference to their entity collection and to their owner (usually a data source, but can be a `CompositeEntityCollection`).
- Added `ImageMaterialProperty.alpha` and a `alpha` uniform to `Image` and `Material` types to control overall image opacity. It defaults to 1.0, fully opaque.
- Added `Camera.getPixelSize` function to get the size of a pixel in meters based on the current view.
- Added `Camera.distanceToBoundingSphere` function.
- Added `BoundingSphere.fromOrientedBoundingBox` function.
- Added utility function `getBaseUri`, which given a URI with or without query parameters, returns the base path of the URI.
- Added `Queue.peek` to return the item at the front of a Queue.
- Fixed `JulianDate.fromIso8601` so that it correctly parses the `YYYY-MM-DDThh:mmTZD` format.
- Added `Model.maximumScale` and `ModelGraphics.maximumScale` properties, giving an upper limit for minimumPixelSize.
- Fixed glTF implementation to read the version as a string as per the specification and to correctly handle backwards compatibility for axis-angle rotations in glTF 0.8 models.
- Fixed a bug in the deprecated `jsonp` that prevented it from returning a promise. Its replacement, `loadJsonp`, was unaffected.
- Fixed a bug where loadWithXhr would reject the returned promise with successful HTTP responses (2xx) that weren't 200.

### 1.15 - 2015-11-02

- Breaking changes
  - Deleted old `<subfolder>/package.json` and `*.profile.js` files, not used since Cesium moved away from a Dojo-based build years ago. This will allow future compatibility with newer systems like Browserify and Webpack.
- Deprecated
  - Deprecated `Camera.viewRectangle`. It will be removed in 1.17. Use `Camera.setView({destination: rectangle})` instead.
  - The following options to `Camera.setView` have been deprecated and will be removed in 1.17:
    - `position`. Use `destination` instead.
    - `positionCartographic`. Convert to a `Cartesian3` and use `destination` instead.
    - `heading`, `pitch` and `roll`. Use `orientation.heading/pitch/roll` instead.
  - Deprecated `CESIUM_binary_glTF` extension support for glTF models. [KHR_binary_glTF](https://github.com/KhronosGroup/glTF/tree/master/extensions/Khronos/KHR_binary_glTF) should be used instead. `CESIUM_binary_glTF` will be removed in 1.18. Reconvert models using the online [model converter](http://cesiumjs.org/convertmodel.html).
  - Deprecated `RectanglePrimitive`. It will be removed in 1.17. Use `RectangleGeometry` or `Entity.rectangle` instead.
  - Deprecated `EllipsoidPrimitive`. It will be removed in 1.17. Use `EllipsoidGeometry` or `Entity.ellipsoid` instead.
  - Made `EllipsoidPrimitive` private, use `EllipsoidGeometry` or `Entity.ellipsoid` instead.
  - Deprecated `BoxGeometry.minimumCorner` and `BoxGeometry.maximumCorner`. These will be removed in 1.17. Use `BoxGeometry.minimum` and `BoxGeometry.maximum` instead.
  - Deprecated `BoxOutlineGeometry.minimumCorner` and `BoxOutlineGeometry.maximumCorner`. These will be removed in 1.17. Use `BoxOutlineGeometry.minimum` and `BoxOutlineGeometry.maximum` instead.
  - Deprecated `OrthographicFrustum.getPixelSize`. It will be removed in 1.17. Use `OrthographicFrustum.getPixelDimensions` instead.
  - Deprecated `PerspectiveFrustum.getPixelSize`. It will be removed in 1.17. Use `PerspectiveFrustum.getPixelDimensions` instead.
  - Deprecated `PerspectiveOffCenterFrustum.getPixelSize`. It will be removed in 1.17. Use `PerspectiveOffCenterFrustum.getPixelDimensions` instead.
  - Deprecated `Scene\HeadingPitchRange`. It will be removed in 1.17. Use `Core\HeadingPitchRange` instead.
  - Deprecated `jsonp`. It will be removed in 1.17. Use `loadJsonp` instead.
- Added support for the [glTF 1.0](https://github.com/KhronosGroup/glTF/blob/master/specification/README.md) draft specification.
- Added support for the glTF extensions [KHR_binary_glTF](https://github.com/KhronosGroup/glTF/tree/master/extensions/Khronos/KHR_binary_glTF) and [KHR_materials_common](https://github.com/KhronosGroup/glTF/tree/KHR_materials_common/extensions/Khronos/KHR_materials_common).
- Decreased GPU memory usage in `BillboardCollection` and `LabelCollection` by using WebGL instancing.
- Added CZML examples to Sandcastle. See the new CZML tab.
- Changed `Camera.setView` to take the same parameter options as `Camera.flyTo`. `options.destination` takes a rectangle, `options.orientation` works with heading/pitch/roll or direction/up, and `options.endTransform` was added. [#3100](https://github.com/CesiumGS/cesium/pull/3100)
- Fixed token issue in `ArcGisMapServerImageryProvider`.
- `ImageryLayerFeatureInfo` now has an `imageryLayer` property, indicating the layer that contains the feature.
- Made `TileMapServiceImageryProvider` and `CesiumTerrainProvider` work properly when the provided base url contains query parameters and fragments.
- The WebGL setting of `failIfMajorPerformanceCaveat` now defaults to `false`, which is the WebGL default. This improves compatibility with out-of-date drivers and remote desktop sessions. Cesium will run slower in these cases instead of simply failing to load. [#3108](https://github.com/CesiumGS/cesium/pull/3108)
- Fixed the issue where the camera inertia takes too long to finish causing the camera move events to fire after it appears to. [#2839](https://github.com/CesiumGS/cesium/issues/2839)
- Make KML invalid coordinate processing match Google Earth behavior. [#3124](https://github.com/CesiumGS/cesium/pull/3124)
- Added `BoxOutlineGeometry.fromAxisAlignedBoundingBox` and `BoxGeometry.fromAxisAlignedBoundingBox` functions.
- Switched to [gulp](http://gulpjs.com/) for all build tasks. `Java` and `ant` are no longer required to develop Cesium. [#3106](https://github.com/CesiumGS/cesium/pull/3106)
- Updated `requirejs` from 2.1.9 to 2.1.20. [#3107](https://github.com/CesiumGS/cesium/pull/3107)
- Updated `almond` from 0.2.6 to 0.3.1. [#3107](https://github.com/CesiumGS/cesium/pull/3107)

### 1.14 - 2015-10-01

- Fixed issues causing the terrain and sky to disappear when the camera is near the surface. [#2415](https://github.com/CesiumGS/cesium/issues/2415) and [#2271](https://github.com/CesiumGS/cesium/issues/2271)
- Changed the `ScreenSpaceCameraController.minimumZoomDistance` default from `20.0` to `1.0`.
- Added `Billboard.sizeInMeters`. `true` sets the billboard size to be measured in meters; otherwise, the size of the billboard is measured in pixels. Also added support for billboard `sizeInMeters` to entities and CZML.
- Fixed a bug in `AssociativeArray` that would cause unbounded memory growth when adding and removing lots of items.
- Provided a workaround for Safari 9 where WebGL constants can't be accessed through `WebGLRenderingContext`. Now constants are hard-coded in `WebGLConstants`. [#2989](https://github.com/CesiumGS/cesium/issues/2989)
- Added a workaround for Chrome 45, where the first character in a label with a small font size would not appear. [#3011](https://github.com/CesiumGS/cesium/pull/3011)
- Added `subdomains` option to the `WebMapTileServiceImageryProvider` constructor.
- Added `subdomains` option to the `WebMapServiceImageryProvider` constructor.
- Fix zooming in 2D when tracking an object. The zoom was based on location rather than the tracked object. [#2991](https://github.com/CesiumGS/cesium/issues/2991)
- Added `options.credit` parameter to `MapboxImageryProvider`.
- Fixed an issue with drill picking at low frame rates that would cause a crash. [#3010](https://github.com/CesiumGS/cesium/pull/3010)
- Fixed a bug that prevented `setView` from working across all scene modes.
- Fixed a bug that caused `camera.positionWC` to occasionally return the incorrect value.
- Used all the template urls defined in the CesiumTerrain provider.[#3038](https://github.com/CesiumGS/cesium/pull/3038)

### 1.13 - 2015-09-01

- Breaking changes
  - Remove deprecated `AxisAlignedBoundingBox.intersect` and `BoundingSphere.intersect`. Use `BoundingSphere.intersectPlane` instead.
  - Remove deprecated `getFeatureInfoAsGeoJson` and `getFeatureInfoAsXml` constructor parameters from `WebMapServiceImageryProvider`.
- Added support for `GroundPrimitive` which works much like `Primitive` but drapes geometry over terrain. Valid geometries that can be draped on terrain are `CircleGeometry`, `CorridorGeometry`, `EllipseGeometry`, `PolygonGeometry`, and `RectangleGeometry`. Because of the cutting edge nature of this feature in WebGL, it requires the [EXT_frag_depth](https://www.khronos.org/registry/webgl/extensions/EXT_frag_depth/) extension, which is currently only supported in Chrome, Firefox, and Edge. Apple support is expected in iOS 9 and MacOS Safari 9. Android support varies by hardware and IE11 will most likely never support it. You can use [webglreport.com](http://webglreport.com) to verify support for your hardware. Finally, this feature is currently only supported in Primitives and not yet available via the Entity API. [#2865](https://github.com/CesiumGS/cesium/pull/2865)
- Added `Scene.groundPrimitives`, which is a primitive collection like `Scene.primitives`, but for `GroundPrimitive` instances. It allows custom z-ordering. [#2960](https://github.com/CesiumGS/cesium/pull/2960) For example:

        // draws the ellipse on top of the rectangle
        var ellipse = scene.groundPrimitives.add(new Cesium.GroundPrimitive({...}));
        var rectangle = scene.groundPrimitives.add(new Cesium.GroundPrimitive({...}));

        // move the rectangle to draw on top of the ellipse
        scene.groundPrimitives.raise(rectangle);

- Added `reverseZ` tag to `UrlTemplateImageryProvider`. [#2961](https://github.com/CesiumGS/cesium/pull/2961)
- Added `BoundingSphere.isOccluded` and `OrientedBoundingBox.isOccluded` to determine if the volumes are occluded by an `Occluder`.
- Added `distanceSquaredTo` and `computePlaneDistances` functions to `OrientedBoundingBox`.
- Fixed a GLSL precision issue that enables Cesium to support Mali-400MP GPUs and other mobile GPUs where GLSL shaders did not previously compile. [#2984](https://github.com/CesiumGS/cesium/pull/2984)
- Fixed an issue where extruded `PolygonGeometry` was always extruding to the ellipsoid surface instead of specified height. [#2923](https://github.com/CesiumGS/cesium/pull/2923)
- Fixed an issue where non-feature nodes prevented KML documents from loading. [#2945](https://github.com/CesiumGS/cesium/pull/2945)
- Fixed an issue where `JulianDate` would not parse certain dates properly. [#405](https://github.com/CesiumGS/cesium/issues/405)
- Removed [es5-shim](https://github.com/kriskowal/es5-shim), which is no longer being used. [#2933](https://github.com/CesiumGS/cesium/pull/2945)

### 1.12 - 2015-08-03

- Breaking changes
  - Remove deprecated `ObjectOrientedBoundingBox`. Use `OrientedBoundingBox` instead.
- Added `MapboxImageryProvider` to load imagery from [Mapbox](https://www.mapbox.com).
- Added `maximumHeight` option to `Viewer.flyTo`. [#2868](https://github.com/CesiumGS/cesium/issues/2868)
- Added picking support to `UrlTemplateImageryProvider`.
- Added ArcGIS token-based authentication support to `ArcGisMapServerImageryProvider`.
- Added proxy support to `ArcGisMapServerImageryProvider` for `pickFeatures` requests.
- The default `CTRL + Left Click Drag` mouse behavior is now duplicated for `CTRL + Right Click Drag` for better compatibility with Firefox on Mac OS [#2872](https://github.com/CesiumGS/cesium/pull/2913).
- Fixed incorrect texture coordinates for `WallGeometry` [#2872](https://github.com/CesiumGS/cesium/issues/2872)
- Fixed `WallGeometry` bug that caused walls covering a short distance not to render. [#2897](https://github.com/CesiumGS/cesium/issues/2897)
- Fixed `PolygonGeometry` clockwise winding order bug.
- Fixed extruded `RectangleGeometry` bug for small heights. [#2823](https://github.com/CesiumGS/cesium/issues/2823)
- Fixed `BillboardCollection` bounding sphere for billboards with a non-center vertical origin. [#2894](https://github.com/CesiumGS/cesium/issues/2894)
- Fixed a bug that caused `Camera.positionCartographic` to be incorrect. [#2838](https://github.com/CesiumGS/cesium/issues/2838)
- Fixed calling `Scene.pickPosition` after calling `Scene.drillPick`. [#2813](https://github.com/CesiumGS/cesium/issues/2813)
- The globe depth is now rendered during picking when `Scene.depthTestAgainstTerrain` is `true` so objects behind terrain are not picked.
- Fixed Cesium.js failing to parse in IE 8 and 9. While Cesium doesn't work in IE versions less than 11, this allows for more graceful error handling.

### 1.11 - 2015-07-01

- Breaking changes
  - Removed `Scene.fxaaOrderIndependentTranslucency`, which was deprecated in 1.10. Use `Scene.fxaa` which is now `true` by default.
  - Removed `Camera.clone`, which was deprecated in 1.10.
- Deprecated
  - The STK World Terrain url `cesiumjs.org/stk-terrain/world` has been deprecated, use `assets.agi.com/stk-terrain/world` instead. A redirect will be in place until 1.14.
  - Deprecated `AxisAlignedBoundingBox.intersect` and `BoundingSphere.intersect`. These will be removed in 1.13. Use `AxisAlignedBoundingBox.intersectPlane` and `BoundingSphere.intersectPlane` instead.
  - Deprecated `ObjectOrientedBoundingBox`. It will be removed in 1.12. Use `OrientedBoundingBox` instead.
- Improved camera flights. [#2825](https://github.com/CesiumGS/cesium/pull/2825)
- The camera now zooms to the point under the mouse cursor.
- Added a new camera mode for horizon views. When the camera is looking at the horizon and a point on terrain above the camera is picked, the camera moves in the plane containing the camera position, up and right vectors.
- Improved terrain and imagery performance and reduced tile loading by up to 50%, depending on the camera view, by using the new `OrientedBoundingBox` for view frustum culling. See [Terrain Culling with Oriented Bounding Boxes](http://cesiumjs.org/2015/06/24/Oriented-Bounding-Boxes/).
- Added `UrlTemplateImageryProvider`. This new imagery provider allows access to a wide variety of imagery sources, including OpenStreetMap, TMS, WMTS, WMS, WMS-C, and various custom schemes, by specifying a URL template to use to request imagery tiles.
- Fixed flash/streak rendering artifacts when picking. [#2790](https://github.com/CesiumGS/cesium/issues/2790), [#2811](https://github.com/CesiumGS/cesium/issues/2811)
- Fixed 2D and Columbus view lighting issue. [#2635](https://github.com/CesiumGS/cesium/issues/2635).
- Fixed issues with material caching which resulted in the inability to use an image-based material multiple times. [#2821](https://github.com/CesiumGS/cesium/issues/2821)
- Improved `Camera.viewRectangle` so that the specified rectangle is now better centered on the screen. [#2764](https://github.com/CesiumGS/cesium/issues/2764)
- Fixed a crash when `viewer.zoomTo` or `viewer.flyTo` were called immediately before or during a scene morph. [#2775](https://github.com/CesiumGS/cesium/issues/2775)
- Fixed an issue where `Camera` functions would throw an exception if used from within a `Scene.morphComplete` callback. [#2776](https://github.com/CesiumGS/cesium/issues/2776)
- Fixed camera flights that ended up at the wrong position in Columbus view. [#802](https://github.com/CesiumGS/cesium/issues/802)
- Fixed camera flights through the map in 2D. [#804](https://github.com/CesiumGS/cesium/issues/804)
- Fixed strange camera flights from opposite sides of the globe. [#1158](https://github.com/CesiumGS/cesium/issues/1158)
- Fixed camera flights that wouldn't fly to the home view after zooming out past it. [#1400](https://github.com/CesiumGS/cesium/issues/1400)
- Fixed flying to rectangles that cross the IDL in Columbus view and 2D. [#2093](https://github.com/CesiumGS/cesium/issues/2093)
- Fixed flights with a pitch of -90 degrees. [#2468](https://github.com/CesiumGS/cesium/issues/2468)
- `Model` can now load Binary glTF from a `Uint8Array`.
- Fixed a bug in `ImageryLayer` that could cause an exception and the render loop to stop when the base layer did not cover the entire globe.
- The performance statistics displayed when `scene.debugShowFramesPerSecond === true` can now be styled using the `cesium-performanceDisplay` CSS classes in `shared.css` [#2779](https://github.com/CesiumGS/cesium/issues/2779).
- Added `Plane.fromCartesian4`.
- Added `Plane.ORIGIN_XY_PLANE`/`ORIGIN_YZ_PLANE`/`ORIGIN_ZX_PLANE` constants for commonly-used planes.
- Added `Matrix2`/`Matrix3`/`Matrix4.ZERO` constants.
- Added `Matrix2`/`Matrix3.multiplyByScale` for multiplying against non-uniform scales.
- Added `projectPointToNearestOnPlane` and `projectPointsToNearestOnPlane` to `EllipsoidTangentPlane` to project 3D points to the nearest 2D point on an `EllipsoidTangentPlane`.
- Added `EllipsoidTangentPlane.plane` property to get the `Plane` for the tangent plane.
- Added `EllipsoidTangentPlane.xAxis`/`yAxis`/`zAxis` properties to get the local coordinate system of the tangent plane.
- Add `QuantizedMeshTerrainData` constructor argument `orientedBoundingBox`.
- Add `TerrainMesh.orientedBoundingBox` which holds the `OrientedBoundingBox` for the mesh for a single terrain tile.

### 1.10 - 2015-06-01

- Breaking changes
  - Existing bookmarks to documentation of static members have changed [#2757](https://github.com/CesiumGS/cesium/issues/2757).
  - Removed `InfoBoxViewModel.defaultSanitizer`, `InfoBoxViewModel.sanitizer`, and `Cesium.sanitize`, which was deprecated in 1.7.
  - Removed `InfoBoxViewModel.descriptionRawHtml`, which was deprecated in 1.7. Use `InfoBoxViewModel.description` instead.
  - Removed `GeoJsonDataSource.fromUrl`, which was deprecated in 1.7. Use `GeoJsonDataSource.load` instead. Unlike fromUrl, load can take either a url or parsed JSON object and returns a promise to a new instance, rather than a new instance.
  - Removed `GeoJsonDataSource.prototype.loadUrl`, which was deprecated in 1.7. Instead, pass a url as the first parameter to `GeoJsonDataSource.prototype.load`.
  - Removed `CzmlDataSource.prototype.loadUrl`, which was deprecated in 1.7. Instead, pass a url as the first parameter to `CzmlDataSource.prototype.load`.
  - Removed `CzmlDataSource.prototype.processUrl`, which was deprecated in 1.7. Instead, pass a url as the first parameter to `CzmlDataSource.prototype.process`.
  - Removed the `sourceUri` parameter to all `CzmlDataSource` load and process functions, which was deprecated in 1.7. Instead pass an `options` object with `sourceUri` property.
  - Removed `PolygonGraphics.positions` which was deprecated in 1.6. Instead, use `PolygonGraphics.hierarchy`.
  - Existing bookmarks to documentation of static members changed. [#2757](https://github.com/CesiumGS/cesium/issues/2757)
- Deprecated
  - `WebMapServiceImageryProvider` constructor parameters `options.getFeatureInfoAsGeoJson` and `options.getFeatureInfoAsXml` were deprecated and will be removed in Cesium 1.13. Use `options.getFeatureInfoFormats` instead.
  - Deprecated `Camera.clone`. It will be removed in 1.11.
  - Deprecated `Scene.fxaaOrderIndependentTranslucency`. It will be removed in 1.11. Use `Scene.fxaa` which is now `true` by default.
  - The Cesium sample models are now in the Binary glTF format (`.bgltf`). Cesium will also include the models as plain glTF (`.gltf`) until 1.13. Cesium support for `.gltf` will not be removed.
- Added `view` query parameter to the CesiumViewer app, which sets the initial camera position using longitude, latitude, height, heading, pitch and roll. For example: `http://cesiumjs.org/Cesium/Build/Apps/CesiumViewer/index.html/index.html?view=-75.0,40.0,300.0,9.0,-13.0,3.0`
- Added `Billboard.heightReference` and `Label.heightReference` to clamp billboards and labels to terrain.
- Added support for the [CESIUM_binary_glTF](https://github.com/KhronosGroup/glTF/blob/new-extensions/extensions/CESIUM_binary_glTF/README.md) extension for loading binary blobs of glTF to `Model`. See [Faster 3D Models with Binary glTF](http://cesiumjs.org/2015/06/01/Binary-glTF/).
- Added support for the [CESIUM_RTC](https://github.com/KhronosGroup/glTF/blob/new-extensions/extensions/CESIUM_RTC/README.md) glTF extension for high-precision rendering to `Model`.
- Added `PointPrimitive` and `PointPrimitiveCollection`, which are faster and use less memory than billboards with circles.
- Changed `Entity.point` to use the new `PointPrimitive` instead of billboards. This does not change the `Entity.point` API.
- Added `Scene.pickPosition` to reconstruct the WGS84 position from window coordinates.
- The default mouse controls now support panning and zooming on 3D models and other opaque geometry.
- Added `Camera.moveStart` and `Camera.moveEnd` events.
- Added `GeocoderViewModel.complete` event. Triggered after the camera flight is completed.
- `KmlDataSource` can now load a KML file that uses explicit XML namespacing, e.g. `kml:Document`.
- Setting `Entity.show` now properly toggles the display of all descendant entities, previously it only affected its direct children.
- Fixed a bug that sometimes caused `Entity` instances with `show` set to false to reappear when new `Entity` geometry is added. [#2686](https://github.com/CesiumGS/cesium/issues/2686)
- Added a `Rotation` object which, when passed to `SampledProperty`, always interpolates values towards the shortest angle. Also hooked up CZML to use `Rotation` for all time-dynamic rotations.
- Fixed a bug where moon rendered in front of foreground geometry. [#1964](https://github.com/CesiumGS/cesium/issue/1964)
- Fixed a bug where the sun was smeared when the skybox/stars was disabled. [#1829](https://github.com/CesiumGS/cesium/issue/1829)
- `TileProviderError` now optionally takes an `error` parameter with more details of the error or exception that occurred. `ImageryLayer` passes that information through when tiles fail to load. This allows tile provider error handling to take a different action when a tile returns a 404 versus a 500, for example.
- `ArcGisMapServerImageryProvider` now has a `maximumLevel` constructor parameter.
- `ArcGisMapServerImageryProvider` picking now works correctly when the `layers` parameter is specified. Previously, it would pick from all layers even if only displaying a subset.
- `WebMapServiceImageryProvider.pickFeatures` now works with WMS servers, such as Google Maps Engine, that can only return feature information in HTML format.
- `WebMapServiceImageryProvider` now accepts an array of `GetFeatureInfoFormat` instances that it will use to obtain information about the features at a given position on the globe. This enables an arbitrary `info_format` to be passed to the WMS server, and an arbitrary JavaScript function to be used to interpret the response.
- Fixed a crash caused by `ImageryLayer` attempting to generate mipmaps for textures that are not a power-of-two size.
- Fixed a bug where `ImageryLayerCollection.pickImageryLayerFeatures` would return incorrect results when picking from a terrain tile that was partially covered by correct-level imagery and partially covered by imagery from an ancestor level.
- Fixed incorrect counting of `debug.tilesWaitingForChildren` in `QuadtreePrimitive`.
- Added `throttleRequestsByServer.maximumRequestsPerServer` property.
- Changed `createGeometry` to load individual-geometry workers using a CommonJS-style `require` when run in a CommonJS-like environment.
- Added `buildModuleUrl.setBaseUrl` function to allow the Cesium base URL to be set without the use of the global CESIUM_BASE_URL variable.
- Changed `ThirdParty/zip` to defer its call to `buildModuleUrl` until it is needed, rather than executing during module loading.
- Added optional drilling limit to `Scene.drillPick`.
- Added optional `ellipsoid` parameter to construction options of imagery and terrain providers that were lacking it. Note that terrain bounding spheres are precomputed on the server, so any supplied terrain ellipsoid must match the one used by the server.
- Added debug option to `Scene` to show the depth buffer information for a specified view frustum slice and exposed capability in `CesiumInspector` widget.
- Added new leap second for 30 June 2015 at UTC 23:59:60.
- Upgraded Autolinker from version 0.15.2 to 0.17.1.

### 1.9 - 2015-05-01

- Breaking changes
  - Removed `ColorMaterialProperty.fromColor`, previously deprecated in 1.6. Pass a `Color` directly to the `ColorMaterialProperty` constructor instead.
  - Removed `CompositeEntityCollection.entities` and `EntityCollection.entities`, both previously deprecated in 1.6. Use `CompositeEntityCollection.values` and `EntityCollection.values` instead.
  - Removed `DataSourceDisplay.getScene` and `DataSourceDisplay.getDataSources`, both previously deprecated in 1.6. Use `DataSourceDisplay.scene` and `DataSourceDisplay.dataSources` instead.
  - `Entity` no longer takes a string id as its constructor argument. Pass an options object with `id` property instead. This was previously deprecated in 1.6.
  - Removed `Model.readyToRender`, previously deprecated in 1.6. Use `Model.readyPromise` instead.
- Entity `material` properties and `Material` uniform values can now take a `canvas` element in addition to an image or url. [#2667](https://github.com/CesiumGS/cesium/pull/2667)
- Fixed a bug which caused `Entity.viewFrom` to be ignored when flying to, zooming to, or tracking an Entity. [#2628](https://github.com/CesiumGS/cesium/issues/2628)
- Fixed a bug that caused `Corridor` and `PolylineVolume` geometry to be incorrect for sharp corners [#2626](https://github.com/CesiumGS/cesium/pull/2626)
- Fixed crash when modifying a translucent entity geometry outline. [#2630](https://github.com/CesiumGS/cesium/pull/2630)
- Fixed crash when loading KML GroundOverlays that spanned 360 degrees. [#2639](https://github.com/CesiumGS/cesium/pull/2639)
- Fixed `Geocoder` styling issue in Safari. [#2658](https://github.com/CesiumGS/cesium/pull/2658).
- Fixed a crash that would occur when the `Viewer` or `CesiumWidget` was resized to 0 while the camera was in motion. [#2662](https://github.com/CesiumGS/cesium/issues/2662)
- Fixed a bug that prevented the `InfoBox` title from updating if the name of `viewer.selectedEntity` changed. [#2644](https://github.com/CesiumGS/cesium/pull/2644)
- Added an optional `result` parameter to `computeScreenSpacePosition` on both `Billboard` and `Label`.
- Added number of cached shaders to the `CesiumInspector` debugging widget.
- An exception is now thrown if `Primitive.modelMatrix` is not the identity matrix when in in 2D or Columbus View.

### 1.8 - 2015-04-01

- Breaking changes
  - Removed the `eye`, `target`, and `up` parameters to `Camera.lookAt` which were deprecated in Cesium 1.6. Use the `target` and `offset`.
  - Removed `Camera.setTransform`, which was deprecated in Cesium 1.6. Use `Camera.lookAtTransform`.
  - Removed `Camera.transform`, which was deprecated in Cesium 1.6. Use `Camera.lookAtTransform`.
  - Removed the `direction` and `up` options to `Camera.flyTo`, which were deprecated in Cesium 1.6. Use the `orientation` option.
  - Removed `Camera.flyToRectangle`, which was deprecated in Cesium 1.6. Use `Camera.flyTo`.
- Deprecated
  - Deprecated the `smallterrain` tileset. It will be removed in 1.11. Use the [STK World Terrain](http://cesiumjs.org/data-and-assets/terrain/stk-world-terrain.html) tileset.
- Added `Entity.show`, a boolean for hiding or showing an entity and its children.
- Added `Entity.isShowing`, a read-only property that indicates if an entity is currently being drawn.
- Added support for the KML `visibility` element.
- Added `PolylineArrowMaterialProperty` to allow entities materials to use polyline arrows.
- Added `VelocityOrientationProperty` to easily orient Entity graphics (such as a model) along the direction it is moving.
- Added a new Sandcastle demo, [Interpolation](http://cesiumjs.org/Cesium/Apps/Sandcastle/index.html?src=Interpolation.html&label=Showcases), which illustrates time-dynamic position interpolation options and uses the new `VelocityOrientationProperty` to orient an aircraft in flight.
- Improved `viewer.zoomTo` and `viewer.flyTo` so they are now "best effort" and work even if some entities being zoomed to are not currently in the scene.
- Fixed `PointerEvent` detection so that it works with older implementations of the specification. This also fixes lack of mouse handling when detection failed, such as when using Cesium in the Windows `WebBrowser` control.
- Fixed an issue with transparency. [#2572](https://github.com/CesiumGS/cesium/issues/2572)
- Fixed improper handling of null values when loading `GeoJSON` data.
- Added support for automatic raster feature picking from `ArcGisMapServerImagerProvider`.
- Added the ability to specify the desired tiling scheme, rectangle, and width and height of tiles to the `ArcGisMapServerImagerProvider` constructor.
- Added the ability to access dynamic ArcGIS MapServer layers by specifying the `layers` parameter to the `ArcGisMapServerImagerProvider` constructor.
- Fixed a bug that could cause incorrect rendering of an `ArcGisMapServerImageProvider` with a "singleFusedMapCache" in the geographic projection (EPSG:4326).
- Added new construction options to `CesiumWidget` and `Viewer`, for `skyBox`, `skyAtmosphere`, and `globe`.
- Fixed a bug that prevented Cesium from working in browser configurations that explicitly disabled localStorage, such as Safari's private browsing mode.
- Cesium is now tested using Jasmine 2.2.0.

### 1.7.1 - 2015-03-06

- Fixed a crash in `InfoBox` that would occur when attempting to display plain text.
- Fixed a crash when loading KML features that have no description and an empty `ExtendedData` node.
- Fixed a bug `in Color.fromCssColorString` where undefined would be returned for the CSS color `transparent`.
- Added `Color.TRANSPARENT`.
- Added support for KML `TimeStamp` nodes.
- Improved KML compatibility to work with non-specification compliant KML files that still happen to load in Google Earth.
- All data sources now print errors to the console in addition to raising the `errorEvent` and rejecting their load promise.

### 1.7 - 2015-03-02

- Breaking changes
  - Removed `viewerEntityMixin`, which was deprecated in Cesium 1.5. Its functionality is now directly part of the `Viewer` widget.
  - Removed `Camera.tilt`, which was deprecated in Cesium 1.6. Use `Camera.pitch`.
  - Removed `Camera.heading` and `Camera.tilt`. They were deprecated in Cesium 1.6. Use `Camera.setView`.
  - Removed `Camera.setPositionCartographic`, which was was deprecated in Cesium 1.6. Use `Camera.setView`.
- Deprecated
  - Deprecated `InfoBoxViewModel.defaultSanitizer`, `InfoBoxViewModel.sanitizer`, and `Cesium.sanitize`. They will be removed in 1.10.
  - Deprecated `InfoBoxViewModel.descriptionRawHtml`, it will be removed in 1.10. Use `InfoBoxViewModel.description` instead.
  - Deprecated `GeoJsonDataSource.fromUrl`, it will be removed in 1.10. Use `GeoJsonDataSource.load` instead. Unlike fromUrl, load can take either a url or parsed JSON object and returns a promise to a new instance, rather than a new instance.
  - Deprecated `GeoJsonDataSource.prototype.loadUrl`, it will be removed in 1.10. Instead, pass a url as the first parameter to `GeoJsonDataSource.prototype.load`.
  - Deprecated `CzmlDataSource.prototype.loadUrl`, it will be removed in 1.10. Instead, pass a url as the first parameter to `CzmlDataSource.prototype.load`.
  - Deprecated `CzmlDataSource.prototype.processUrl`, it will be removed in 1.10. Instead, pass a url as the first parameter to `CzmlDataSource.prototype.process`.
  - Deprecated the `sourceUri` parameter to all `CzmlDataSource` load and process functions. Support will be removed in 1.10. Instead pass an `options` object with `sourceUri` property.
- Added initial support for [KML 2.2](https://developers.google.com/kml/) via `KmlDataSource`. Check out the new [Sandcastle Demo](http://cesiumjs.org/Cesium/Apps/Sandcastle/index.html?src=KML.html) and the [reference documentation](http://cesiumjs.org/Cesium/Build/Documentation/KmlDataSource.html) for more details.
- `InfoBox` sanitization now relies on [iframe sandboxing](http://www.html5rocks.com/en/tutorials/security/sandboxed-iframes/). This allows for much more content to be displayed in the InfoBox (and still be secure).
- Added `InfoBox.frame` which is the instance of the iframe that is used to host description content. Sanitization can be controlled via the frame's `sandbox` attribute. See the above link for additional information.
- Worked around a bug in Safari that caused most of Cesium to be broken. Cesium should now work much better on Safari for both desktop and mobile.
- Fixed incorrect ellipse texture coordinates. [#2363](https://github.com/CesiumGS/cesium/issues/2363) and [#2465](https://github.com/CesiumGS/cesium/issues/2465)
- Fixed a bug that would cause incorrect geometry for long Corridors and Polyline Volumes. [#2513](https://github.com/CesiumGS/cesium/issues/2513)
- Fixed a bug in imagery loading that could cause some or all of the globe to be missing when using an imagery layer that does not cover the entire globe.
- Fixed a bug that caused `ElipseOutlineGeometry` and `CircleOutlineGeometry` to be extruded to the ground when they should have instead been drawn at height. [#2499](https://github.com/CesiumGS/cesium/issues/2499).
- Fixed a bug that prevented per-vertex colors from working with `PolylineGeometry` and `SimplePolylineGeometry` when used asynchronously. [#2516](https://github.com/CesiumGS/cesium/issues/2516)
- Fixed a bug that would caused duplicate graphics if non-time-dynamic `Entity` objects were modified in quick succession. [#2514](https://github.com/CesiumGS/cesium/issues/2514).
- Fixed a bug where `camera.flyToBoundingSphere` would ignore range if the bounding sphere radius was 0. [#2519](https://github.com/CesiumGS/cesium/issues/2519)
- Fixed some styling issues with `InfoBox` and `BaseLayerPicker` caused by using Bootstrap with Cesium. [#2487](https://github.com/CesiumGS/cesium/issues/2479)
- Added support for rendering a water effect on Quantized-Mesh terrain tiles.
- Added `pack` and `unpack` functions to `Matrix2` and `Matrix3`.
- Added camera-terrain collision detection/response when the camera reference frame is set.
- Added `ScreenSpaceCameraController.enableCollisionDetection` to enable/disable camera collision detection with terrain.
- Added `CzmlDataSource.load` and `GeoJsonDataSource.load` to make it easy to create and load data in a single line.
- Added the ability to pass a `Promise` to a `DataSource` to `DataSourceCollection.add`. The `DataSource` will not actually be added until the promise resolves.
- Added the ability to pass a `Promise` to a target to `viewer.zoomTo` and `viewer.flyTo`.
- All `CzmlDataSource` and `GeoJsonDataSource` loading functions now return `Promise` instances that resolve to the instances after data is loaded.
- Error handling in all `CzmlDataSource` and `GeoJsonDataSource` loading functions is now more consistent. Rather than a mix of exceptions and `Promise` rejections, all errors are raised via `Promise` rejections.
- In addition to addresses, the `Geocoder` widget now allows input of longitude, latitude, and an optional height in degrees and meters. Example: `-75.596, 40.038, 1000` or `-75.596 40.038`.

### 1.6 - 2015-02-02

- Breaking changes
  - `Rectangle.intersectWith` was deprecated in Cesium 1.5. Use `Rectangle.intersection`, which is the same but returns `undefined` when two rectangles do not intersect.
  - `Rectangle.isEmpty` was deprecated in Cesium 1.5.
  - The `sourceUri` parameter to `GeoJsonDatasource.load` was deprecated in Cesium 1.4 and has been removed. Use options.sourceUri instead.
  - `PolygonGraphics.positions` created by `GeoJSONDataSource` now evaluate to a `PolygonHierarchy` object instead of an array of positions.
- Deprecated
  - `Camera.tilt` was deprecated in Cesium 1.6. It will be removed in Cesium 1.7. Use `Camera.pitch`.
  - `Camera.heading` and `Camera.tilt` were deprecated in Cesium 1.6. They will become read-only in Cesium 1.7. Use `Camera.setView`.
  - `Camera.setPositionCartographic` was deprecated in Cesium 1.6. It will be removed in Cesium 1.7. Use `Camera.setView`.
  - The `direction` and `up` options to `Camera.flyTo` have been deprecated in Cesium 1.6. They will be removed in Cesium 1.8. Use the `orientation` option.
  - `Camera.flyToRectangle` has been deprecated in Cesium 1.6. They will be removed in Cesium 1.8. Use `Camera.flyTo`.
  - `Camera.setTransform` was deprecated in Cesium 1.6. It will be removed in Cesium 1.8. Use `Camera.lookAtTransform`.
  - `Camera.transform` was deprecated in Cesium 1.6. It will be removed in Cesium 1.8. Use `Camera.lookAtTransform`.
  - The `eye`, `target`, and `up` parameters to `Camera.lookAt` were deprecated in Cesium 1.6. It will be removed in Cesium 1.8. Use the `target` and `offset`.
  - `PolygonGraphics.positions` was deprecated and replaced with `PolygonGraphics.hierarchy`, whose value is a `PolygonHierarchy` instead of an array of positions. `PolygonGraphics.positions` will be removed in Cesium 1.8.
  - The `Model.readyToRender` event was deprecated and will be removed in Cesium 1.9. Use the new `Model.readyPromise` instead.
  - `ColorMaterialProperty.fromColor(color)` has been deprecated and will be removed in Cesium 1.9. The constructor can now take a Color directly, for example `new ColorMaterialProperty(color)`.
  - `DataSourceDisplay` methods `getScene` and `getDataSources` have been deprecated and replaced with `scene` and `dataSources` properties. They will be removed in Cesium 1.9.
  - The `Entity` constructor taking a single string value for the id has been deprecated. The constructor now takes an options object which allows you to provide any and all `Entity` related properties at construction time. Support for the deprecated behavior will be removed in Cesium 1.9.
  - The `EntityCollection.entities` and `CompositeEntityCollect.entities` properties have both been renamed to `values`. Support for the deprecated behavior will be removed in Cesium 1.9.
- Fixed an issue which caused order independent translucency to be broken on many video cards. Disabling order independent translucency should no longer be necessary.
- `GeoJsonDataSource` now supports polygons with holes.
- Many Sandcastle examples have been rewritten to make use of the newly improved Entity API.
- Instead of throwing an exception when there are not enough unique positions to define a geometry, creating a `Primitive` will succeed, but not render. [#2375](https://github.com/CesiumGS/cesium/issues/2375)
- Improved performance of asynchronous geometry creation (as much as 20% faster in some use cases). [#2342](https://github.com/CesiumGS/cesium/issues/2342)
- Fixed picking in 2D. [#2447](https://github.com/CesiumGS/cesium/issues/2447)
- Added `viewer.entities` which allows you to easily create and manage `Entity` instances without a corresponding `DataSource`. This is just a shortcut to `viewer.dataSourceDisplay.defaultDataSource.entities`
- Added `viewer.zoomTo` and `viewer.flyTo` which takes an entity, array of entities, `EntityCollection`, or `DataSource` as a parameter and zooms or flies to the corresponding visualization.
- Setting `viewer.trackedEntity` to `undefined` will now restore the camera controls to their default states.
- When you track an entity by clicking on the track button in the `InfoBox`, you can now stop tracking by clicking the button a second time.
- Added `Quaternion.fromHeadingPitchRoll` to create a rotation from heading, pitch, and roll angles.
- Added `Transforms.headingPitchRollToFixedFrame` to create a local frame from a position and heading/pitch/roll angles.
- Added `Transforms.headingPitchRollQuaternion` which is the quaternion rotation from `Transforms.headingPitchRollToFixedFrame`.
- Added `Color.fromAlpha` and `Color.withAlpha` to make it easy to create translucent colors from constants, i.e. `var translucentRed = Color.RED.withAlpha(0.95)`.
- Added `PolylineVolumeGraphics` and `Entity.polylineVolume`
- Added `Camera.lookAtTransform` which sets the camera position and orientation given a transformation matrix defining a reference frame and either a cartesian offset or heading/pitch/range from the center of that frame.
- Added `Camera.setView` (which use heading, pitch, and roll) and `Camera.roll`.
- Added an orientation option to `Camera.flyTo` that can be either direction and up unit vectors or heading, pitch and roll angles.
- Added `BillboardGraphics.imageSubRegion`, to enable custom texture atlas use for `Entity` instances.
- Added `CheckerboardMaterialProperty` to enable use of the checkerboard material with the entity API.
- Added `PolygonHierarchy` to make defining polygons with holes clearer.
- Added `PolygonGraphics.hierarchy` for supporting polygons with holes via data sources.
- Added `BoundingSphere.fromBoundingSpheres`, which creates a `BoundingSphere` that encloses the specified array of BoundingSpheres.
- Added `Model.readyPromise` and `Primitive.readyPromise` which are promises that resolve when the primitives are ready.
- `ConstantProperty` can now hold any value; previously it was limited to values that implemented `equals` and `clones` functions, as well as a few special cases.
- Fixed a bug in `EllipsoidGeodesic` that caused it to modify the `height` of the positions passed to the constructor or to to `setEndPoints`.
- `WebMapTileServiceImageryProvider` now supports RESTful requests (by accepting a tile-URL template).
- Fixed a bug that caused `Camera.roll` to be around 180 degrees, indicating the camera was upside-down, when in the Southern hemisphere.
- The object returned by `Primitive.getGeometryInstanceAttributes` now contains the instance's bounding sphere and repeated calls will always now return the same object instance.
- Fixed a bug that caused dynamic geometry outlines widths to not work on implementations that support them.
- The `SelectionIndicator` widget now works for all entity visualization and uses the center of visualization instead of entity.position. This produces more accurate results, especially for shapes, volumes, and models.
- Added `CustomDataSource` which makes it easy to create and manage a group of entities without having to manually implement the DataSource interface in a new class.
- Added `DataSourceDisplay.defaultDataSource` which is an instance of `CustomDataSource` and allows you to easily add custom entities to the display.
- Added `Camera.viewBoundingSphere` and `Camera.flyToBoundingSphere`, which as the names imply, sets or flies to a view that encloses the provided `BoundingSphere`
- For constant `Property` values, there is no longer a need to create an instance of `ConstantProperty` or `ConstantPositionProperty`, you can now assign a value directly to the corresponding property. The same is true for material images and colors.
- All Entity and related classes can now be assigned using anonymous objects as well as be passed template objects. The correct underlying instance is created for you automatically. For a more detailed overview of changes to the Entity API, see [this forum thread](https://community.cesium.com/t/cesium-in-2015-entity-api/1863) for details.

### 1.5 - 2015-01-05

- Breaking changes
  - Removed `GeometryPipeline.wrapLongitude`, which was deprecated in 1.4. Use `GeometryPipeline.splitLongitude` instead.
  - Removed `GeometryPipeline.combine`, which was deprecated in 1.4. Use `GeometryPipeline.combineInstances` instead.
- Deprecated
  - `viewerEntityMixin` was deprecated. It will be removed in Cesium 1.6. Its functionality is now directly part of the `Viewer` widget.
  - `Rectangle.intersectWith` was deprecated. It will be removed in Cesium 1.6. Use `Rectangle.intersection`, which is the same but returns `undefined` when two rectangles do not intersect.
  - `Rectangle.isEmpty` was deprecated. It will be removed in Cesium 1.6.
- Improved GeoJSON, TopoJSON, and general polygon loading performance.
- Added caching to `Model` to save memory and improve loading speed when several models with the same url are created.
- Added `ModelNode.show` for per-node show/hide.
- Added the following properties to `Viewer` and `CesiumWidget`: `imageryLayers`, `terrainProvider`, and `camera`. This avoids the need to access `viewer.scene` in some cases.
- Dramatically improved the quality of font outlines.
- Added `BoxGraphics` and `Entity.box`.
- Added `CorridorGraphics` and `Entity.corridor`.
- Added `CylinderGraphics` and `Entity.cylinder`.
- Fixed imagery providers whose rectangle crosses the IDL. Added `Rectangle.computeWidth`, `Rectangle.computeHeight`, `Rectangle.width`, and `Rectangle.height`. [#2195](https://github.com/CesiumGS/cesium/issues/2195)
- `ConstantProperty` now accepts `HTMLElement` instances as valid values.
- `BillboardGraphics.image` and `ImageMaterialProperty.image` now accept `Property` instances that represent an `Image` or `Canvas` in addition to a url.
- Fixed a bug in `PolylineGeometry` that would cause gaps in the line. [#2136](https://github.com/CesiumGS/cesium/issues/2136)
- Fixed `upsampleQuantizedTerrainMesh` rounding errors that had occasionally led to missing terrain skirt geometry in upsampled tiles.
- Added `Math.mod` which computes `m % n` but also works when `m` is negative.

### 1.4 - 2014-12-01

- Breaking changes
  - Types implementing `TerrainProvider` are now required to implement the `getTileDataAvailable` function. Backwards compatibility for this was deprecated in Cesium 1.2.
- Deprecated
  - The `sourceUri` parameter to `GeoJsonDatasource.load` was deprecated and will be removed in Cesium 1.6 on February 3, 2015 ([#2257](https://github.com/CesiumGS/cesium/issues/2257)). Use `options.sourceUri` instead.
  - `GeometryPipeline.wrapLongitude` was deprecated. It will be removed in Cesium 1.5 on January 2, 2015. Use `GeometryPipeline.splitLongitude`. ([#2272](https://github.com/CesiumGS/cesium/issues/2272))
  - `GeometryPipeline.combine` was deprecated. It will be removed in Cesium 1.5. Use `GeometryPipeline.combineInstances`.
- Added support for touch events on Internet Explorer 11 using the [Pointer Events API](http://www.w3.org/TR/pointerevents/).
- Added geometry outline width support to the `DataSource` layer. This is exposed via the new `outlineWidth` property on `EllipseGraphics`, `EllipsoidGraphics`, `PolygonGraphics`, `RectangleGraphics`, and `WallGraphics`.
- Added `outlineWidth` support to CZML geometry packets.
- Added `stroke-width` support to the GeoJSON simple-style implementation.
- Added the ability to specify global GeoJSON default styling. See the [documentation](http://cesiumjs.org/Cesium/Build/Documentation/GeoJsonDataSource.html) for details.
- Added `CallbackProperty` to support lazy property evaluation as well as make custom properties easier to create.
- Added an options parameter to `GeoJsonDataSource.load`, `GeoJsonDataSource.loadUrl`, and `GeoJsonDataSource.fromUrl` to allow for basic per-instance styling. [Sandcastle example](http://cesiumjs.org/Cesium/Apps/Sandcastle/index.html?src=GeoJSON%20and%20TopoJSON.html&label=Showcases).
- Improved GeoJSON loading performance.
- Improved point visualization performance for all DataSources.
- Improved the performance and memory usage of `EllipseGeometry`, `EllipseOutlineGeometry`, `CircleGeometry`, and `CircleOutlineGeometry`.
- Added `tileMatrixLabels` option to `WebMapTileServiceImageryProvider`.
- Fixed a bug in `PolylineGeometry` that would cause the geometry to be split across the IDL for 3D only scenes. [#1197](https://github.com/CesiumGS/cesium/issues/1197)
- Added `modelMatrix` and `cull` options to `Primitive` constructor.
- The `translation` parameter to `Matrix4.fromRotationTranslation` now defaults to `Cartesian3.ZERO`.
- Fixed `ModelNode.matrix` when a node is targeted for animation.
- `Camera.tilt` now clamps to [-pi / 2, pi / 2] instead of [0, pi / 2].
- Fixed an issue that could lead to poor performance on lower-end GPUs like the Intel HD 3000.
- Added `distanceSquared` to `Cartesian2`, `Cartesian3`, and `Cartesian4`.
- Added `Matrix4.multiplyByMatrix3`.
- Fixed a bug in `Model` where the WebGL shader optimizer in Linux was causing mesh loading to fail.

### 1.3 - 2014-11-03

- Worked around a shader compilation regression in Firefox 33 and 34 by falling back to a less precise shader on those browsers. [#2197](https://github.com/CesiumGS/cesium/issues/2197)
- Added support to the `CesiumTerrainProvider` for terrain tiles with more than 64K vertices, which is common for sub-meter terrain.
- Added `Primitive.compressVertices`. When true (default), geometry vertices are compressed to save GPU memory.
- Added `culture` option to `BingMapsImageryProvider` constructor.
- Reduced the amount of GPU memory used by billboards and labels.
- Fixed a bug that caused non-base imagery layers with a limited `rectangle` to be stretched to the edges of imagery tiles. [#416](https://github.com/CesiumGS/cesium/issues/416)
- Fixed rendering polylines with duplicate positions. [#898](https://github.com/CesiumGS/cesium/issues/898)
- Fixed a bug in `Globe.pick` that caused it to return incorrect results when using terrain data with vertex normals. The bug manifested itself as strange behavior when navigating around the surface with the mouse as well as incorrect results when using `Camera.viewRectangle`.
- Fixed a bug in `sampleTerrain` that could cause it to produce undefined heights when sampling for a position very near the edge of a tile.
- `ReferenceProperty` instances now retain their last value if the entity being referenced is removed from the target collection. The reference will be automatically reattached if the target is reintroduced.
- Upgraded topojson from 1.6.8 to 1.6.18.
- Upgraded Knockout from version 3.1.0 to 3.2.0.
- Upgraded CodeMirror, used by SandCastle, from 2.24 to 4.6.

### 1.2 - 2014-10-01

- Deprecated
  - Types implementing the `TerrainProvider` interface should now include the new `getTileDataAvailable` function. The function will be required starting in Cesium 1.4.
- Fixed model orientations to follow the same Z-up convention used throughout Cesium. There was also an orientation issue fixed in the [online model converter](http://cesiumjs.org/convertmodel.html). If you are having orientation issues after updating, try reconverting your models.
- Fixed a bug in `Model` where the wrong animations could be used when the model was created from glTF JSON instead of a url to a glTF file. [#2078](https://github.com/CesiumGS/cesium/issues/2078)
- Fixed a bug in `GeoJsonDataSource` which was causing polygons with height values to be drawn onto the surface.
- Fixed a bug that could cause a crash when quickly adding and removing imagery layers.
- Eliminated imagery artifacts at some zoom levels due to Mercator reprojection.
- Added support for the GeoJSON [simplestyle specification](https://github.com/mapbox/simplestyle-spec). ([Sandcastle example](http://cesiumjs.org/Cesium/Apps/Sandcastle/index.html?src=GeoJSON%20simplestyle.html))
- Added `GeoJsonDataSource.fromUrl` to make it easy to add a data source in less code.
- Added `PinBuilder` class for easy creation of map pins. ([Sandcastle example](http://cesiumjs.org/Cesium/Apps/Sandcastle/index.html?src=PinBuilder.html))
- Added `Color.brighten` and `Color.darken` to make it easy to brighten or darker a color instance.
- Added a constructor option to `Scene`, `CesiumWidget`, and `Viewer` to disable order independent translucency.
- Added support for WKID 102113 (equivalent to 102100) to `ArcGisMapServerImageryProvider`.
- Added `TerrainProvider.getTileDataAvailable` to improve tile loading performance when camera starts near globe.
- Added `Globe.showWaterEffect` to enable/disable the water effect for supported terrain providers.
- Added `Globe.baseColor` to set the color of the globe when no imagery is available.
- Changed default `GeoJSON` Point feature graphics to use `BillboardGraphics` with a blue map pin instead of color `PointGraphics`.
- Cesium now ships with a version of the [maki icon set](https://www.mapbox.com/maki/) for use with `PinBuilder` and GeoJSON simplestyle support.
- Cesium now ships with a default web.config file to simplify IIS deployment.

### 1.1 - 2014-09-02

- Added a new imagery provider, `WebMapTileServiceImageryProvider`, for accessing tiles on a WMTS 1.0.0 server.
- Added an optional `pickFeatures` function to the `ImageryProvider` interface. With supporting imagery providers, such as `WebMapServiceImageryProvider`, it can be used to determine the rasterized features under a particular location.
- Added `ImageryLayerCollection.pickImageryLayerFeatures`. It determines the rasterized imagery layer features intersected by a given pick ray by querying supporting layers using `ImageryProvider.pickFeatures`.
- Added `tileWidth`, `tileHeight`, `minimumLevel`, and `tilingScheme` parameters to the `WebMapServiceImageryProvider` constructor.
- Added `id` property to `Scene` which is a readonly unique identifier associated with each instance.
- Added `FeatureDetection.supportsWebWorkers`.
- Greatly improved the performance of time-varying polylines when using DataSources.
- `viewerEntityMixin` now automatically queries for imagery layer features on click and shows their properties in the `InfoBox` panel.
- Fixed a bug in terrain and imagery loading that could cause an inconsistent frame rate when moving around the globe, especially on a faster internet connection.
- Fixed a bug that caused `SceneTransforms.wgs84ToWindowCoordinates` to incorrectly return `undefined` when in 2D.
- Fixed a bug in `ImageryLayer` that caused layer images to be rendered twice for each terrain tile that existed prior to adding the imagery layer.
- Fixed a bug in `Camera.pickEllipsoid` that caused it to return the back side of the ellipsoid when near the surface.
- Fixed a bug which prevented `loadWithXhr` from working with older browsers, such as Internet Explorer 9.

### 1.0 - 2014-08-01

- Breaking changes ([why so many?](https://community.cesium.com/t/moving-towards-cesium-1-0/1209))

  - All `Matrix2`, `Matrix3`, `Matrix4` and `Quaternion` functions that take a `result` parameter now require the parameter, except functions starting with `from`.
  - Removed `Billboard.imageIndex` and `BillboardCollection.textureAtlas`. Instead, use `Billboard.image`.

    - Code that looked like:

            var billboards = new Cesium.BillboardCollection();
            var textureAtlas = new Cesium.TextureAtlas({
                scene : scene,
                images : images // array of loaded images
            });
            billboards.textureAtlas = textureAtlas;
            billboards.add({
                imageIndex : 0,
                position : //...
            });

    - should now look like:

            var billboards = new Cesium.BillboardCollection();
            billboards.add({
                image : '../images/Cesium_Logo_overlay.png',
                position : //...
            });

  - Updated the [Model Converter](http://cesiumjs.org/convertmodel.html) and `Model` to support [glTF 0.8](https://github.com/KhronosGroup/glTF/blob/schema-8/specification/README.md). See the [forum post](https://community.cesium.com/t/cesium-and-gltf-version-compatibility/1343) for full details.
  - `Model` primitives are now rotated to be `Z`-up to match Cesium convention; glTF stores models with `Y` up.
  - `SimplePolylineGeometry` and `PolylineGeometry` now curve to follow the ellipsoid surface by default. To disable this behavior, set the option `followSurface` to `false`.
  - Renamed `DynamicScene` layer to `DataSources`. The following types were also renamed:
    - `DynamicBillboard` -> `BillboardGraphics`
    - `DynamicBillboardVisualizer` -> `BillboardVisualizer`
    - `CompositeDynamicObjectCollection` -> `CompositeEntityCollection`
    - `DynamicClock` -> `DataSourceClock`
    - `DynamicEllipse` -> `EllipseGraphics`
    - `DynamicEllipsoid` -> `EllipsoidGraphics`
    - `DynamicObject` -> `Entity`
    - `DynamicObjectCollection` -> `EntityCollection`
    - `DynamicObjectView` -> `EntityView`
    - `DynamicLabel` -> `LabelGraphics`
    - `DynamicLabelVisualizer` -> `LabelVisualizer`
    - `DynamicModel` -> `ModelGraphics`
    - `DynamicModelVisualizer` -> `ModelVisualizer`
    - `DynamicPath` -> `PathGraphics`
    - `DynamicPathVisualizer` -> `PathVisualizer`
    - `DynamicPoint` -> `PointGraphics`
    - `DynamicPointVisualizer` -> `PointVisualizer`
    - `DynamicPolygon` -> `PolygonGraphics`
    - `DynamicPolyline` -> `PolylineGraphics`
    - `DynamicRectangle` -> `RectangleGraphics`
    - `DynamicWall` -> `WallGraphics`
    - `viewerDynamicObjectMixin` -> `viewerEntityMixin`
  - Removed `DynamicVector` and `DynamicVectorVisualizer`.
  - Renamed `DataSource.dynamicObjects` to `DataSource.entities`.
  - `EntityCollection.getObjects()` and `CompositeEntityCollection.getObjects()` are now properties named `EntityCollection.entities` and `CompositeEntityCollection.entities`.
  - Renamed `Viewer.trackedObject` and `Viewer.selectedObject` to `Viewer.trackedEntity` and `Viewer.selectedEntity` when using the `viewerEntityMixin`.
  - Renamed functions for consistency:
    - `BoundingSphere.getPlaneDistances` -> `BoundingSphere.computePlaneDistances`
    - `Cartesian[2,3,4].getMaximumComponent` -> `Cartesian[2,3,4].maximumComponent`
    - `Cartesian[2,3,4].getMinimumComponent` -> `Cartesian[2,3,4].minimumComponent`
    - `Cartesian[2,3,4].getMaximumByComponent` -> `Cartesian[2,3,4].maximumByComponent`
    - `Cartesian[2,3,4].getMinimumByComponent` -> `Cartesian[2,3,4].minimumByComponent`
    - `CubicRealPolynomial.realRoots` -> `CubicRealPolynomial.computeRealRoots`
    - `CubicRealPolynomial.discriminant` -> `CubicRealPolynomial.computeDiscriminant`
    - `JulianDate.getTotalDays` -> `JulianDate.totalDyas`
    - `JulianDate.getSecondsDifference` -> `JulianDate.secondsDifference`
    - `JulianDate.getDaysDifference` -> `JulianDate.daysDifference`
    - `JulianDate.getTaiMinusUtc` -> `JulianDate.computeTaiMinusUtc`
    - `Matrix3.getEigenDecompostion` -> `Matrix3.computeEigenDecomposition`
    - `Occluder.getVisibility` -> `Occluder.computeVisibility`
    - `Occluder.getOccludeePoint` -> `Occluder.computerOccludeePoint`
    - `QuadraticRealPolynomial.discriminant` -> `QuadraticRealPolynomial.computeDiscriminant`
    - `QuadraticRealPolynomial.realRoots` -> `QuadraticRealPolynomial.computeRealRoots`
    - `QuarticRealPolynomial.discriminant` -> `QuarticRealPolynomial.computeDiscriminant`
    - `QuarticRealPolynomial.realRoots` -> `QuarticRealPolynomial.computeRealRoots`
    - `Quaternion.getAxis` -> `Quaternion.computeAxis`
    - `Quaternion.getAngle` -> `Quaternion.computeAngle`
    - `Quaternion.innerQuadrangle` -> `Quaternion.computeInnerQuadrangle`
    - `Rectangle.getSouthwest` -> `Rectangle.southwest`
    - `Rectangle.getNorthwest` -> `Rectangle.northwest`
    - `Rectangle.getSoutheast` -> `Rectangle.southeast`
    - `Rectangle.getNortheast` -> `Rectangle.northeast`
    - `Rectangle.getCenter` -> `Rectangle.center`
    - `CullingVolume.getVisibility` -> `CullingVolume.computeVisibility`
  - Replaced `PerspectiveFrustum.fovy` with `PerspectiveFrustum.fov` which will change the field of view angle in either the `X` or `Y` direction depending on the aspect ratio.
  - Removed the following from the Cesium API: `Transforms.earthOrientationParameters`, `EarthOrientationParameters`, `EarthOrientationParametersSample`, `Transforms.iau2006XysData`, `Iau2006XysData`, `Iau2006XysSample`, `IauOrientationAxes`, `TimeConstants`, `Scene.frameState`, `FrameState`, `EncodedCartesian3`, `EllipsoidalOccluder`, `TextureAtlas`, and `FAR`. These are still available but are not part of the official API and may change in future versions.
  - Removed `DynamicObject.vertexPositions`. Use `DynamicWall.positions`, `DynamicPolygon.positions`, and `DynamicPolyline.positions` instead.
  - Removed `defaultPoint`, `defaultLine`, and `defaultPolygon` from `GeoJsonDataSource`.
  - Removed `Primitive.allow3DOnly`. Set the `Scene` constructor option `scene3DOnly` instead.
  - `SampledProperty` and `SampledPositionProperty` no longer extrapolate outside of their sample data time range by default.
  - Changed the following functions to properties:
    - `TerrainProvider.hasWaterMask`
    - `CesiumTerrainProvider.hasWaterMask`
    - `ArcGisImageServerTerrainProvider.hasWaterMask`
    - `EllipsoidTerrainProvider.hasWaterMask`
    - `VRTheWorldTerrainProvider.hasWaterMask`
  - Removed `ScreenSpaceCameraController.ellipsoid`. The behavior that depended on the ellipsoid is now determined based on the scene state.
  - Sandcastle examples now automatically wrap the example code in RequireJS boilerplate. To upgrade any custom examples, copy the code into an existing example (such as Hello World) and save a new file.
  - Removed `CustomSensorVolume`, `RectangularPyramidSensorVolume`, `DynamicCone`, `DynamicConeVisualizerUsingCustomSensor`, `DynamicPyramid` and `DynamicPyramidVisualizer`. This will be moved to a plugin in early August. [#1887](https://github.com/CesiumGS/cesium/issues/1887)
  - If `Primitive.modelMatrix` is changed after creation, it only affects primitives with one instance and only in 3D mode.
  - `ImageryLayer` properties `alpha`, `brightness`, `contrast`, `hue`, `saturation`, and `gamma` may no longer be functions. If you need to change these values each frame, consider moving your logic to an event handler for `Scene.preRender`.
  - Removed `closeTop` and `closeBottom` options from `RectangleGeometry`.
  - CZML changes:
    - CZML is now versioned using the <major>.<minor> scheme. For example, any CZML 1.0 implementation will be able to load any 1.<minor> document (with graceful degradation). Major version number increases will be reserved for breaking changes. We fully expect these major version increases to happen, as CZML is still in development, but we wanted to give developers a stable target to work with.
    - A `"1.0"` version string is required to be on the document packet, which is required to be the first packet in a CZML file. Previously the `document` packet was optional; it is now mandatory. The simplest document packet is:
      ```
      {
        "id":"document",
        "version":"1.0"
      }
      ```
    - The `vertexPositions` property has been removed. There is now a `positions` property directly on objects that use it, currently `polyline`, `polygon`, and `wall`.
    - `cone`, `pyramid`, and `vector` have been removed from the core CZML schema. They are now treated as extensions maintained by Analytical Graphics and have been renamed to `agi_conicSensor`, `agi_customPatternSensor`, and `agi_vector` respectively.
    - The `orientation` property has been changed to match Cesium convention. To update existing CZML documents, conjugate the quaternion values.
    - `pixelOffset` now uses the top-left of the screen as the origin; previously it was the bottom-left. To update existing documents, negate the `y` value.
    - Removed `color`, `outlineColor`, and `outlineWidth` properties from `polyline` and `path`. There is a new `material` property that allows you to specify a variety of materials, such as `solidColor`, `polylineOutline` and `polylineGlow`.
    - See the [CZML Schema](https://github.com/CesiumGS/cesium/wiki/CZML-Content) for more details. We plan on greatly improving this document in the coming weeks.

- Added camera collision detection with terrain to the default mouse interaction.
- Modified the default camera tilt mouse behavior to tilt about the point clicked, taking into account terrain.
- Modified the default camera mouse behavior to look about the camera's position when the sky is clicked.
- Cesium can now render an unlimited number of imagery layers, no matter how few texture units are supported by the hardware.
- Added support for rendering terrain lighting with oct-encoded per-vertex normals. Added `CesiumTerrainProvider.requestVertexNormals` to request per vertex normals. Added `hasVertexNormals` property to all terrain providers to indicate whether or not vertex normals are included in the requested terrain tiles.
- Added `Globe.getHeight` and `Globe.pick` for finding the terrain height at a given Cartographic coordinate and picking the terrain with a ray.
- Added `scene3DOnly` options to `Viewer`, `CesiumWidget`, and `Scene` constructors. This setting optimizes memory usage and performance for 3D mode at the cost of losing the ability to use 2D or Columbus View.
- Added `forwardExtrapolationType`, `forwardExtrapolationDuration`, `backwardExtrapolationType`, and `backwardExtrapolationDuration` to `SampledProperty` and `SampledPositionProperty` which allows the user to specify how a property calculates its value when outside the range of its sample data.
- Prevent primitives from flashing off and on when modifying static DataSources.
- Added the following methods to `IntersectionTests`: `rayTriangle`, `lineSegmentTriangle`, `raySphere`, and `lineSegmentSphere`.
- Matrix types now have `add` and `subtract` functions.
- `Matrix3` type now has a `fromCrossProduct` function.
- Added `CesiumMath.signNotZero`, `CesiumMath.toSNorm` and `CesiumMath.fromSNorm` functions.
- DataSource & CZML models now default to North-East-Down orientation if none is provided.
- `TileMapServiceImageryProvider` now works with tilesets created by tools that better conform to the TMS specification. In particular, a profile of `global-geodetic` or `global-mercator` is now supported (in addition to the previous `geodetic` and `mercator`) and in these profiles it is assumed that the X coordinates of the bounding box correspond to the longitude direction.
- `EntityCollection` and `CompositeEntityCollection` now include the array of modified entities as the last parameter to their `onCollectionChanged` event.
- `RectangleGeometry`, `RectangleOutlineGeometry` and `RectanglePrimitive` can cross the international date line.

## Beta Releases

### b30 - 2014-07-01

- Breaking changes ([why so many?](https://community.cesium.com/t/moving-towards-cesium-1-0/1209))

  - CZML property references now use a `#` symbol to separate identifier from property path. `objectId.position` should now be `objectId#position`.
  - All `Cartesian2`, `Cartesian3`, `Cartesian4`, `TimeInterval`, and `JulianDate` functions that take a `result` parameter now require the parameter (except for functions starting with `from`).
  - Modified `Transforms.pointToWindowCoordinates` and `SceneTransforms.wgs84ToWindowCoordinates` to return window coordinates with origin at the top left corner.
  - `Billboard.pixelOffset` and `Label.pixelOffset` now have their origin at the top left corner.
  - Replaced `CameraFlightPath.createAnimation` with `Camera.flyTo` and replaced `CameraFlightPath.createAnimationRectangle` with `Camera.flyToRectangle`. Code that looked like:

            scene.animations.add(Cesium.CameraFlightPath.createAnimation(scene, {
                destination : Cesium.Cartesian3.fromDegrees(-117.16, 32.71, 15000.0)
            }));

    should now look like:

            scene.camera.flyTo({
                destination : Cesium.Cartesian3.fromDegrees(-117.16, 32.71, 15000.0)
            });

  - In `Camera.flyTo` and `Camera.flyToRectangle`:
    - `options.duration` is now in seconds, not milliseconds.
    - Renamed `options.endReferenceFrame` to `options.endTransform`.
    - Renamed `options.onComplete` to `options.complete`.
    - Renamed `options.onCancel` to `options.cancel`.
  - The following are now in seconds, not milliseconds.
    - `Scene.morphToColumbusView`, `Scene.morphTo2D`, and `Scene.morphTo3D` parameter `duration`.
    - `HomeButton` constructor parameter `options.duration`, `HomeButtonViewModel` constructor parameter `duration`, and `HomeButtonViewModel.duration`.
    - `SceneModePicker` constructor parameter `duration`, `SceneModePickerViewModel` constructor parameter `duration`, and `SceneModePickerViewModel.duration`.
    - `Geocoder` and `GeocoderViewModel` constructor parameter `options.flightDuration` and `GeocoderViewModel.flightDuration`.
    - `ScreenSpaceCameraController.bounceAnimationTime`.
    - `FrameRateMonitor` constructor parameter `options.samplingWindow`, `options.quietPeriod`, and `options.warmupPeriod`.
  - Refactored `JulianDate` to be in line with other Core types.
    - Most functions now take result parameters.
    - The default constructor no longer creates a date at the current time, use `JulianDate.now()` instead.
    - Removed `JulianDate.getJulianTimeFraction` and `JulianDate.compareTo`
    - `new JulianDate()` -> `JulianDate.now()`
    - `date.getJulianDayNumber()` -> `date.dayNumber`
    - `date.getSecondsOfDay()` -> `secondsOfDay`
    - `date.getTotalDays()` -> `JulianDate.getTotalDays(date)`
    - `date.getSecondsDifference(arg1, arg2)` -> `JulianDate.getSecondsDifference(arg2, arg1)` (Note, order of arguments flipped)
    - `date.getDaysDifference(arg1, arg2)` -> `JulianDate.getDaysDifference(arg2, arg1)` (Note, order of arguments flipped)
    - `date.getTaiMinusUtc()` -> `JulianDate.getTaiMinusUtc(date)`
    - `date.addSeconds(seconds)` -> `JulianDate.addSeconds(date, seconds)`
    - `date.addMinutes(minutes)` -> `JulianDate.addMinutes(date, minutes)`
    - `date.addHours(hours)` -> `JulianDate.addHours(date, hours)`
    - `date.addDays(days)` -> `JulianDate.addDays(date, days)`
    - `date.lessThan(right)` -> `JulianDate.lessThan(left, right)`
    - `date.lessThanOrEquals(right)` -> `JulianDate.lessThanOrEquals(left, right)`
    - `date.greaterThan(right)` -> `JulianDate.greaterThan(left, right)`
    - `date.greaterThanOrEquals(right)` -> `JulianDate.greaterThanOrEquals(left, right)`
  - Refactored `TimeInterval` to be in line with other Core types.

    - The constructor no longer requires parameters and now takes a single options parameter. Code that looked like:

            new TimeInterval(startTime, stopTime, true, true, data);

    should now look like:

            new TimeInterval({
                start : startTime,
                stop : stopTime,
                isStartIncluded : true,
                isStopIncluded : true,
                data : data
            });

    - `TimeInterval.fromIso8601` now takes a single options parameter. Code that looked like:

            TimeInterval.fromIso8601(intervalString, true, true, data);

    should now look like:

            TimeInterval.fromIso8601({
                iso8601 : intervalString,
                isStartIncluded : true,
                isStopIncluded : true,
                data : data
            });

    - `interval.intersect(otherInterval)` -> `TimeInterval.intersect(interval, otherInterval)`
    - `interval.contains(date)` -> `TimeInterval.contains(interval, date)`

  - Removed `TimeIntervalCollection.intersectInterval`.
  - `TimeIntervalCollection.findInterval` now takes a single options parameter instead of individual parameters. Code that looked like:

            intervalCollection.findInterval(startTime, stopTime, false, true);

    should now look like:

            intervalCollection.findInterval({
                start : startTime,
                stop : stopTime,
                isStartIncluded : false,
                isStopIncluded : true
            });

  - `TimeIntervalCollection.empty` was renamed to `TimeIntervalCollection.isEmpty`
  - Removed `Scene.animations` and `AnimationCollection` from the public Cesium API.
  - Replaced `color`, `outlineColor`, and `outlineWidth` in `DynamicPath` with a `material` property.
  - `ModelAnimationCollection.add` and `ModelAnimationCollection.addAll` renamed `options.startOffset` to `options.delay`. Also renamed `ModelAnimation.startOffset` to `ModelAnimation.delay`.
  - Replaced `Scene.scene2D.projection` property with read-only `Scene.mapProjection`. Set this with the `mapProjection` option for the `Viewer`, `CesiumWidget`, or `Scene` constructors.
  - Moved Fresnel, Reflection, and Refraction materials to the [Materials Pack Plugin](https://github.com/CesiumGS/cesium-materials-pack).
  - Renamed `Simon1994PlanetaryPositions` functions `ComputeSunPositionInEarthInertialFrame` and `ComputeMoonPositionInEarthInertialFrame` to `computeSunPositionInEarthInertialFrame` and `computeMoonPositionInEarthInertialFrame`, respectively.
  - `Scene` constructor function now takes an `options` parameter instead of individual parameters.
  - `CesiumWidget.showErrorPanel` now takes a `message` parameter in between the previous `title` and `error` parameters.
  - Removed `Camera.createCorrectPositionAnimation`.
  - Moved `LeapSecond.leapSeconds` to `JulianDate.leapSeconds`.
  - `Event.removeEventListener` no longer throws `DeveloperError` if the `listener` does not exist; it now returns `false`.
  - Enumeration values of `SceneMode` have better correspondence with mode names to help with debugging.
  - The build process now requires [Node.js](http://nodejs.org/) to be installed on the system.

- Cesium now supports Internet Explorer 11.0.9 on desktops. For the best results, use the new [IE Developer Channel](http://devchannel.modern.ie/) for development.
- `ReferenceProperty` can now handle sub-properties, for example, `myObject#billboard.scale`.
- `DynamicObject.id` can now include period characters.
- Added `PolylineGlowMaterialProperty` which enables data sources to use the PolylineGlow material.
- Fixed support for embedded resources in glTF models.
- Added `HermitePolynomialApproximation.interpolate` for performing interpolation when derivative information is available.
- `SampledProperty` and `SampledPositionProperty` can now store derivative information for each sample value. This allows for more accurate interpolation when using `HermitePolynomialApproximation`.
- Added `FrameRateMonitor` to monitor the frame rate achieved by a `Scene` and to raise a `lowFrameRate` event when it falls below a configurable threshold.
- Added `PerformanceWatchdog` widget and `viewerPerformanceWatchdogMixin`.
- `Viewer` and `CesiumWidget` now provide more user-friendly error messages when an initialization or rendering error occurs.
- `Viewer` and `CesiumWidget` now take a new optional parameter, `creditContainer`.
- `Viewer` can now optionally be constructed with a `DataSourceCollection`. Previously, it always created one itself internally.
- Fixed a problem that could rarely lead to the camera's `tilt` property being `NaN`.
- `GeoJsonDataSource` no longer uses the `name` or `title` property of the feature as the dynamic object's name if the value of the property is null.
- Added `TimeIntervalCollection.isStartIncluded` and `TimeIntervalCollection.isStopIncluded`.
- Added `Cesium.VERSION` to the combined `Cesium.js` file.
- Made general improvements to the [reference documentation](http://cesiumjs.org/refdoc.html).
- Updated third-party [Tween.js](https://github.com/sole/tween.js/) from r7 to r13.
- Updated third-party JSDoc 3.3.0-alpha5 to 3.3.0-alpha9.
- The development web server has been rewritten in Node.js, and is now included as part of each release.

### b29 - 2014-06-02

- Breaking changes ([why so many?](https://community.cesium.com/t/moving-towards-cesium-1-0/1209))

  - Replaced `Scene.createTextureAtlas` with `new TextureAtlas`.
  - Removed `CameraFlightPath.createAnimationCartographic`. Code that looked like:

           var flight = CameraFlightPath.createAnimationCartographic(scene, {
               destination : cartographic
           });
           scene.animations.add(flight);

    should now look like:

           var flight = CameraFlightPath.createAnimation(scene, {
               destination : ellipsoid.cartographicToCartesian(cartographic)
           });
           scene.animations.add(flight);

  - Removed `CesiumWidget.onRenderLoopError` and `Viewer.renderLoopError`. They have been replaced by `Scene.renderError`.
  - Renamed `CompositePrimitive` to `PrimitiveCollection` and added an `options` parameter to the constructor function.
  - Removed `Shapes.compute2DCircle`, `Shapes.computeCircleBoundary` and `Shapes.computeEllipseBoundary`. Instead, use `CircleOutlineGeometry` and `EllipseOutlineGeometry`. See the [tutorial](http://cesiumjs.org/2013/11/04/Geometry-and-Appearances/).
  - Removed `PolylinePipeline`, `PolygonPipeline`, `Tipsify`, `FrustumCommands`, and all `Renderer` types (except noted below) from the public Cesium API. These are still available but are not part of the official API and may change in future versions. `Renderer` types in particular are likely to change.
  - For AMD users only:
    - Moved `PixelFormat` from `Renderer` to `Core`.
    - Moved the following from `Renderer` to `Scene`: `TextureAtlas`, `TextureAtlasBuilder`, `BlendEquation`, `BlendFunction`, `BlendingState`, `CullFace`, `DepthFunction`, `StencilFunction`, and `StencilOperation`.
    - Moved the following from `Scene` to `Core`: `TerrainProvider`, `ArcGisImageServerTerrainProvider`, `CesiumTerrainProvider`, `EllipsoidTerrainProvider`, `VRTheWorldTerrainProvider`, `TerrainData`, `HeightmapTerrainData`, `QuantizedMeshTerrainData`, `TerrainMesh`, `TilingScheme`, `GeographicTilingScheme`, `WebMercatorTilingScheme`, `sampleTerrain`, `TileProviderError`, `Credit`.
  - Removed `TilingScheme.createRectangleOfLevelZeroTiles`, `GeographicTilingScheme.createLevelZeroTiles` and `WebMercatorTilingScheme.createLevelZeroTiles`.
  - Removed `CameraColumbusViewMode`.
  - Removed `Enumeration`.

- Added new functions to `Cartesian3`: `fromDegrees`, `fromRadians`, `fromDegreesArray`, `fromRadiansArray`, `fromDegreesArray3D` and `fromRadiansArray3D`. Added `fromRadians` to `Cartographic`.
- Fixed dark lighting in 3D and Columbus View when viewing a primitive edge on. ([#592](https://github.com/CesiumGS/cesium/issues/592))
- Improved Internet Explorer 11.0.8 support including workarounds for rendering labels, billboards, and the sun.
- Improved terrain and imagery rendering performance when very close to the surface.
- Added `preRender` and `postRender` events to `Scene`.
- Added `Viewer.targetFrameRate` and `CesiumWidget.targetFrameRate` to allow for throttling of the requestAnimationFrame rate.
- Added `Viewer.resolutionScale` and `CesiumWidget.resolutionScale` to allow the scene to be rendered at a resolution other than the canvas size.
- `Camera.transform` now works consistently across scene modes.
- Fixed a bug that prevented `sampleTerrain` from working with STK World Terrain in Firefox.
- `sampleTerrain` no longer fails when used with a `TerrainProvider` that is not yet ready.
- Fixed problems that could occur when using `ArcGisMapServerImageryProvider` to access a tiled MapServer of non-global extent.
- Added `interleave` option to `Primitive` constructor.
- Upgraded JSDoc from 3.0 to 3.3.0-alpha5. The Cesium reference documentation now has a slightly different look and feel.
- Upgraded Dojo from 1.9.1 to 1.9.3. NOTE: Dojo is only used in Sandcastle and not required by Cesium.

### b28 - 2014-05-01

- Breaking changes ([why so many?](https://community.cesium.com/t/breaking-changes/1132)):
  - Renamed and moved `Scene.primitives.centralBody` moved to `Scene.globe`.
  - Removed `CesiumWidget.centralBody` and `Viewer.centralBody`. Use `CesiumWidget.scene.globe` and `Viewer.scene.globe`.
  - Renamed `CentralBody` to `Globe`.
  - Replaced `Model.computeWorldBoundingSphere` with `Model.boundingSphere`.
  - Refactored visualizers, removing `setDynamicObjectCollection`, `getDynamicObjectCollection`, `getScene`, and `removeAllPrimitives` which are all superfluous after the introduction of `DataSourceDisplay`. The affected classes are:
    - `DynamicBillboardVisualizer`
    - `DynamicConeVisualizerUsingCustomSensor`
    - `DynamicLabelVisualizer`
    - `DynamicModelVisualizer`
    - `DynamicPathVisualizer`
    - `DynamicPointVisualizer`
    - `DynamicPyramidVisualizer`
    - `DynamicVectorVisualizer`
    - `GeometryVisualizer`
  - Renamed Extent to Rectangle
    - `Extent` -> `Rectangle`
    - `ExtentGeometry` -> `RectangleGeomtry`
    - `ExtentGeometryOutline` -> `RectangleGeometryOutline`
    - `ExtentPrimitive` -> `RectanglePrimitive`
    - `BoundingRectangle.fromExtent` -> `BoundingRectangle.fromRectangle`
    - `BoundingSphere.fromExtent2D` -> `BoundingSphere.fromRectangle2D`
    - `BoundingSphere.fromExtentWithHeights2D` -> `BoundingSphere.fromRectangleWithHeights2D`
    - `BoundingSphere.fromExtent3D` -> `BoundingSphere.fromRectangle3D`
    - `EllipsoidalOccluder.computeHorizonCullingPointFromExtent` -> `EllipsoidalOccluder.computeHorizonCullingPointFromRectangle`
    - `Occluder.computeOccludeePointFromExtent` -> `Occluder.computeOccludeePointFromRectangle`
    - `Camera.getExtentCameraCoordinates` -> `Camera.getRectangleCameraCoordinates`
    - `Camera.viewExtent` -> `Camera.viewRectangle`
    - `CameraFlightPath.createAnimationExtent` -> `CameraFlightPath.createAnimationRectangle`
    - `TilingScheme.extentToNativeRectangle` -> `TilingScheme.rectangleToNativeRectangle`
    - `TilingScheme.tileXYToNativeExtent` -> `TilingScheme.tileXYToNativeRectangle`
    - `TilingScheme.tileXYToExtent` -> `TilingScheme.tileXYToRectangle`
  - Converted `DataSource` get methods into properties.
    - `getName` -> `name`
    - `getClock` -> `clock`
    - `getChangedEvent` -> `changedEvent`
    - `getDynamicObjectCollection` -> `dynamicObjects`
    - `getErrorEvent` -> `errorEvent`
  - `BaseLayerPicker` has been extended to support terrain selection ([#1607](https://github.com/CesiumGS/cesium/pull/1607)).
    - The `BaseLayerPicker` constructor function now takes the container element and an options object instead of a CentralBody and ImageryLayerCollection.
    - The `BaseLayerPickerViewModel` constructor function now takes an options object instead of a `CentralBody` and `ImageryLayerCollection`.
    - `ImageryProviderViewModel` -> `ProviderViewModel`
    - `BaseLayerPickerViewModel.selectedName` -> `BaseLayerPickerViewModel.buttonTooltip`
    - `BaseLayerPickerViewModel.selectedIconUrl` -> `BaseLayerPickerViewModel.buttonImageUrl`
    - `BaseLayerPickerViewModel.selectedItem` -> `BaseLayerPickerViewModel.selectedImagery`
    - `BaseLayerPickerViewModel.imageryLayers`has been removed and replaced with `BaseLayerPickerViewModel.centralBody`
  - Renamed `TimeIntervalCollection.clear` to `TimeIntervalColection.removeAll`
  - `Context` is now private.
    - Removed `Scene.context`. Instead, use `Scene.drawingBufferWidth`, `Scene.drawingBufferHeight`, `Scene.maximumAliasedLineWidth`, and `Scene.createTextureAtlas`.
    - `Billboard.computeScreenSpacePosition`, `Label.computeScreenSpacePosition`, `SceneTransforms.clipToWindowCoordinates` and `SceneTransforms.clipToDrawingBufferCoordinates` take a `Scene` parameter instead of a `Context`.
    - `Camera` constructor takes `Scene` as parameter instead of `Context`
  - Types implementing the `ImageryProvider` interface arenow require a `hasAlphaChannel` property.
  - Removed `checkForChromeFrame` since Chrome Frame is no longer supported by Google. See [Google's official announcement](http://blog.chromium.org/2013/06/retiring-chrome-frame.html).
  - Types implementing `DataSource` no longer need to implement `getIsTimeVarying`.
- Added a `NavigationHelpButton` widget that, when clicked, displays information about how to navigate around the globe with the mouse. The new button is enabled by default in the `Viewer` widget.
- Added `Model.minimumPixelSize` property so models remain visible when the viewer zooms out.
- Added `DynamicRectangle` to support DataSource provided `RectangleGeometry`.
- Added `DynamicWall` to support DataSource provided `WallGeometry`.
- Improved texture upload performance and reduced memory usage when using `BingMapsImageryProvider` and other imagery providers that return false from `hasAlphaChannel`.
- Added the ability to offset the grid in the `GridMaterial`.
- `GeometryVisualizer` now creates geometry asynchronously to prevent locking up the browser.
- Add `Clock.canAnimate` to prevent time from advancing, even while the clock is animating.
- `Viewer` now prevents time from advancing if asynchronous geometry is being processed in order to avoid showing an incomplete picture. This can be disabled via the `Viewer.allowDataSourcesToSuspendAnimation` settings.
- Added ability to modify glTF material parameters using `Model.getMaterial`, `ModelMaterial`, and `ModelMesh.material`.
- Added `asynchronous` and `ready` properties to `Model`.
- Added `Cartesian4.fromColor` and `Color.fromCartesian4`.
- Added `getScale` and `getMaximumScale` to `Matrix2`, `Matrix3`, and `Matrix4`.
- Upgraded Knockout from version 3.0.0 to 3.1.0.
- Upgraded TopoJSON from version 1.1.4 to 1.6.8.

### b27 - 2014-04-01

- Breaking changes:

  - All `CameraController` functions have been moved up to the `Camera`. Removed `CameraController`. For example, code that looked like:

           scene.camera.controller.viewExtent(extent);

    should now look like:

           scene.camera.viewExtent(extent);

  - Finished replacing getter/setter functions with properties:
    - `ImageryLayer`
      - `getImageryProvider` -> `imageryProvider`
      - `getExtent` -> `extent`
    - `Billboard`, `Label`
      - `getShow`, `setShow` -> `show`
      - `getPosition`, `setPosition` -> `position`
      - `getPixelOffset`, `setPixelOffset` -> `pixelOffset`
      - `getTranslucencyByDistance`, `setTranslucencyByDistance` -> `translucencyByDistance`
      - `getPixelOffsetScaleByDistance`, `setPixelOffsetScaleByDistance` -> `pixelOffsetScaleByDistance`
      - `getEyeOffset`, `setEyeOffset` -> `eyeOffset`
      - `getHorizontalOrigin`, `setHorizontalOrigin` -> `horizontalOrigin`
      - `getVerticalOrigin`, `setVerticalOrigin` -> `verticalOrigin`
      - `getScale`, `setScale` -> `scale`
      - `getId` -> `id`
    - `Billboard`
      - `getScaleByDistance`, `setScaleByDistance` -> `scaleByDistance`
      - `getImageIndex`, `setImageIndex` -> `imageIndex`
      - `getColor`, `setColor` -> `color`
      - `getRotation`, `setRotation` -> `rotation`
      - `getAlignedAxis`, `setAlignedAxis` -> `alignedAxis`
      - `getWidth`, `setWidth` -> `width`
      - `getHeight` `setHeight` -> `height`
    - `Label`
      - `getText`, `setText` -> `text`
      - `getFont`, `setFont` -> `font`
      - `getFillColor`, `setFillColor` -> `fillColor`
      - `getOutlineColor`, `setOutlineColor` -> `outlineColor`
      - `getOutlineWidth`, `setOutlineWidth` -> `outlineWidth`
      - `getStyle`, `setStyle` -> `style`
    - `Polygon`
      - `getPositions`, `setPositions` -> `positions`
    - `Polyline`
      - `getShow`, `setShow` -> `show`
      - `getPositions`, `setPositions` -> `positions`
      - `getMaterial`, `setMeterial` -> `material`
      - `getWidth`, `setWidth` -> `width`
      - `getLoop`, `setLoop` -> `loop`
      - `getId` -> `id`
    - `Occluder`
      - `getPosition` -> `position`
      - `getRadius` -> `radius`
      - `setCameraPosition` -> `cameraPosition`
    - `LeapSecond`
      - `getLeapSeconds`, `setLeapSeconds` -> `leapSeconds`
    - `Fullscreen`
      - `getFullscreenElement` -> `element`
      - `getFullscreenChangeEventName` -> `changeEventName`
      - `getFullscreenErrorEventName` -> `errorEventName`
      - `isFullscreenEnabled` -> `enabled`
      - `isFullscreen` -> `fullscreen`
    - `Event`
      - `getNumberOfListeners` -> `numberOfListeners`
    - `EllipsoidGeodesic`
      - `getSurfaceDistance` -> `surfaceDistance`
      - `getStart` -> `start`
      - `getEnd` -> `end`
      - `getStartHeading` -> `startHeading`
      - `getEndHeading` -> `endHeading`
    - `AnimationCollection`
      - `getAll` -> `all`
    - `CentralBodySurface`
      - `getTerrainProvider`, `setTerrainProvider` -> `terrainProvider`
    - `Credit`
      - `getText` -> `text`
      - `getImageUrl` -> `imageUrl`
      - `getLink` -> `link`
    - `TerrainData`, `HightmapTerrainData`, `QuanitzedMeshTerrainData`
      - `getWaterMask` -> `waterMask`
    - `Tile`
      - `getChildren` -> `children`
    - `Buffer`
      - `getSizeInBytes` -> `sizeInBytes`
      - `getUsage` -> `usage`
      - `getVertexArrayDestroyable`, `setVertexArrayDestroyable` -> `vertexArrayDestroyable`
    - `CubeMap`
      - `getPositiveX` -> `positiveX`
      - `getNegativeX` -> `negativeX`
      - `getPositiveY` -> `positiveY`
      - `getNegativeY` -> `negativeY`
      - `getPositiveZ` -> `positiveZ`
      - `getNegativeZ` -> `negativeZ`
    - `CubeMap`, `Texture`
      - `getSampler`, `setSampler` -> `sampler`
      - `getPixelFormat` -> `pixelFormat`
      - `getPixelDatatype` -> `pixelDatatype`
      - `getPreMultiplyAlpha` -> `preMultiplyAlpha`
      - `getFlipY` -> `flipY`
      - `getWidth` -> `width`
      - `getHeight` -> `height`
    - `CubeMapFace`
      - `getPixelFormat` -> `pixelFormat`
      - `getPixelDatatype` -> `pixelDatatype`
    - `Framebuffer`
      - `getNumberOfColorAttachments` -> `numberOfColorAttachments`
      - `getDepthTexture` -> `depthTexture`
      - `getDepthRenderbuffer` -> `depthRenderbuffer`
      - `getStencilRenderbuffer` -> `stencilRenderbuffer`
      - `getDepthStencilTexture` -> `depthStencilTexture`
      - `getDepthStencilRenderbuffer` -> `depthStencilRenderbuffer`
      - `hasDepthAttachment` -> `hasdepthAttachment`
    - `Renderbuffer`
      - `getFormat` -> `format`
      - `getWidth` -> `width`
      - `getHeight` -> `height`
    - `ShaderProgram`
      - `getVertexAttributes` -> `vertexAttributes`
      - `getNumberOfVertexAttributes` -> `numberOfVertexAttributes`
      - `getAllUniforms` -> `allUniforms`
      - `getManualUniforms` -> `manualUniforms`
    - `Texture`
      - `getDimensions` -> `dimensions`
    - `TextureAtlas`
      - `getBorderWidthInPixels` -> `borderWidthInPixels`
      - `getTextureCoordinates` -> `textureCoordinates`
      - `getTexture` -> `texture`
      - `getNumberOfImages` -> `numberOfImages`
      - `getGUID` -> `guid`
    - `VertexArray`
      - `getNumberOfAttributes` -> `numberOfAttributes`
      - `getIndexBuffer` -> `indexBuffer`
  - Finished removing prototype functions. (Use 'static' versions of these functions instead):
    - `BoundingRectangle`
      - `union`, `expand`
    - `BoundingSphere`
      - `union`, `expand`, `getPlaneDistances`, `projectTo2D`
    - `Plane`
      - `getPointDistance`
    - `Ray`
      - `getPoint`
    - `Spherical`
      - `normalize`
    - `Extent`
      - `validate`, `getSouthwest`, `getNorthwest`, `getNortheast`, `getSoutheast`, `getCenter`, `intersectWith`, `contains`, `isEmpty`, `subsample`
  - `DataSource` now has additional required properties, `isLoading` and `loadingEvent` as well as a new optional `update` method which will be called each frame.
  - Renamed `Stripe` material uniforms `lightColor` and `darkColor` to `evenColor` and `oddColor`.
  - Replaced `SceneTransitioner` with new functions and properties on the `Scene`: `morphTo2D`, `morphToColumbusView`, `morphTo3D`, `completeMorphOnUserInput`, `morphStart`, `morphComplete`, and `completeMorph`.
  - Removed `TexturePool`.

- Improved visual quality for translucent objects with [Weighted Blended Order-Independent Transparency](http://cesiumjs.org/2014/03/14/Weighted-Blended-Order-Independent-Transparency/).
- Fixed extruded polygons rendered in the southern hemisphere. [#1490](https://github.com/CesiumGS/cesium/issues/1490)
- Fixed Primitive picking that have a closed appearance drawn on the surface. [#1333](https://github.com/CesiumGS/cesium/issues/1333)
- Added `StripeMaterialProperty` for supporting the `Stripe` material in DynamicScene.
- `loadArrayBuffer`, `loadBlob`, `loadJson`, `loadText`, and `loadXML` now support loading data from data URIs.
- The `debugShowBoundingVolume` property on primitives now works across all scene modes.
- Eliminated the use of a texture pool for Earth surface imagery textures. The use of the pool was leading to mipmapping problems in current versions of Google Chrome where some tiles would show imagery from entirely unrelated parts of the globe.

### b26 - 2014-03-03

- Breaking changes:
  - Replaced getter/setter functions with properties:
    - `Scene`
      - `getCanvas` -> `canvas`
      - `getContext` -> `context`
      - `getPrimitives` -> `primitives`
      - `getCamera` -> `camera`
      - `getScreenSpaceCameraController` -> `screenSpaceCameraController`
      - `getFrameState` -> `frameState`
      - `getAnimations` -> `animations`
    - `CompositePrimitive`
      - `getCentralBody`, `setCentralBody` -> `centralBody`
      - `getLength` -> `length`
    - `Ellipsoid`
      - `getRadii` -> `radii`
      - `getRadiiSquared` -> `radiiSquared`
      - `getRadiiToTheFourth` -> `radiiToTheFourth`
      - `getOneOverRadii` -> `oneOverRadii`
      - `getOneOverRadiiSquared` -> `oneOverRadiiSquared`
      - `getMinimumRadius` -> `minimumRadius`
      - `getMaximumRadius` -> `maximumRadius`
    - `CentralBody`
      - `getEllipsoid` -> `ellipsoid`
      - `getImageryLayers` -> `imageryLayers`
    - `EllipsoidalOccluder`
      - `getEllipsoid` -> `ellipsoid`
      - `getCameraPosition`, `setCameraPosition` -> `cameraPosition`
    - `EllipsoidTangentPlane`
      - `getEllipsoid` -> `ellipsoid`
      - `getOrigin` -> `origin`
    - `GeographicProjection`
      - `getEllipsoid` -> `ellipsoid`
    - `WebMercatorProjection`
      - `getEllipsoid` -> `ellipsoid`
    - `SceneTransitioner`
      - `getScene` -> `scene`
      - `getEllipsoid` -> `ellipsoid`
    - `ScreenSpaceCameraController`
      - `getEllipsoid`, `setEllipsoid` -> `ellipsoid`
    - `SkyAtmosphere`
      - `getEllipsoid` -> `ellipsoid`
    - `TilingScheme`, `GeographicTilingScheme`, `WebMercatorTilingSheme`
      - `getEllipsoid` -> `ellipsoid`
      - `getExtent` -> `extent`
      - `getProjection` -> `projection`
    - `ArcGisMapServerImageryProvider`, `BingMapsImageryProvider`, `GoogleEarthImageryProvider`, `GridImageryProvider`, `OpenStreetMapImageryProvider`, `SingleTileImageryProvider`, `TileCoordinatesImageryProvider`, `TileMapServiceImageryProvider`, `WebMapServiceImageryProvider`
      - `getProxy` -> `proxy`
      - `getTileWidth` -> `tileWidth`
      - `getTileHeight` -> `tileHeight`
      - `getMaximumLevel` -> `maximumLevel`
      - `getMinimumLevel` -> `minimumLevel`
      - `getTilingScheme` -> `tilingScheme`
      - `getExtent` -> `extent`
      - `getTileDiscardPolicy` -> `tileDiscardPolicy`
      - `getErrorEvent` -> `errorEvent`
      - `isReady` -> `ready`
      - `getCredit` -> `credit`
    - `ArcGisMapServerImageryProvider`, `BingMapsImageryProvider`, `GoogleEarthImageryProvider`, `OpenStreetMapImageryProvider`, `SingleTileImageryProvider`, `TileMapServiceImageryProvider`, `WebMapServiceImageryProvider`
      - `getUrl` -> `url`
    - `ArcGisMapServerImageryProvider`
      - `isUsingPrecachedTiles` - > `usingPrecachedTiles`
    - `BingMapsImageryProvider`
      - `getKey` -> `key`
      - `getMapStyle` -> `mapStyle`
    - `GoogleEarthImageryProvider`
      - `getPath` -> `path`
      - `getChannel` -> `channel`
      - `getVersion` -> `version`
      - `getRequestType` -> `requestType`
    - `WebMapServiceImageryProvider`
      - `getLayers` -> `layers`
    - `CesiumTerrainProvider`, `EllipsoidTerrainProvider`, `ArcGisImageServerTerrainProvider`, `VRTheWorldTerrainProvider`
      - `getErrorEvent` -> `errorEvent`
      - `getCredit` -> `credit`
      - `getTilingScheme` -> `tilingScheme`
      - `isReady` -> `ready`
    - `TimeIntervalCollection`
      - `getChangedEvent` -> `changedEvent`
      - `getStart` -> `start`
      - `getStop` -> `stop`
      - `getLength` -> `length`
      - `isEmpty` -> `empty`
    - `DataSourceCollection`, `ImageryLayerCollection`, `LabelCollection`, `PolylineCollection`, `SensorVolumeCollection`
      - `getLength` -> `length`
    - `BillboardCollection`
      - `getLength` -> `length`
      - `getTextureAtlas`, `setTextureAtlas` -> `textureAtlas`
      - `getDestroyTextureAtlas`, `setDestroyTextureAtlas` -> `destroyTextureAtlas`
  - Removed `Scene.getUniformState()`. Use `scene.context.getUniformState()`.
  - Visualizers no longer create a `dynamicObject` property on the primitives they create. Instead, they set the `id` property that is standard for all primitives.
  - The `propertyChanged` on DynamicScene objects has been renamed to `definitionChanged`. Also, the event is now raised in the case of an existing property being modified as well as having a new property assigned (previously only property assignment would raise the event).
  - The `visualizerTypes` parameter to the `DataSouceDisplay` has been changed to a callback function that creates an array of visualizer instances.
  - `DynamicDirectionsProperty` and `DynamicVertexPositionsProperty` were both removed, they have been superseded by `PropertyArray` and `PropertyPositionArray`, which make it easy for DataSource implementations to create time-dynamic arrays.
  - `VisualizerCollection` has been removed. It is superseded by `DataSourceDisplay`.
  - `DynamicEllipsoidVisualizer`, `DynamicPolygonVisualizer`, and `DynamicPolylineVisualizer` have been removed. They are superseded by `GeometryVisualizer` and corresponding `GeometryUpdater` implementations; `EllipsoidGeometryUpdater`, `PolygonGeometryUpdater`, `PolylineGeometryUpdater`.
  - Modified `CameraFlightPath` functions to take place in the camera's current reference frame. The arguments to the function now need to be given in world coordinates and an optional reference frame can be given when the flight is completed.
  - `PixelDatatype` properties are now JavaScript numbers, not `Enumeration` instances.
  - `combine` now takes two objects instead of an array, and defaults to copying shallow references. The `allowDuplicates` parameter has been removed. In the event of duplicate properties, the first object's properties will be used.
  - Removed `FeatureDetection.supportsCrossOriginImagery`. This check was only useful for very old versions of WebKit.
- Added `Model` for drawing 3D models using glTF. See the [tutorial](http://cesiumjs.org/2014/03/03/Cesium-3D-Models-Tutorial/) and [Sandcastle example](http://cesiumjs.org/Cesium/Apps/Sandcastle/index.html?src=3D%20Models.html&label=Showcases).
- DynamicScene now makes use of [Geometry and Appearances](http://cesiumjs.org/2013/11/04/Geometry-and-Appearances/), which provides a tremendous improvements to DataSource visualization (CZML, GeoJSON, etc..). Extruded geometries are now supported and in many use cases performance is an order of magnitude faster.
- Added new `SelectionIndicator` and `InfoBox` widgets to `Viewer`, activated by `viewerDynamicObjectMixin`.
- `CesiumTerrainProvider` now supports mesh-based terrain like the tiles created by [STK Terrain Server](https://community.cesium.com/t/stk-terrain-server-beta/1017).
- Fixed rendering artifact on translucent objects when zooming in or out.
- Added `CesiumInspector` widget for graphics debugging. In Cesium Viewer, it is enabled by using the query parameter `inspector=true`. Also see the [Sandcastle example](http://cesiumjs.org/Cesium/Apps/Sandcastle/index.html?src=Cesium%20Inspector.html&label=Showcases).
- Improved compatibility with Internet Explorer 11.
- `DynamicEllipse`, `DynamicPolygon`, and `DynamicEllipsoid` now have properties matching their geometry counterpart, i.e. `EllipseGeometry`, `EllipseOutlineGeometry`, etc. These properties are also available in CZML.
- Added a `definitionChanged` event to the `Property` interface as well as most `DynamicScene` objects. This makes it easy for a client to observe when new data is loaded into a property or object.
- Added an `isConstant` property to the `Property` interface. Constant properties do not change in regards to simulation time, i.e. `Property.getValue` will always return the same result for all times.
- `ConstantProperty` is now mutable; it's value can be updated via `ConstantProperty.setValue`.
- Improved the quality of imagery near the poles when the imagery source uses a `GeographicTilingScheme`.
- `OpenStreetMapImageryProvider` now supports imagery with a minimum level.
- `BingMapsImageryProvider` now uses HTTPS by default for metadata and tiles when the document is loaded over HTTPS.
- Added the ability for imagery providers to specify view-dependent attribution to be display in the `CreditDisplay`.
- View-dependent imagery source attribution is now added to the `CreditDisplay` by the `BingMapsImageryProvider`.
- Fixed viewing an extent. [#1431](https://github.com/CesiumGS/cesium/issues/1431)
- Fixed camera tilt in ICRF. [#544](https://github.com/CesiumGS/cesium/issues/544)
- Fixed developer error when zooming in 2D. If the zoom would create an invalid frustum, nothing is done. [#1432](https://github.com/CesiumGS/cesium/issues/1432)
- Fixed `WallGeometry` bug that failed by removing positions that were less close together by less than 6 decimal places. [#1483](https://github.com/CesiumGS/cesium/pull/1483)
- Fixed `EllipsoidGeometry` texture coordinates. [#1454](https://github.com/CesiumGS/cesium/issues/1454)
- Added a loop property to `Polyline`s to join the first and last point. [#960](https://github.com/CesiumGS/cesium/issues/960)
- Use `performance.now()` instead of `Date.now()`, when available, to limit time spent loading terrain and imagery tiles. This results in more consistent frame rates while loading tiles on some systems.
- `RequestErrorEvent` now includes the headers that were returned with the error response.
- Added `AssociativeArray`, which is a helper class for maintaining a hash of objects that also needs to be iterated often.
- Added `TimeIntervalCollection.getChangedEvent` which returns an event that will be raised whenever intervals are updated.
- Added a second parameter to `Material.fromType` to override default uniforms. [#1522](https://github.com/CesiumGS/cesium/pull/1522)
- Added `Intersections2D` class containing operations on 2D triangles.
- Added `czm_inverseViewProjection` and `czm_inverseModelViewProjection` automatic GLSL uniform.

### b25 - 2014-02-03

- Breaking changes:
  - The `Viewer` constructor argument `options.fullscreenElement` now matches the `FullscreenButton` default of `document.body`, it was previously the `Viewer` container itself.
  - Removed `Viewer.objectTracked` event; `Viewer.trackedObject` is now an ES5 Knockout observable that can be subscribed to directly.
  - Replaced `PerformanceDisplay` with `Scene.debugShowFramesPerSecond`.
  - `Asphalt`, `Blob`, `Brick`, `Cement`, `Erosion`, `Facet`, `Grass`, `TieDye`, and `Wood` materials were moved to the [Materials Pack Plugin](https://github.com/CesiumGS/cesium-materials-pack).
  - Renamed `GeometryPipeline.createAttributeIndices` to `GeometryPipeline.createAttributeLocations`.
  - Renamed `attributeIndices` property to `attributeLocations` when calling `Context.createVertexArrayFromGeometry`.
  - `PerformanceDisplay` requires a DOM element as a parameter.
- Fixed globe rendering in the current Canary version of Google Chrome.
- `Viewer` now monitors the clock settings of the first added `DataSource` for changes, and also now has a constructor option `automaticallyTrackFirstDataSourceClock` which will turn off this behavior.
- The `DynamicObjectCollection` created by `CzmlDataSource` now sends a single `collectionChanged` event after CZML is loaded; previously it was sending an event every time an object was created or removed during the load process.
- Added `ScreenSpaceCameraController.enableInputs` to fix issue with inputs not being restored after overlapping camera flights.
- Fixed picking in 2D with rotated map. [#1337](https://github.com/CesiumGS/cesium/issues/1337)
- `TileMapServiceImageryProvider` can now handle casing differences in tilemapresource.xml.
- `OpenStreetMapImageryProvider` now supports imagery with a minimum level.
- Added `Quaternion.fastSlerp` and `Quaternion.fastSquad`.
- Upgraded Tween.js to version r12.

### b24 - 2014-01-06

- Breaking changes:

  - Added `allowTextureFilterAnisotropic` (default: `true`) and `failIfMajorPerformanceCaveat` (default: `true`) properties to the `contextOptions` property passed to `Viewer`, `CesiumWidget`, and `Scene` constructors and moved the existing properties to a new `webgl` sub-property. For example, code that looked like:

           var viewer = new Viewer('cesiumContainer', {
               contextOptions : {
                 alpha : true
               }
           });

    should now look like:

           var viewer = new Viewer('cesiumContainer', {
               contextOptions : {
                 webgl : {
                   alpha : true
                 }
               }
           });

  - The read-only `Cartesian3` objects must now be cloned to camera properties instead of assigned. For example, code that looked like:

          camera.up = Cartesian3.UNIT_Z;

    should now look like:

          Cartesian3.clone(Cartesian3.UNIT_Z, camera.up);

  - The CSS files for individual widgets, e.g. `BaseLayerPicker.css`, no longer import other CSS files. Most applications should import `widgets.css` (and optionally `lighter.css`).
  - `SvgPath` has been replaced by a Knockout binding: `cesiumSvgPath`.
  - `DynamicObject.availability` is now a `TimeIntervalCollection` instead of a `TimeInterval`.
  - Removed prototype version of `BoundingSphere.transform`.
  - `Matrix4.multiplyByPoint` now returns a `Cartesian3` instead of a `Cartesian4`.

- The minified, combined `Cesium.js` file now omits certain `DeveloperError` checks, to increase performance and reduce file size. When developing your application, we recommend using the unminified version locally for early error detection, then deploying the minified version to production.
- Fixed disabling `CentralBody.enableLighting`.
- Fixed `Geocoder` flights when following an object.
- The `Viewer` widget now clears `Geocoder` input when the user clicks the home button.
- The `Geocoder` input type has been changed to `search`, which improves usability (particularly on mobile devices). There were also some other minor styling improvements.
- Added `CentralBody.maximumScreenSpaceError`.
- Added `translateEventTypes`, `zoomEventTypes`, `rotateEventTypes`, `tiltEventTypes`, and `lookEventTypes` properties to `ScreenSpaceCameraController` to change the default mouse inputs.
- Added `Billboard.setPixelOffsetScaleByDistance`, `Label.setPixelOffsetScaleByDistance`, `DynamicBillboard.pixelOffsetScaleByDistance`, and `DynamicLabel.pixelOffsetScaleByDistance` to control minimum/maximum pixelOffset scaling based on camera distance.
- Added `BoundingSphere.transformsWithoutScale`.
- Added `fromArray` function to `Matrix2`, `Matrix3` and `Matrix4`.
- Added `Matrix4.multiplyTransformation`, `Matrix4.multiplyByPointAsVector`.

### b23 - 2013-12-02

- Breaking changes:

  - Changed the `CatmulRomSpline` and `HermiteSpline` constructors from taking an array of structures to a structure of arrays. For example, code that looked like:

           var controlPoints = [
               { point: new Cartesian3(1235398.0, -4810983.0, 4146266.0), time: 0.0},
               { point: new Cartesian3(1372574.0, -5345182.0, 4606657.0), time: 1.5},
               { point: new Cartesian3(-757983.0, -5542796.0, 4514323.0), time: 3.0},
               { point: new Cartesian3(-2821260.0, -5248423.0, 4021290.0), time: 4.5},
               { point: new Cartesian3(-2539788.0, -4724797.0, 3620093.0), time: 6.0}
           ];
           var spline = new HermiteSpline(controlPoints);

    should now look like:

           var spline = new HermiteSpline({
               times : [ 0.0, 1.5, 3.0, 4.5, 6.0 ],
               points : [
                   new Cartesian3(1235398.0, -4810983.0, 4146266.0),
                   new Cartesian3(1372574.0, -5345182.0, 4606657.0),
                   new Cartesian3(-757983.0, -5542796.0, 4514323.0),
                   new Cartesian3(-2821260.0, -5248423.0, 4021290.0),
                   new Cartesian3(-2539788.0, -4724797.0, 3620093.0)
               ]
           });

  - `loadWithXhr` now takes an options object, and allows specifying HTTP method and data to send with the request.
  - Renamed `SceneTransitioner.onTransitionStart` to `SceneTransitioner.transitionStart`.
  - Renamed `SceneTransitioner.onTransitionComplete` to `SceneTransitioner.transitionComplete`.
  - Renamed `CesiumWidget.onRenderLoopError` to `CesiumWidget.renderLoopError`.
  - Renamed `SceneModePickerViewModel.onTransitionStart` to `SceneModePickerViewModel.transitionStart`.
  - Renamed `Viewer.onRenderLoopError` to `Viewer.renderLoopError`.
  - Renamed `Viewer.onDropError` to `Viewer.dropError`.
  - Renamed `CesiumViewer.onDropError` to `CesiumViewer.dropError`.
  - Renamed `viewerDragDropMixin.onDropError` to `viewerDragDropMixin.dropError`.
  - Renamed `viewerDynamicObjectMixin.onObjectTracked` to `viewerDynamicObjectMixin.objectTracked`.
  - `PixelFormat`, `PrimitiveType`, `IndexDatatype`, `TextureWrap`, `TextureMinificationFilter`, and `TextureMagnificationFilter` properties are now JavaScript numbers, not `Enumeration` instances.
  - Replaced `sizeInBytes` properties on `IndexDatatype` with `IndexDatatype.getSizeInBytes`.

- Added `perPositionHeight` option to `PolygonGeometry` and `PolygonOutlineGeometry`.
- Added `QuaternionSpline` and `LinearSpline`.
- Added `Quaternion.log`, `Quaternion.exp`, `Quaternion.innerQuadrangle`, and `Quaternion.squad`.
- Added `Matrix3.inverse` and `Matrix3.determinant`.
- Added `ObjectOrientedBoundingBox`.
- Added `Ellipsoid.transformPositionFromScaledSpace`.
- Added `Math.nextPowerOfTwo`.
- Renamed our main website from [cesium.agi.com](http://cesium.agi.com/) to [cesiumjs.org](http://cesiumjs.org/).

### b22 - 2013-11-01

- Breaking changes:
  - Reversed the rotation direction of `Matrix3.fromQuaternion` to be consistent with graphics conventions. Mirrored change in `Quaternion.fromRotationMatrix`.
  - The following prototype functions were removed:
    - From `Matrix2`, `Matrix3`, and `Matrix4`: `toArray`, `getColumn`, `setColumn`, `getRow`, `setRow`, `multiply`, `multiplyByVector`, `multiplyByScalar`, `negate`, and `transpose`.
    - From `Matrix4`: `getTranslation`, `getRotation`, `inverse`, `inverseTransformation`, `multiplyByTranslation`, `multiplyByUniformScale`, `multiplyByPoint`. For example, code that previously looked like `matrix.toArray();` should now look like `Matrix3.toArray(matrix);`.
  - Replaced `DynamicPolyline` `color`, `outlineColor`, and `outlineWidth` properties with a single `material` property.
  - Renamed `DynamicBillboard.nearFarScalar` to `DynamicBillboard.scaleByDistance`.
  - All data sources must now implement `DataSource.getName`, which returns a user-readable name for the data source.
  - CZML `document` objects are no longer added to the `DynamicObjectCollection` created by `CzmlDataSource`. Use the `CzmlDataSource` interface to access the data instead.
  - `TimeInterval.equals`, and `TimeInterval.equalsEpsilon` now compare interval data as well.
  - All SVG files were deleted from `Widgets/Images` and replaced by a new `SvgPath` class.
  - The toolbar widgets (Home, SceneMode, BaseLayerPicker) and the fullscreen button now depend on `CesiumWidget.css` for global Cesium button styles.
  - The toolbar widgets expect their `container` to be the toolbar itself now, no need for separate containers for each widget on the bar.
  - `Property` implementations are now required to implement a prototype `equals` function.
  - `ConstantProperty` and `TimeIntervalCollectionProperty` no longer take a `clone` function and instead require objects to implement prototype `clone` and `equals` functions.
  - The `SkyBox` constructor now takes an `options` argument with a `sources` property, instead of directly taking `sources`.
  - Replaced `SkyBox.getSources` with `SkyBox.sources`.
  - The `bearing` property of `DynamicEllipse` is now called `rotation`.
  - CZML `ellipse.bearing` property is now `ellipse.rotation`.
- Added a `Geocoder` widget that allows users to enter an address or the name of a landmark and zoom to that location. It is enabled by default in applications that use the `Viewer` widget.
- Added `GoogleEarthImageryProvider`.
- Added `Moon` for drawing the moon, and `IauOrientationAxes` for computing the Moon's orientation.
- Added `Material.translucent` property. Set this property or `Appearance.translucent` for correct rendering order. Translucent geometries are rendered after opaque geometries.
- Added `enableLighting`, `lightingFadeOutDistance`, and `lightingFadeInDistance` properties to `CentralBody` to configure lighting.
- Added `Billboard.setTranslucencyByDistance`, `Label.setTranslucencyByDistance`, `DynamicBillboard.translucencyByDistance`, and `DynamicLabel.translucencyByDistance` to control minimum/maximum translucency based on camera distance.
- Added `PolylineVolumeGeometry` and `PolylineVolumeGeometryOutline`.
- Added `Shapes.compute2DCircle`.
- Added `Appearances` tab to Sandcastle with an example for each geometry appearance.
- Added `Scene.drillPick` to return list of objects each containing 1 primitive at a screen space position.
- Added `PolylineOutlineMaterialProperty` for use with `DynamicPolyline.material`.
- Added the ability to use `Array` and `JulianDate` objects as custom CZML properties.
- Added `DynamicObject.name` and corresponding CZML support. This is a non-unique, user-readable name for the object.
- Added `DynamicObject.parent` and corresponding CZML support. This allows for `DataSource` objects to present data hierarchically.
- Added `DynamicPoint.scaleByDistance` to control minimum/maximum point size based on distance from the camera.
- The toolbar widgets (Home, SceneMode, BaseLayerPicker) and the fullscreen button can now be styled directly with user-supplied CSS.
- Added `skyBox` to the `CesiumWidget` and `Viewer` constructors for changing the default stars.
- Added `Matrix4.fromTranslationQuaternionRotationScale` and `Matrix4.multiplyByScale`.
- Added `Matrix3.getEigenDecomposition`.
- Added utility function `getFilenameFromUri`, which given a URI with or without query parameters, returns the last segment of the URL.
- Added prototype versions of `equals` and `equalsEpsilon` method back to `Cartesian2`, `Cartesian3`, `Cartesian4`, and `Quaternion`.
- Added prototype equals function to `NearFarScalar`, and `TimeIntervalCollection`.
- Added `FrameState.events`.
- Added `Primitive.allowPicking` to save memory when picking is not needed.
- Added `debugShowBoundingVolume`, for debugging primitive rendering, to `Primitive`, `Polygon`, `ExtentPrimitive`, `EllipsoidPrimitive`, `BillboardCollection`, `LabelCollection`, and `PolylineCollection`.
- Added `DebugModelMatrixPrimitive` for debugging primitive's `modelMatrix`.
- Added `options` argument to the `EllipsoidPrimitive` constructor.
- Upgraded Knockout from version 2.3.0 to 3.0.0.
- Upgraded RequireJS to version 2.1.9, and Almond to 0.2.6.
- Added a user-defined `id` to all primitives for use with picking. For example:

            primitives.add(new Polygon({
                id : {
                    // User-defined object returned by Scene.pick
                },
                // ...
            }));
            // ...
            var p = scene.pick(/* ... */);
            if (defined(p) && defined(p.id)) {
               // Use properties and functions in p.id
            }

### b21 - 2013-10-01

- Breaking changes:

  - Cesium now prints a reminder to the console if your application uses Bing Maps imagery and you do not supply a Bing Maps key for your application. This is a reminder that you should create a Bing Maps key for your application as soon as possible and prior to deployment. You can generate a Bing Maps key by visiting [https://www.bingmapsportal.com/](https://www.bingmapsportal.com/). Set the `BingMapsApi.defaultKey` property to the value of your application's key before constructing the `CesiumWidget` or any other types that use the Bing Maps API.

           BingMapsApi.defaultKey = 'my-key-generated-with-bingmapsportal.com';

  - `Scene.pick` now returns an object with a `primitive` property, not the primitive itself. For example, code that looked like:

           var primitive = scene.pick(/* ... */);
           if (defined(primitive)) {
              // Use primitive
           }

    should now look like:

           var p = scene.pick(/* ... */);
           if (defined(p) && defined(p.primitive)) {
              // Use p.primitive
           }

  - Removed `getViewMatrix`, `getInverseViewMatrix`, `getInverseTransform`, `getPositionWC`, `getDirectionWC`, `getUpWC` and `getRightWC` from `Camera`. Instead, use the `viewMatrix`, `inverseViewMatrix`, `inverseTransform`, `positionWC`, `directionWC`, `upWC`, and `rightWC` properties.
  - Removed `getProjectionMatrix` and `getInfiniteProjectionMatrix` from `PerspectiveFrustum`, `PerspectiveOffCenterFrustum` and `OrthographicFrustum`. Instead, use the `projectionMatrix` and `infiniteProjectionMatrix` properties.
  - The following prototype functions were removed:

    - From `Quaternion`: `conjugate`, `magnitudeSquared`, `magnitude`, `normalize`, `inverse`, `add`, `subtract`, `negate`, `dot`, `multiply`, `multiplyByScalar`, `divideByScalar`, `getAxis`, `getAngle`, `lerp`, `slerp`, `equals`, `equalsEpsilon`
    - From `Cartesian2`, `Cartesian3`, and `Cartesian4`: `getMaximumComponent`, `getMinimumComponent`, `magnitudeSquared`, `magnitude`, `normalize`, `dot`, `multiplyComponents`, `add`, `subtract`, `multiplyByScalar`, `divideByScalar`, `negate`, `abs`, `lerp`, `angleBetween`, `mostOrthogonalAxis`, `equals`, and `equalsEpsilon`.
    - From `Cartesian3`: `cross`

    Code that previously looked like `quaternion.magnitude();` should now look like `Quaternion.magnitude(quaternion);`.

  - `DynamicObjectCollection` and `CompositeDynamicObjectCollection` have been largely re-written, see the documentation for complete details. Highlights include:
    - `getObject` has been renamed `getById`.
    - `removeObject` has been renamed `removeById`.
    - `collectionChanged` event added for notification of objects being added or removed.
  - `DynamicScene` graphics object (`DynamicBillboard`, etc...) have had their static `mergeProperties` and `clean` functions removed.
  - `UniformState.update` now takes a context as its first parameter.
  - `Camera` constructor now takes a context instead of a canvas.
  - `SceneTransforms.clipToWindowCoordinates` now takes a context instead of a canvas.
  - Removed `canvasDimensions` from `FrameState`.
  - Removed `context` option from `Material` constructor and parameter from `Material.fromType`.
  - Renamed `TextureWrap.CLAMP` to `TextureWrap.CLAMP_TO_EDGE`.

- Added `Geometries` tab to Sandcastle with an example for each geometry type.
- Added `CorridorOutlineGeometry`.
- Added `PolylineGeometry`, `PolylineColorAppearance`, and `PolylineMaterialAppearance`.
- Added `colors` option to `SimplePolylineGeometry` for per vertex or per segment colors.
- Added proper support for browser zoom.
- Added `propertyChanged` event to `DynamicScene` graphics objects for receiving change notifications.
- Added prototype `clone` and `merge` functions to `DynamicScene` graphics objects.
- Added `width`, `height`, and `nearFarScalar` properties to `DynamicBillboard` for controlling the image size.
- Added `heading` and `tilt` properties to `CameraController`.
- Added `Scene.sunBloom` to enable/disable the bloom filter on the sun. The bloom filter should be disabled for better frame rates on mobile devices.
- Added `getDrawingBufferWidth` and `getDrawingBufferHeight` to `Context`.
- Added new built-in GLSL functions `czm_getLambertDiffuse` and `czm_getSpecular`.
- Added support for [EXT_frag_depth](http://www.khronos.org/registry/webgl/extensions/EXT_frag_depth/).
- Improved graphics performance.
  - An Everest terrain view went from 135-140 to over 150 frames per second.
  - Rendering over a thousand polylines in the same collection with different materials went from 20 to 40 frames per second.
- Improved runtime generation of GLSL shaders.
- Made sun size accurate.
- Fixed bug in triangulation that fails on complex polygons. Instead, it makes a best effort to render what it can. [#1121](https://github.com/CesiumGS/cesium/issues/1121)
- Fixed geometries not closing completely. [#1093](https://github.com/CesiumGS/cesium/issues/1093)
- Fixed `EllipsoidTangentPlane.projectPointOntoPlane` for tangent planes on an ellipsoid other than the unit sphere.
- `CompositePrimitive.add` now returns the added primitive. This allows us to write more concise code.

        var p = new Primitive(/* ... */);
        primitives.add(p);
        return p;

  becomes

        return primitives.add(new Primitive(/* ... */));

### b20 - 2013-09-03

_This releases fixes 2D and other issues with Chrome 29.0.1547.57 ([#1002](https://github.com/CesiumGS/cesium/issues/1002) and [#1047](https://github.com/CesiumGS/cesium/issues/1047))._

- Breaking changes:

  - The `CameraFlightPath` functions `createAnimation`, `createAnimationCartographic`, and `createAnimationExtent` now take `scene` as their first parameter instead of `frameState`.
  - Completely refactored the `DynamicScene` property system to vastly improve the API. See [#1080](https://github.com/CesiumGS/cesium/pull/1080) for complete details.
    - Removed `CzmlBoolean`, `CzmlCartesian2`, `CzmlCartesian3`, `CzmlColor`, `CzmlDefaults`, `CzmlDirection`, `CzmlHorizontalOrigin`, `CzmlImage`, `CzmlLabelStyle`, `CzmlNumber`, `CzmlPosition`, `CzmlString`, `CzmlUnitCartesian3`, `CzmlUnitQuaternion`, `CzmlUnitSpherical`, and `CzmlVerticalOrigin` since they are no longer needed.
    - Removed `DynamicProperty`, `DynamicMaterialProperty`, `DynamicDirectionsProperty`, and `DynamicVertexPositionsProperty`; replacing them with an all new system of properties.
      - `Property` - base interface for all properties.
      - `CompositeProperty` - a property composed of other properties.
      - `ConstantProperty` - a property whose value never changes.
      - `SampledProperty` - a property whose value is interpolated from a set of samples.
      - `TimeIntervalCollectionProperty` - a property whose value changes based on time interval.
      - `MaterialProperty` - base interface for all material properties.
      - `CompositeMaterialProperty` - a `CompositeProperty` for materials.
      - `ColorMaterialProperty` - a property that maps to a color material. (replaces `DynamicColorMaterial`)
      - `GridMaterialProperty` - a property that maps to a grid material. (replaces `DynamicGridMaterial`)
      - `ImageMaterialProperty` - a property that maps to an image material. (replaces `DynamicImageMaterial`)
      - `PositionProperty`- base interface for all position properties.
      - `CompositePositionProperty` - a `CompositeProperty` for positions.
      - `ConstantPositionProperty` - a `PositionProperty` whose value does not change in respect to the `ReferenceFrame` in which is it defined.
      - `SampledPositionProperty` - a `SampledProperty` for positions.
      - `TimeIntervalCollectionPositionProperty` - A `TimeIntervalCollectionProperty` for positions.
  - Removed `processCzml`, use `CzmlDataSource` instead.
  - `Source/Widgets/Viewer/lighter.css` was deleted, use `Source/Widgets/lighter.css` instead.
  - Replaced `ExtentGeometry` parameters for extruded extent to make them consistent with other geometries.
    - `options.extrudedOptions.height` -> `options.extrudedHeight`
    - `options.extrudedOptions.closeTop` -> `options.closeBottom`
    - `options.extrudedOptions.closeBottom` -> `options.closeTop`
  - Geometry constructors no longer compute vertices or indices. Use the type's `createGeometry` method. For example, code that looked like:

          var boxGeometry = new BoxGeometry({
            minimumCorner : min,
            maximumCorner : max,
            vertexFormat : VertexFormat.POSITION_ONLY
          });

    should now look like:

          var box = new BoxGeometry({
              minimumCorner : min,
              maximumCorner : max,
              vertexFormat : VertexFormat.POSITION_ONLY
          });
          var geometry = BoxGeometry.createGeometry(box);

  - Removed `createTypedArray` and `createArrayBufferView` from each of the `ComponentDatatype` enumerations. Instead, use `ComponentDatatype.createTypedArray` and `ComponentDatatype.createArrayBufferView`.
  - `DataSourceDisplay` now requires a `DataSourceCollection` to be passed into its constructor.
  - `DeveloperError` and `RuntimeError` no longer contain an `error` property. Call `toString`, or check the `stack` property directly instead.
  - Replaced `createPickFragmentShaderSource` with `createShaderSource`.
  - Renamed `PolygonPipeline.earClip2D` to `PolygonPipeline.triangulate`.

- Added outline geometries. [#1021](https://github.com/CesiumGS/cesium/pull/1021).
- Added `CorridorGeometry`.
- Added `Billboard.scaleByDistance` and `NearFarScalar` to control billboard minimum/maximum scale based on camera distance.
- Added `EllipsoidGeodesic`.
- Added `PolylinePipeline.scaleToSurface`.
- Added `PolylinePipeline.scaleToGeodeticHeight`.
- Added the ability to specify a `minimumTerrainLevel` and `maximumTerrainLevel` when constructing an `ImageryLayer`. The layer will only be shown for terrain tiles within the specified range.
- Added `Math.setRandomNumberSeed` and `Math.nextRandomNumber` for generating repeatable random numbers.
- Added `Color.fromRandom` to generate random and partially random colors.
- Added an `onCancel` callback to `CameraFlightPath` functions that will be executed if the flight is canceled.
- Added `Scene.debugShowFrustums` and `Scene.debugFrustumStatistics` for rendering debugging.
- Added `Packable` and `PackableForInterpolation` interfaces to aid interpolation and in-memory data storage. Also made most core Cesium types implement them.
- Added `InterpolationAlgorithm` interface to codify the base interface already being used by `LagrangePolynomialApproximation`, `LinearApproximation`, and `HermitePolynomialApproximation`.
- Improved the performance of polygon triangulation using an O(n log n) algorithm.
- Improved geometry batching performance by moving work to a web worker.
- Improved `WallGeometry` to follow the curvature of the earth.
- Improved visual quality of closed translucent geometries.
- Optimized polyline bounding spheres.
- `Viewer` now automatically sets its clock to that of the first added `DataSource`, regardless of how it was added to the `DataSourceCollection`. Previously, this was only done for dropped files by `viewerDragDropMixin`.
- `CesiumWidget` and `Viewer` now display an HTML error panel if an error occurs while rendering, which can be disabled with a constructor option.
- `CameraFlightPath` now automatically disables and restores mouse input for the flights it generates.
- Fixed broken surface rendering in Columbus View when using the `EllipsoidTerrainProvider`.
- Fixed triangulation for polygons that cross the international date line.
- Fixed `EllipsoidPrimitive` rendering for some oblate ellipsoids. [#1067](https://github.com/CesiumGS/cesium/pull/1067).
- Fixed Cesium on Nexus 4 with Android 4.3.
- Upgraded Knockout from version 2.2.1 to 2.3.0.

### b19 - 2013-08-01

- Breaking changes:
  - Replaced tessellators and meshes with geometry. In particular:
    - Replaced `CubeMapEllipsoidTessellator` with `EllipsoidGeometry`.
    - Replaced `BoxTessellator` with `BoxGeometry`.
    - Replaced `ExtentTessletaor` with `ExtentGeometry`.
    - Removed `PlaneTessellator`. It was incomplete and not used.
    - Renamed `MeshFilters` to `GeometryPipeline`.
    - Renamed `MeshFilters.toWireframeInPlace` to `GeometryPipeline.toWireframe`.
    - Removed `MeshFilters.mapAttributeIndices`. It was not used.
    - Renamed `Context.createVertexArrayFromMesh` to `Context.createVertexArrayFromGeometry`. Likewise, renamed `mesh` constructor property to `geometry`.
  - Renamed `ComponentDatatype.*.toTypedArray` to `ComponentDatatype.*.createTypedArray`.
  - Removed `Polygon.configureExtent`. Use `ExtentPrimitive` instead.
  - Removed `Polygon.bufferUsage`. It is no longer needed.
  - Removed `height` and `textureRotationAngle` arguments from `Polygon` `setPositions` and `configureFromPolygonHierarchy` functions. Use `Polygon` `height` and `textureRotationAngle` properties.
  - Renamed `PolygonPipeline.cleanUp` to `PolygonPipeline.removeDuplicates`.
  - Removed `PolygonPipeline.wrapLongitude`. Use `GeometryPipeline.wrapLongitude` instead.
  - Added `surfaceHeight` parameter to `BoundingSphere.fromExtent3D`.
  - Added `surfaceHeight` parameter to `Extent.subsample`.
  - Renamed `pointInsideTriangle2D` to `pointInsideTriangle`.
  - Renamed `getLogo` to `getCredit` for `ImageryProvider` and `TerrainProvider`.
- Added Geometry and Appearances [#911](https://github.com/CesiumGS/cesium/pull/911).
- Added property `intersectionWidth` to `DynamicCone`, `DynamicPyramid`, `CustomSensorVolume`, and `RectangularPyramidSensorVolume`.
- Added `ExtentPrimitive`.
- Added `PolylinePipeline.removeDuplicates`.
- Added `barycentricCoordinates` to compute the barycentric coordinates of a point in a triangle.
- Added `BoundingSphere.fromEllipsoid`.
- Added `BoundingSphere.projectTo2D`.
- Added `Extent.fromDegrees`.
- Added `czm_tangentToEyeSpaceMatrix` built-in GLSL function.
- Added debugging aids for low-level rendering: `DrawCommand.debugShowBoundingVolume` and `Scene.debugCommandFilter`.
- Added extrusion to `ExtentGeometry`.
- Added `Credit` and `CreditDisplay` for displaying credits on the screen.
- Improved performance and visual quality of `CustomSensorVolume` and `RectangularPyramidSensorVolume`.
- Improved the performance of drawing polygons created with `configureFromPolygonHierarchy`.

### b18 - 2013-07-01

- Breaking changes:
  - Removed `CesiumViewerWidget` and replaced it with a new `Viewer` widget with mixin architecture. This new widget does not depend on Dojo and is part of the combined Cesium.js file. It is intended to be a flexible base widget for easily building robust applications. ([#838](https://github.com/CesiumGS/cesium/pull/838))
  - Changed all widgets to use ECMAScript 5 properties. All public observable properties now must be accessed and assigned as if they were normal properties, instead of being called as functions. For example:
    - `clockViewModel.shouldAnimate()` -> `clockViewModel.shouldAnimate`
    - `clockViewModel.shouldAnimate(true);` -> `clockViewModel.shouldAnimate = true;`
  - `ImageryProviderViewModel.fromConstants` has been removed. Use the `ImageryProviderViewModel` constructor directly.
  - Renamed the `transitioner` property on `CesiumWidget`, `HomeButton`, and `ScreenModePicker` to `sceneTrasitioner` to be consistent with property naming convention.
  - `ImageryProvider.loadImage` now requires that the calling imagery provider instance be passed as its first parameter.
  - Removed the Dojo-based `checkForChromeFrame` function, and replaced it with a new standalone version that returns a promise to signal when the asynchronous check has completed.
  - Removed `Assets/Textures/NE2_LR_LC_SR_W_DR_2048.jpg`. If you were previously using this image with `SingleTileImageryProvider`, consider instead using `TileMapServiceImageryProvider` with a URL of `Assets/Textures/NaturalEarthII`.
  - The `Client CZML` SandCastle demo has been removed, largely because it is redundant with the Simple CZML demo.
  - The `Two Viewer Widgets` SandCastle demo has been removed. We will add back a multi-scene example when we have a good architecture for it in place.
  - Changed static `clone` functions in all objects such that if the object being cloned is undefined, the function will return undefined instead of throwing an exception.
- Fix resizing issues in `CesiumWidget` ([#608](https://github.com/CesiumGS/cesium/issues/608), [#834](https://github.com/CesiumGS/cesium/issues/834)).
- Added initial support for [GeoJSON](http://www.geojson.org/) and [TopoJSON](https://github.com/mbostock/topojson). ([#890](https://github.com/CesiumGS/cesium/pull/890), [#906](https://github.com/CesiumGS/cesium/pull/906))
- Added rotation, aligned axis, width, and height properties to `Billboard`s.
- Improved the performance of "missing tile" checking, especially for Bing imagery.
- Improved the performance of terrain and imagery refinement, especially when using a mixture of slow and fast imagery sources.
- `TileMapServiceImageryProvider` now supports imagery with a minimum level. This improves compatibility with tile sets generated by MapTiler or gdal2tiles.py using their default settings.
- Added `Context.getAntialias`.
- Improved test robustness on Mac.
- Upgraded RequireJS to version 2.1.6, and Almond to 0.2.5.
- Fixed artifacts that showed up on the edges of imagery tiles on a number of GPUs.
- Fixed an issue in `BaseLayerPicker` where destroy wasn't properly cleaning everything up.
- Added the ability to unsubscribe to `Timeline` update event.
- Added a `screenSpaceEventHandler` property to `CesiumWidget`. Also added a `sceneMode` option to the constructor to set the initial scene mode.
- Added `useDefaultRenderLoop` property to `CesiumWidget` that allows the default render loop to be disabled so that a custom render loop can be used.
- Added `CesiumWidget.onRenderLoopError` which is an `Event` that is raised if an exception is generated inside of the default render loop.
- `ImageryProviderViewModel.creationCommand` can now return an array of ImageryProvider instances, which allows adding multiple layers when a single item is selected in the `BaseLayerPicker` widget.

### b17 - 2013-06-03

- Breaking changes:
  - Replaced `Uniform.getFrameNumber` and `Uniform.getTime` with `Uniform.getFrameState`, which returns the full frame state.
  - Renamed `Widgets/Fullscreen` folder to `Widgets/FullscreenButton` along with associated objects/files.
    - `FullscreenWidget` -> `FullscreenButton`
    - `FullscreenViewModel` -> `FullscreenButtonViewModel`
  - Removed `addAttribute`, `removeAttribute`, and `setIndexBuffer` from `VertexArray`. They were not used.
- Added support for approximating local vertical, local horizontal (LVLH) reference frames when using `DynamicObjectView` in 3D. The object automatically selects LVLH or EastNorthUp based on the object's velocity.
- Added support for CZML defined vectors via new `CzmlDirection`, `DynamicVector`, and `DynamicVectorVisualizer` objects.
- Added `SceneTransforms.wgs84ToWindowCoordinates`. [#746](https://github.com/CesiumGS/cesium/issues/746).
- Added `fromElements` to `Cartesian2`, `Cartesian3`, and `Cartesian4`.
- Added `DrawCommand.cull` to avoid redundant visibility checks.
- Added `czm_morphTime` automatic GLSL uniform.
- Added support for [OES_vertex_array_object](http://www.khronos.org/registry/webgl/extensions/OES_vertex_array_object/), which improves rendering performance.
- Added support for floating-point textures.
- Added `IntersectionTests.trianglePlaneIntersection`.
- Added `computeHorizonCullingPoint`, `computeHorizonCullingPointFromVertices`, and `computeHorizonCullingPointFromExtent` methods to `EllipsoidalOccluder` and used them to build a more accurate horizon occlusion test for terrain rendering.
- Added sun visualization. See `Sun` and `Scene.sun`.
- Added a new `HomeButton` widget for returning to the default view of the current scene mode.
- Added `Command.beforeExecute` and `Command.afterExecute` events to enable additional processing when a command is executed.
- Added rotation parameter to `Polygon.configureExtent`.
- Added camera flight to extents. See new methods `CameraController.getExtentCameraCoordinates` and `CameraFlightPath.createAnimationExtent`.
- Improved the load ordering of terrain and imagery tiles, so that relevant detail is now more likely to be loaded first.
- Improved appearance of the Polyline arrow material.
- Fixed polyline clipping artifact. [#728](https://github.com/CesiumGS/cesium/issues/728).
- Fixed polygon crossing International Date Line for 2D and Columbus view. [#99](https://github.com/CesiumGS/cesium/issues/99).
- Fixed issue for camera flights when `frameState.mode === SceneMode.MORPHING`.
- Fixed ISO8601 date parsing when UTC offset is specified in the extended format, such as `2008-11-10T14:00:00+02:30`.

### b16 - 2013-05-01

- Breaking changes:

  - Removed the color, outline color, and outline width properties of polylines. Instead, use materials for polyline color and outline properties. Code that looked like:

           var polyline = polylineCollection.add({
               positions : positions,
               color : new Color(1.0, 1.0, 1.0, 1.0),
               outlineColor : new Color(1.0, 0.0, 0.0, 1.0),
               width : 1.0,
               outlineWidth : 3.0
           });

    should now look like:

           var outlineMaterial = Material.fromType(context, Material.PolylineOutlineType);
           outlineMaterial.uniforms.color = new Color(1.0, 1.0, 1.0, 1.0);
           outlineMaterial.uniforms.outlineColor = new Color(1.0, 0.0, 0.0, 1.0);
           outlineMaterial.uniforms.outlinewidth = 2.0;

           var polyline = polylineCollection.add({
               positions : positions,
               width : 3.0,
               material : outlineMaterial
           });

  - `CzmlCartographic` has been removed and all cartographic values are converted to Cartesian internally during CZML processing. This improves performance and fixes interpolation of cartographic source data. The Cartographic representation can still be retrieved if needed.
  - Removed `ComplexConicSensorVolume`, which was not documented and did not work on most platforms. It will be brought back in a future release. This does not affect CZML, which uses a custom sensor to approximate a complex conic.
  - Replaced `computeSunPosition` with `Simon1994PlanetaryPosition`, which has functions to calculate the position of the sun and the moon more accurately.
  - Removed `Context.createClearState`. These properties are now part of `ClearCommand`.
  - `RenderState` objects returned from `Context.createRenderState` are now immutable.
  - Removed `positionMC` from `czm_materialInput`. It is no longer used by any materials.

- Added wide polylines that work with and without ANGLE.
- Polylines now use materials to describe their surface appearance. See the [Fabric](https://github.com/CesiumGS/cesium/wiki/Fabric) wiki page for more details on how to create materials.
- Added new `PolylineOutline`, `PolylineGlow`, `PolylineArrow`, and `Fade` materials.
- Added `czm_pixelSizeInMeters` automatic GLSL uniform.
- Added `AnimationViewModel.snapToTicks`, which when set to true, causes the shuttle ring on the Animation widget to snap to the defined tick values, rather than interpolate between them.
- Added `Color.toRgba` and `Color.fromRgba` to convert to/from numeric unsigned 32-bit RGBA values.
- Added `GridImageryProvider` for custom rendering effects and debugging.
- Added new `Grid` material.
- Made `EllipsoidPrimitive` double-sided.
- Improved rendering performance by minimizing WebGL state calls.
- Fixed an error in Web Worker creation when loading Cesium.js from a different origin.
- Fixed `EllipsoidPrimitive` picking and picking objects with materials that have transparent parts.
- Fixed imagery smearing artifacts on mobile devices and other devices without high-precision fragment shaders.

### b15 - 2013-04-01

- Breaking changes:
  - `Billboard.computeScreenSpacePosition` now takes `Context` and `FrameState` arguments instead of a `UniformState` argument.
  - Removed `clampToPixel` property from `BillboardCollection` and `LabelCollection`. This option is no longer needed due to overall LabelCollection visualization improvements.
  - Removed `Widgets/Dojo/CesiumWidget` and replaced it with `Widgets/CesiumWidget`, which has no Dojo dependancies.
  - `destroyObject` no longer deletes properties from the object being destroyed.
  - `darker.css` files have been deleted and the `darker` theme is now the default style for widgets. The original theme is now known as `lighter` and is in corresponding `lighter.css` files.
  - CSS class names have been standardized to avoid potential collisions. All widgets now follow the same pattern, `cesium-<widget>-<className>`.
  - Removed `view2D`, `view3D`, and `viewColumbus` properties from `CesiumViewerWidget`. Use the `sceneTransitioner` property instead.
- Added `BoundingSphere.fromCornerPoints`.
- Added `fromArray` and `distance` functions to `Cartesian2`, `Cartesian3`, and `Cartesian4`.
- Added `DynamicPath.resolution` property for setting the maximum step size, in seconds, to take when sampling a position for path visualization.
- Added `TileCoordinatesImageryProvider` that renders imagery with tile X, Y, Level coordinates on the surface of the globe. This is mostly useful for debugging.
- Added `DynamicEllipse` and `DynamicObject.ellipse` property to render CZML ellipses on the globe.
- Added `sampleTerrain` function to sample the terrain height of a list of `Cartographic` positions.
- Added `DynamicObjectCollection.removeObject` and handling of the new CZML `delete` property.
- Imagery layers with an `alpha` of exactly 0.0 are no longer rendered. Previously these invisible layers were rendered normally, which was a waste of resources. Unlike the `show` property, imagery tiles in a layer with an `alpha` of 0.0 are still downloaded, so the layer will become visible more quickly when its `alpha` is increased.
- Added `onTransitionStart` and `onTransitionComplete` events to `SceneModeTransitioner`.
- Added `SceneModePicker`; a new widget for morphing between scene modes.
- Added `BaseLayerPicker`; a new widget for switching among pre-configured base layer imagery providers.

### b14 - 2013-03-01

- Breaking changes:
  - Major refactoring of both animation and widgets systems as we move to an MVVM-like architecture for user interfaces.
    - New `Animation` widget for controlling playback.
    - AnimationController.js has been deleted.
    - `ClockStep.SYSTEM_CLOCK_DEPENDENT` was renamed to `ClockStep.SYSTEM_CLOCK_MULTIPLIER`.
    - `ClockStep.SYSTEM_CLOCK` was added to have the clock always match the system time.
    - `ClockRange.LOOP` was renamed to `ClockRange.LOOP_STOP` and now only loops in the forward direction.
    - `Clock.reverseTick` was removed, simply negate `Clock.multiplier` and pass it to `Clock.tick`.
    - `Clock.shouldAnimate` was added to indicate if `Clock.tick` should actually advance time.
    - The Timeline widget was moved into the Widgets/Timeline subdirectory.
    - `Dojo/TimelineWidget` was removed. You should use the non-toolkit specific Timeline widget directly.
  - Removed `CesiumViewerWidget.fullScreenElement`, instead use the `CesiumViewerWidget.fullscreen.viewModel.fullScreenElement` observable property.
  - `IntersectionTests.rayPlane` now takes the new `Plane` type instead of separate `planeNormal` and `planeD` arguments.
  - Renamed `ImageryProviderError` to `TileProviderError`.
- Added support for global terrain visualization via `CesiumTerrainProvider`, `ArcGisImageServerTerrainProvider`, and `VRTheWorldTerrainProvider`. See the [Terrain Tutorial](http://cesiumjs.org/2013/02/15/Cesium-Terrain-Tutorial/) for more information.
- Added `FullscreenWidget` which is a simple, single-button widget that toggles fullscreen mode of the specified element.
- Added interactive extent drawing to the `Picking` Sandcastle example.
- Added `HeightmapTessellator` to create a mesh from a heightmap.
- Added `JulianDate.equals`.
- Added `Plane` for representing the equation of a plane.
- Added a line segment-plane intersection test to `IntersectionTests`.
- Improved the lighting used in 2D and Columbus View modes. In general, the surface lighting in these modes should look just like it does in 3D.
- Fixed an issue where a `PolylineCollection` with a model matrix other than the identity would be incorrectly rendered in 2D and Columbus view.
- Fixed an issue in the `ScreenSpaceCameraController` where disabled mouse events can cause the camera to be moved after being re-enabled.

### b13 - 2013-02-01

- Breaking changes:
  - The combined `Cesium.js` file and other required files are now created in `Build/Cesium` and `Build/CesiumUnminified` folders.
  - The Web Worker files needed when using the combined `Cesium.js` file are now in a `Workers` subdirectory.
  - Removed `erosion` property from `Polygon`, `ComplexConicSensorVolume`, `RectangularPyramidSensorVolume`, and `ComplexConicSensorVolume`. Use the new `Erosion` material. See the Sandbox Animation example.
  - Removed `setRectangle` and `getRectangle` methods from `ViewportQuad`. Use the new `rectangle` property.
  - Removed `time` parameter from `Scene.initializeFrame`. Instead, pass the time to `Scene.render`.
- Added new `RimLighting` and `Erosion` materials. See the [Fabric](https://github.com/CesiumGS/cesium/wiki/Fabric) wiki page.
- Added `hue` and `saturation` properties to `ImageryLayer`.
- Added `czm_hue` and `czm_saturation` to adjust the hue and saturation of RGB colors.
- Added `JulianDate.getDaysDifference` method.
- Added `Transforms.computeIcrfToFixedMatrix` and `computeFixedToIcrfMatrix`.
- Added `EarthOrientationParameters`, `EarthOrientationParametersSample`, `Iau2006XysData`, and `Iau2006XysDataSample` classes to `Core`.
- CZML now supports the ability to specify positions in the International Celestial Reference Frame (ICRF), and inertial reference frame.
- Fixed globe rendering on the Nexus 4 running Google Chrome Beta.
- `ViewportQuad` now supports the material system. See the [Fabric](https://github.com/CesiumGS/cesium/wiki/Fabric) wiki page.
- Fixed rendering artifacts in `EllipsoidPrimitive`.
- Fixed an issue where streaming CZML would fail when changing material types.
- Updated Dojo from 1.7.2 to 1.8.4. Reminder: Cesium does not depend on Dojo but uses it for reference applications.

### b12a - 2013-01-18

- Breaking changes:

  - Renamed the `server` property to `url` when constructing a `BingMapsImageryProvider`. Likewise, renamed `BingMapsImageryProvider.getServer` to `BingMapsImageryProvider.getUrl`. Code that looked like

           var bing = new BingMapsImageryProvider({
               server : 'dev.virtualearth.net'
           });

    should now look like:

           var bing = new BingMapsImageryProvider({
               url : 'http://dev.virtualearth.net'
           });

  - Renamed `toCSSColor` to `toCssColorString`.
  - Moved `minimumZoomDistance` and `maximumZoomDistance` from the `CameraController` to the `ScreenSpaceCameraController`.

- Added `fromCssColorString` to `Color` to create a `Color` instance from any CSS value.
- Added `fromHsl` to `Color` to create a `Color` instance from H, S, L values.
- Added `Scene.backgroundColor`.
- Added `textureRotationAngle` parameter to `Polygon.setPositions` and `Polygon.configureFromPolygonHierarchy` to rotate textures on polygons.
- Added `Matrix3.fromRotationX`, `Matrix3.fromRotationY`, `Matrix3.fromRotationZ`, and `Matrix2.fromRotation`.
- Added `fromUniformScale` to `Matrix2`, `Matrix3`, and `Matrix4`.
- Added `fromScale` to `Matrix2`.
- Added `multiplyByUniformScale` to `Matrix4`.
- Added `flipY` property when calling `Context.createTexture2D` and `Context.createCubeMap`.
- Added `MeshFilters.encodePosition` and `EncodedCartesian3.encode`.
- Fixed jitter artifacts with polygons.
- Fixed camera tilt close to the `minimumZoomDistance`.
- Fixed a bug that could lead to blue tiles when zoomed in close to the North and South poles.
- Fixed a bug where removing labels would remove the wrong label and ultimately cause a crash.
- Worked around a bug in Firefox 18 preventing typed arrays from being transferred to or from Web Workers.
- Upgraded RequireJS to version 2.1.2, and Almond to 0.2.3.
- Updated the default Bing Maps API key.

### b12 - 2013-01-03

- Breaking changes:
  - Renamed `EventHandler` to `ScreenSpaceEventHandler`.
  - Renamed `MouseEventType` to `ScreenSpaceEventType`.
  - Renamed `MouseEventType.MOVE` to `ScreenSpaceEventType.MOUSE_MOVE`.
  - Renamed `CameraEventHandler` to `CameraEventAggregator`.
  - Renamed all `*MouseAction` to `*InputAction` (including get, set, remove, etc).
  - Removed `Camera2DController`, `CameraCentralBodyController`, `CameraColumbusViewController`, `CameraFlightController`, `CameraFreeLookController`, `CameraSpindleController`, and `CameraControllerCollection`. Common ways to modify the camera are through the `CameraController` object of the `Camera` and will work in all scene modes. The default camera handler is the `ScreenSpaceCameraController` object on the `Scene`.
  - Changed default Natural Earth imagery to a 2K version of [Natural Earth II with Shaded Relief, Water, and Drainages](http://www.naturalearthdata.com/downloads/10m-raster-data/10m-natural-earth-2/). The previously used version did not include lakes and rivers. This replaced `Source/Assets/Textures/NE2_50M_SR_W_2048.jpg` with `Source/Assets/Textures/NE2_LR_LC_SR_W_DR_2048.jpg`.
- Added pinch-zoom, pinch-twist, and pinch-tilt for touch-enabled browsers (particularly mobile browsers).
- Improved rendering support on Nexus 4 and Nexus 7 using Firefox.
- Improved camera flights.
- Added Sandbox example using NASA's new [Black Marble](http://www.nasa.gov/mission_pages/NPP/news/earth-at-night.html) night imagery.
- Added constrained z-axis by default to the Cesium widgets.
- Upgraded Jasmine from version 1.1.0 to 1.3.0.
- Added `JulianDate.toIso8601`, which creates an ISO8601 compliant representation of a JulianDate.
- The `Timeline` widget now properly displays leap seconds.

### b11 - 2012-12-03

- Breaking changes:
  - Widget render loop now started by default. Startup code changed, see Sandcastle examples.
  - Changed `Timeline.makeLabel` to take a `JulianDate` instead of a JavaScript date parameter.
  - Default Earth imagery has been moved to a new package `Assets`. Images used by `Sandcastle` examples have been moved to the Sandcastle folder, and images used by the Dojo widgets are now self-contained in the `Widgets` package.
  - `positionToEyeEC` in `czm_materialInput` is no longer normalized by default.
  - `FullScreen` and related functions have been renamed to `Fullscreen` to match the W3C standard name.
  - `Fullscreen.isFullscreenEnabled` was incorrectly implemented in certain browsers. `isFullscreenEnabled` now correctly determines whether the browser will allow an element to go fullscreen. A new `isFullscreen` function is available to determine if the browser is currently in fullscreen mode.
  - `Fullscreen.getFullScreenChangeEventName` and `Fullscreen.getFullScreenChangeEventName` now return the proper event name, suitable for use with the `addEventListener` API, instead prefixing them with "on".
  - Removed `Scene.setSunPosition` and `Scene.getSunPosition`. The sun position used for lighting is automatically computed based on the scene's time.
  - Removed a number of rendering options from `CentralBody`, including the ground atmosphere, night texture, specular map, cloud map, cloud shadows, and bump map. These features weren't really production ready and had a disproportionate cost in terms of shader complexity and compilation time. They may return in a more polished form in a future release.
  - Removed `affectedByLighting` property from `Polygon`, `EllipsoidPrimitive`, `RectangularPyramidSensorVolume`, `CustomSensorVolume`, and `ComplexConicSensorVolume`.
  - Removed `DistanceIntervalMaterial`. This was not documented.
  - `Matrix2.getElementIndex`, `Matrix3.getElementIndex`, and `Matrix4.getElementIndex` functions have had their parameters swapped and now take row first and column second. This is consistent with other class constants, such as Matrix2.COLUMN1ROW2.
  - Replaced `CentralBody.showSkyAtmosphere` with `Scene.skyAtmosphere` and `SkyAtmosphere`. This has no impact for those using the Cesium widget.
- Improved lighting in Columbus view and on polygons, ellipsoids, and sensors.
- Fixed atmosphere rendering artifacts and improved Columbus view transition.
- Fixed jitter artifacts with billboards and polylines.
- Added `TileMapServiceImageryProvider`. See the Imagery Layers `Sandcastle` example.
- Added `Water` material. See the Materials `Sandcastle` example.
- Added `SkyBox` to draw stars. Added `CesiumWidget.showSkyBox` and `CesiumViewerWidget.showSkyBox`.
- Added new `Matrix4` functions: `Matrix4.multiplyByTranslation`, `multiplyByPoint`, and `Matrix4.fromScale`. Added `Matrix3.fromScale`.
- Added `EncodedCartesian3`, which is used to eliminate jitter when drawing primitives.
- Added new automatic GLSL uniforms: `czm_frameNumber`, `czm_temeToPseudoFixed`, `czm_entireFrustum`, `czm_inverseModel`, `czm_modelViewRelativeToEye`, `czm_modelViewProjectionRelativeToEye`, `czm_encodedCameraPositionMCHigh`, and `czm_encodedCameraPositionMCLow`.
- Added `czm_translateRelativeToEye` and `czm_luminance` GLSL functions.
- Added `shininess` to `czm_materialInput`.
- Added `QuadraticRealPolynomial`, `CubicRealPolynomial`, and `QuarticRealPolynomial` for finding the roots of quadratic, cubic, and quartic polynomials.
- Added `IntersectionTests.grazingAltitudeLocation` for finding a point on a ray nearest to an ellipsoid.
- Added `mostOrthogonalAxis` function to `Cartesian2`, `Cartesian3`, and `Cartesian4`.
- Changed CesiumViewerWidget default behavior so that zooming to an object now requires a single left-click, rather than a double-click.
- Updated third-party [Tween.js](https://github.com/sole/tween.js/).

### b10 - 2012-11-02

- Breaking changes:
  - Renamed `Texture2DPool` to `TexturePool`.
  - Renamed `BingMapsTileProvider` to `BingMapsImageryProvider`.
  - Renamed `SingleTileProvider` to `SingleTileImageryProvider`.
  - Renamed `ArcGISTileProvider` to `ArcGisMapServerImageryProvider`.
  - Renamed `EquidistantCylindrdicalProjection` to `GeographicProjection`.
  - Renamed `MercatorProjection` to `WebMercatorProjection`.
  - `CentralBody.dayTileProvider` has been removed. Instead, add one or more imagery providers to the collection returned by `CentralBody.getImageryLayers()`.
  - The `description.generateTextureCoords` parameter passed to `ExtentTessellator.compute` is now called `description.generateTextureCoordinates`.
  - Renamed `bringForward`, `sendBackward`, `bringToFront`, and `sendToBack` methods on `CompositePrimitive` to `raise`, `lower`, `raiseToTop`, and `lowerToBottom`, respectively.
  - `Cache` and `CachePolicy` are no longer used and have been removed.
  - Fixed problem with Dojo widget startup, and removed "postSetup" callback in the process. See Sandcastle examples and update your startup code.
- `CentralBody` now allows imagery from multiple sources to be layered and alpha blended on the globe. See the new `Imagery Layers` and `Map Projections` Sandcastle examples.
- Added `WebMapServiceImageryProvider`.
- Improved middle mouse click behavior to always tilt in the same direction.
- Added `getElementIndex` to `Matrix2`, `Matrix3`, and `Matrix4`.

### b9 - 2012-10-01

- Breaking changes:
  - Removed the `render` and `renderForPick` functions of primitives. The primitive `update` function updates a list of commands for the renderer. For more details, see the [Data Driven Renderer](https://github.com/CesiumGS/cesium/wiki/Data-Driven-Renderer-Details).
  - Removed `Context.getViewport` and `Context.setViewport`. The viewport defaults to the size of the canvas if a primitive does not override the viewport property in the render state.
  - `shallowEquals` has been removed.
  - Passing `undefined` to any of the set functions on `Billboard` now throws an exception.
  - Passing `undefined` to any of the set functions on `Polyline` now throws an exception.
  - `PolygonPipeline.scaleToGeodeticHeight` now takes ellipsoid as the last parameter, instead of the first. It also now defaults to `Ellipsoid.WGS84` if no parameter is provided.
- The new Sandcastle live editor and demo gallery replace the Sandbox and Skeleton examples.
- Improved picking performance and accuracy.
- Added EllipsoidPrimitive for visualizing ellipsoids and spheres. Currently, this is only supported in 3D, not 2D or Columbus view.
- Added `DynamicEllipsoid` and `DynamicEllipsoidVisualizer` which use the new `EllipsoidPrimitive` to implement ellipsoids in CZML.
- `Extent` functions now take optional result parameters. Also added `getCenter`, `intersectWith`, and `contains` functions.
- Add new utility class, `DynamicObjectView` for tracking a DynamicObject with the camera across scene modes; also hooked up CesiumViewerWidget to use it.
- Added `enableTranslate`, `enableZoom`, and `enableRotate` properties to `Camera2DController` to selectively toggle camera behavior. All values default to `true`.
- Added `Camera2DController.setPositionCartographic` to simplify moving the camera programmatically when in 2D mode.
- Improved near/far plane distances and eliminated z-fighting.
- Added `Matrix4.multiplyByTranslation`, `Matrix4.fromScale`, and `Matrix3.fromScale`.

### b8 - 2012-09-05

- Breaking changes:

  - Materials are now created through a centralized Material class using a JSON schema called [Fabric](https://github.com/CesiumGS/cesium/wiki/Fabric). For example, change:

          polygon.material = new BlobMaterial({repeat : 10.0});

    to:

          polygon.material = Material.fromType(context, 'Blob');
          polygon.material.repeat = 10.0;

    or:

          polygon.material = new Material({
              context : context,
              fabric : {
                  type : 'Blob',
                  uniforms : {
                      repeat : 10.0
                  }
              }
          });

  - `Label.computeScreenSpacePosition` now requires the current scene state as a parameter.
  - Passing `undefined` to any of the set functions on `Label` now throws an exception.
  - Renamed `agi_` prefix on GLSL identifiers to `czm_`.
  - Replaced `ViewportQuad` properties `vertexShader` and `fragmentShader` with optional constructor arguments.
  - Changed the GLSL automatic uniform `czm_viewport` from an `ivec4` to a `vec4` to reduce casting.
  - `Billboard` now defaults to an image index of `-1` indicating no texture, previously billboards defaulted to `0` indicating the first texture in the atlas. For example, change:

          billboards.add({
              position : { x : 1.0, y : 2.0, z : 3.0 },
          });

    to:

          billboards.add({
              position : { x : 1.0, y : 2.0, z : 3.0 },
              imageIndex : 0
          });

  - Renamed `SceneState` to `FrameState`.
  - `SunPosition` was changed from a static object to a function `computeSunPosition`; which now returns a `Cartesian3` with the computed position. It was also optimized for performance and memory pressure. For example, change:

          var result = SunPosition.compute(date);
          var position = result.position;

        to:

          var position = computeSunPosition(date);

- All `Quaternion` operations now have static versions that work with any objects exposing `x`, `y`, `z` and `w` properties.
- Added support for nested polygons with holes. See `Polygon.configureFromPolygonHierarchy`.
- Added support to the renderer for view frustum and central body occlusion culling. All built-in primitives, such as `BillboardCollection`, `Polygon`, `PolylineCollection`, etc., can be culled. See the advanced examples in the Sandbox for details.
- Added `writeTextToCanvas` function which handles sizing the resulting canvas to fit the desired text.
- Added support for CZML path visualization via the `DynamicPath` and `DynamicPathVisualizer` objects. See the [CZML wiki](https://github.com/CesiumGS/cesium/wiki/CZML-Guide) for more details.
- Added support for [WEBGL_depth_texture](http://www.khronos.org/registry/webgl/extensions/WEBGL_depth_texture/). See `Framebuffer.setDepthTexture`.
- Added `CesiumMath.isPowerOfTwo`.
- Added `affectedByLighting` to `ComplexConicSensorVolume`, `CustomSensorVolume`, and `RectangularPyramidSensorVolume` to turn lighting on/off for these objects.
- CZML `Polygon`, `Cone`, and `Pyramid` objects are no longer affected by lighting.
- Added `czm_viewRotation` and `czm_viewInverseRotation` automatic GLSL uniforms.
- Added a `clampToPixel` property to `BillboardCollection` and `LabelCollection`. When true, it aligns all billboards and text to a pixel in screen space, providing a crisper image at the cost of jumpier motion.
- `Ellipsoid` functions now take optional result parameters.

### b7 - 2012-08-01

- Breaking changes:

  - Removed keyboard input handling from `EventHandler`.
  - `TextureAtlas` takes an object literal in its constructor instead of separate parameters. Code that previously looked like:

          context.createTextureAtlas(images, pixelFormat, borderWidthInPixels);

    should now look like:

          context.createTextureAtlas({images : images, pixelFormat : pixelFormat, borderWidthInPixels : borderWidthInPixels});

  - `Camera.pickEllipsoid` returns the picked position in world coordinates and the ellipsoid parameter is optional. Prefer the new `Scene.pickEllipsoid` method. For example, change

          var position = camera.pickEllipsoid(ellipsoid, windowPosition);

    to:

          var position = scene.pickEllipsoid(windowPosition, ellipsoid);

  - `Camera.getPickRay` now returns the new `Ray` type instead of an object with position and direction properties.
  - `Camera.viewExtent` now takes an `Extent` argument instead of west, south, east and north arguments. Prefer `Scene.viewExtent` over `Camera.viewExtent`. `Scene.viewExtent` will work in any `SceneMode`. For example, change

          camera.viewExtent(ellipsoid, west, south, east, north);

    to:

          scene.viewExtent(extent, ellipsoid);

  - `CameraSpindleController.mouseConstrainedZAxis` has been removed. Instead, use `CameraSpindleController.constrainedAxis`. Code that previously looked like:

          spindleController.mouseConstrainedZAxis = true;

    should now look like:

          spindleController.constrainedAxis = Cartesian3.UNIT_Z;

  - The `Camera2DController` constructor and `CameraControllerCollection.add2D` now require a projection instead of an ellipsoid.
  - `Chain` has been removed. `when` is now included as a more complete CommonJS Promises/A implementation.
  - `Jobs.downloadImage` was replaced with `loadImage` to provide a promise that will asynchronously load an image.
  - `jsonp` now returns a promise for the requested data, removing the need for a callback parameter.
  - JulianDate.getTimeStandard() has been removed, dates are now always stored internally as TAI.
  - LeapSeconds.setLeapSeconds now takes an array of LeapSecond instances instead of JSON.
  - TimeStandard.convertUtcToTai and TimeStandard.convertTaiToUtc have been removed as they are no longer needed.
  - `Cartesian3.prototype.getXY()` was replaced with `Cartesian2.fromCartesian3`. Code that previously looked like `cartesian3.getXY();` should now look like `Cartesian2.fromCartesian3(cartesian3);`.
  - `Cartesian4.prototype.getXY()` was replaced with `Cartesian2.fromCartesian4`. Code that previously looked like `cartesian4.getXY();` should now look like `Cartesian2.fromCartesian4(cartesian4);`.
  - `Cartesian4.prototype.getXYZ()` was replaced with `Cartesian3.fromCartesian4`. Code that previously looked like `cartesian4.getXYZ();` should now look like `Cartesian3.fromCartesian4(cartesian4);`.
  - `Math.angleBetween` was removed because it was a duplicate of `Cartesian3.angleBetween`. Simply replace calls of the former to the later.
  - `Cartographic3` was renamed to `Cartographic`.
  - `Cartographic2` was removed; use `Cartographic` instead.
  - `Ellipsoid.toCartesian` was renamed to `Ellipsoid.cartographicToCartesian`.
  - `Ellipsoid.toCartesians` was renamed to `Ellipsoid.cartographicArrayToCartesianArray`.
  - `Ellipsoid.toCartographic2` was renamed to `Ellipsoid.cartesianToCartographic`.
  - `Ellipsoid.toCartographic2s` was renamed to `Ellipsoid.cartesianArrayToCartographicArray`.
  - `Ellipsoid.toCartographic3` was renamed to `Ellipsoid.cartesianToCartographic`.
  - `Ellipsoid.toCartographic3s` was renamed to `Ellipsoid.cartesianArrayToCartographicArray`.
  - `Ellipsoid.cartographicDegreesToCartesian` was removed. Code that previously looked like `ellipsoid.cartographicDegreesToCartesian(new Cartographic(45, 50, 10))` should now look like `ellipsoid.cartographicToCartesian(Cartographic.fromDegrees(45, 50, 10))`.
  - `Math.cartographic3ToRadians`, `Math.cartographic2ToRadians`, `Math.cartographic2ToDegrees`, and `Math.cartographic3ToDegrees` were removed. These functions are no longer needed because Cartographic instances are always represented in radians.
  - All functions starting with `multiplyWith` now start with `multiplyBy` to be consistent with functions starting with `divideBy`.
  - The `multiplyWithMatrix` function on each `Matrix` type was renamed to `multiply`.
  - All three Matrix classes have been largely re-written for consistency and performance. The `values` property has been eliminated and Matrices are no longer immutable. Code that previously looked like `matrix = matrix.setColumn0Row0(12);` now looks like `matrix[Matrix2.COLUMN0ROW0] = 12;`. Code that previously looked like `matrix.setColumn3(cartesian3);` now looked like `matrix.setColumn(3, cartesian3, matrix)`.
  - 'Polyline' is no longer externally creatable. To create a 'Polyline' use the 'PolylineCollection.add' method.

          Polyline polyline = new Polyline();

    to

          PolylineCollection polylineCollection = new PolylineCollection();
          Polyline polyline = polylineCollection.add();

- All `Cartesian2` operations now have static versions that work with any objects exposing `x` and `y` properties.
- All `Cartesian3` operations now have static versions that work with any objects exposing `x`, `y`, and `z` properties.
- All `Cartesian4` operations now have static versions that work with any objects exposing `x`, `y`, `z` and `w` properties.
- All `Cartographic` operations now have static versions that work with any objects exposing `longitude`, `latitude`, and `height` properties.
- All `Matrix` classes are now indexable like arrays.
- All `Matrix` operations now have static versions of all prototype functions and anywhere we take a Matrix instance as input can now also take an Array or TypedArray.
- All `Matrix`, `Cartesian`, and `Cartographic` operations now take an optional result parameter for object re-use to reduce memory pressure.
- Added `Cartographic.fromDegrees` to make creating Cartographic instances from values in degrees easier.
- Added `addImage` to `TextureAtlas` so images can be added to a texture atlas after it is constructed.
- Added `Scene.pickEllipsoid`, which picks either the ellipsoid or the map depending on the current `SceneMode`.
- Added `Event`, a new utility class which makes it easy for objects to expose event properties.
- Added `TextureAtlasBuilder`, a new utility class which makes it easy to build a TextureAtlas asynchronously.
- Added `Clock`, a simple clock for keeping track of simulated time.
- Added `LagrangePolynomialApproximation`, `HermitePolynomialApproximation`, and `LinearApproximation` interpolation algorithms.
- Added `CoordinateConversions`, a new static class where most coordinate conversion methods will be stored.
- Added `Spherical` coordinate type
- Added a new DynamicScene layer for time-dynamic, data-driven visualization. This include CZML processing. For more details see https://github.com/CesiumGS/cesium/wiki/Architecture and https://github.com/CesiumGS/cesium/wiki/CZML-in-Cesium.
- Added a new application, Cesium Viewer, for viewing CZML files and otherwise exploring the globe.
- Added a new Widgets directory, to contain common re-usable Cesium related controls.
- Added a new Timeline widget to the Widgets directory.
- Added a new Widgets/Dojo directory, to contain dojo-specific widgets.
- Added new Timeline and Cesium dojo widgets.
- Added `CameraCentralBodyController` as the new default controller to handle mouse input.
  - The left mouse button rotates around the central body.
  - The right mouse button and mouse wheel zoom in and out.
  - The middle mouse button rotates around the point clicked on the central body.
- Added `computeTemeToPseudoFixedMatrix` function to `Transforms`.
- Added 'PolylineCollection' to manage numerous polylines. 'PolylineCollection' dramatically improves rendering speed when using polylines.

### b6a - 2012-06-20

- Breaking changes:
  - Changed `Tipsify.tipsify` and `Tipsify.calculateACMR` to accept an object literal instead of three separate arguments. Supplying a maximum index and cache size is now optional.
  - `CentralBody` no longer requires a camera as the first parameter.
- Added `CentralBody.northPoleColor` and `CentralBody.southPoleColor` to fill in the poles if they are not covered by a texture.
- Added `Polygon.configureExtent` to create a polygon defined by west, south, east, and north values.
- Added functions to `Camera` to provide position and directions in world coordinates.
- Added `showThroughEllipsoid` to `CustomSensorVolume` and `RectangularPyramidSensorVolume` to allow sensors to draw through Earth.
- Added `affectedByLighting` to `CentralBody` and `Polygon` to turn lighting on/off for these objects.

### b5 - 2012-05-15

- Breaking changes:

  - Renamed Geoscope to Cesium. To update your code, change all `Geoscope.*` references to `Cesium.*`, and reference Cesium.js instead of Geoscope.js.
  - `CompositePrimitive.addGround` was removed; use `CompositePrimitive.add` instead. For example, change

          primitives.addGround(polygon);

    to:

          primitives.add(polygon);

  - Moved `eastNorthUpToFixedFrame` and `northEastDownToFixedFrame` functions from `Ellipsoid` to a new `Transforms` object. For example, change

          var m = ellipsoid.eastNorthUpToFixedFrame(p);

    to:

          var m = Cesium.Transforms.eastNorthUpToFixedFrame(p, ellipsoid);

  - Label properties `fillStyle` and `strokeStyle` were renamed to `fillColor` and `outlineColor`; they are also now color objects instead of strings. The label `Color` property has been removed.

    For example, change

          label.setFillStyle("red");
          label.setStrokeStyle("#FFFFFFFF");

    to:

          label.setFillColor({ red : 1.0, blue : 0.0, green : 0.0, alpha : 1.0 });
          label.setOutlineColor({ red : 1.0, blue : 1.0, green : 1.0, alpha : 1.0 });

  - Renamed `Tipsify.Tipsify` to `Tipsify.tipsify`.
  - Renamed `Tipsify.CalculateACMR` to `Tipsify.calculateACMR`.
  - Renamed `LeapSecond.CompareLeapSecondDate` to `LeapSecond.compareLeapSecondDate`.
  - `Geoscope.JSONP.get` is now `Cesium.jsonp`. `Cesium.jsonp` now takes a url, a callback function, and an options object. The previous 2nd and 4th parameters are now specified using the options object.
  - `TWEEN` is no longer globally defined, and is instead available as `Cesium.Tween`.
  - Chain.js functions such as `run` are now moved to `Cesium.Chain.run`, etc.
  - `Geoscope.CollectionAlgorithms.binarySearch` is now `Cesium.binarySearch`.
  - `Geoscope.ContainmentTests.pointInsideTriangle2D` is now `Cesium.pointInsideTriangle2D`.
  - Static constructor methods prefixed with "createFrom", now start with "from":

          Matrix2.createfromColumnMajorArray

    becomes

          Matrix2.fromColumnMajorArray

  - The `JulianDate` constructor no longer takes a `Date` object, use the new from methods instead:

          new JulianDate(new Date());

    becomes

          JulianDate.fromDate(new Date("January 1, 2011 12:00:00 EST"));
          JulianDate.fromIso8601("2012-04-24T18:08Z");
          JulianDate.fromTotalDays(23452.23);

  - `JulianDate.getDate` is now `JulianDate.toDate()` and returns a new instance each time.
  - `CentralBody.logoOffsetX` and `logoOffsetY` have been replaced with `CentralBody.logoOffset`, a `Cartesian2`.
  - TileProviders now take a proxy object instead of a string, to allow more control over how proxy URLs are built. Construct a DefaultProxy, passing the previous proxy URL, to get the previous behavior.
  - `Ellipsoid.getScaledWgs84()` has been removed since it is not needed.
  - `getXXX()` methods which returned a new instance of what should really be a constant are now exposed as frozen properties instead. This should improve performance and memory pressure.

    - `Cartsian2/3/4.getUnitX()` -> `Cartsian2/3/4.UNIT_X`
    - `Cartsian2/3/4.getUnitY()` -> `Cartsian2/3/4.UNIT_Y`
    - `Cartsian2/3/4.getUnitZ()` -> `Cartsian3/4.UNIT_Z`
    - `Cartsian2/3/4.getUnitW()` -> `Cartsian4.UNIT_W`
    - `Matrix/2/3/4.getIdentity()` -> `Matrix/2/3/4.IDENTITY`
    - `Quaternion.getIdentity()` -> `Quaternion.IDENTITY`
    - `Ellipsoid.getWgs84()` -> `Ellipsoid.WGS84`
    - `Ellipsoid.getUnitSphere()` -> `Ellipsoid.UNIT_SPHERE`
    - `Cartesian2/3/4/Cartographic.getZero()` -> `Cartesian2/3/4/Cartographic.ZERO`

- Added `PerformanceDisplay` which can be added to a scene to display frames per second (FPS).
- Labels now correctly allow specifying fonts by non-pixel CSS units such as points, ems, etc.
- Added `Shapes.computeEllipseBoundary` and updated `Shapes.computeCircleBoundary` to compute boundaries using arc-distance.
- Added `fileExtension` and `credit` properties to `OpenStreetMapTileProvider` construction.
- Night lights no longer disappear when `CentralBody.showGroundAtmosphere` is `true`.

### b4 - 2012-03-01

- Breaking changes:

  - Replaced `Geoscope.SkyFromSpace` object with `CentralBody.showSkyAtmosphere` property.
  - For mouse click and double click events, replaced `event.x` and `event.y` with `event.position`.
  - For mouse move events, replaced `movement.startX` and `startY` with `movement.startPosition`. Replaced `movement.endX` and `movement.endY` with `movement.endPosition`.
  - `Scene.Pick` now takes a `Cartesian2` with the origin at the upper-left corner of the canvas. For example, code that looked like:

          scene.pick(movement.endX, scene.getCanvas().clientHeight - movement.endY);

    becomes:

          scene.pick(movement.endPosition);

- Added `SceneTransitioner` to switch between 2D and 3D views. See the new Skeleton 2D example.
- Added `CentralBody.showGroundAtmosphere` to show an atmosphere on the ground.
- Added `Camera.pickEllipsoid` to get the point on the globe under the mouse cursor.
- Added `Polygon.height` to draw polygons at a constant altitude above the ellipsoid.

### b3 - 2012-02-06

- Breaking changes:
  - Replaced `Geoscope.Constants` and `Geoscope.Trig` with `Geoscope.Math`.
  - `Polygon`
    - Replaced `setColor` and `getColor` with a `material.color` property.
    - Replaced `setEllipsoid` and `getEllipsoid` with an `ellipsoid` property.
    - Replaced `setGranularity` and `getGranularity` with a `granularity` property.
  - `Polyline`
    - Replaced `setColor`/`getColor` and `setOutlineColor`/`getOutlineColor` with `color` and `outline` properties.
    - Replaced `setWidth`/`getWidth` and `setOutlineWidth`/`getOutlineWidth` with `width` and `outlineWidth` properties.
  - Removed `Geoscope.BillboardCollection.bufferUsage`. It is now automatically determined.
  - Removed `Geoscope.Label` set/get functions for `shadowOffset`, `shadowBlur`, `shadowColor`. These are no longer supported.
  - Renamed `Scene.getTransitions` to `Scene.getAnimations`.
  - Renamed `SensorCollection` to `SensorVolumeCollection`.
  - Replaced `ComplexConicSensorVolume.material` with separate materials for each surface: `outerMaterial`, `innerMaterial`, and `capMaterial`.
  - Material renames
    - `TranslucentSensorVolumeMaterial` to `ColorMaterial`.
    - `DistanceIntervalSensorVolumeMaterial` to `DistanceIntervalMaterial`.
    - `TieDyeSensorVolumeMaterial` to `TieDyeMaterial`.
    - `CheckerboardSensorVolumeMaterial` to `CheckerboardMaterial`.
    - `PolkaDotSensorVolumeMaterial` to `DotMaterial`.
    - `FacetSensorVolumeMaterial` to `FacetMaterial`.
    - `BlobSensorVolumeMaterial` to `BlobMaterial`.
  - Added new materials:
    - `VerticalStripeMaterial`
    - `HorizontalStripeMaterial`
    - `DistanceIntervalMaterial`
  - Added polygon material support via the new `Polygon.material` property.
  - Added clock angle support to `ConicSensorVolume` via the new `maximumClockAngle` and `minimumClockAngle` properties.
  - Added a rectangular sensor, `RectangularPyramidSensorVolume`.
  - Changed custom sensor to connect direction points using the sensor's radius; previously, points were connected with a line.
  - Improved performance and memory usage of `BillboardCollection` and `LabelCollection`.
  - Added more mouse events.
  - Added Sandbox examples for new features.

### b2 - 2011-12-01

- Added complex conic and custom sensor volumes, and various materials to change their appearance. See the new Sensor folder in the Sandbox.
- Added modelMatrix property to primitives to render them in a local reference frame. See the polyline example in the Sandbox.
- Added eastNorthUpToFixedFrame() and northEastDownToFixedFrame() to Ellipsoid to create local reference frames.
- Added CameraFlightController to zoom smoothly from one point to another. See the new camera examples in the Sandbox.
- Added row and column assessors to Matrix2, Matrix3, and Matrix4.
- Added Scene, which reduces the amount of code required to use Geoscope. See the Skeleton. We recommend using this instead of explicitly calling update() and render() for individual or composite primitives. Existing code will need minor changes:

  - Calls to Context.pick() should be replaced with Scene.pick().
  - Primitive constructors no longer require a context argument.
  - Primitive update() and render() functions now require a context argument. However, when using the new Scene object, these functions do not need to be called directly.
  - TextureAtlas should no longer be created directly; instead, call Scene.getContext().createTextureAtlas().
  - Other breaking changes:

    - Camera get/set functions, e.g., getPosition/setPosition were replaced with properties, e.g., position.
    - Replaced CompositePrimitive, Polygon, and Polyline getShow/setShow functions with a show property.
    - Replaced Polyline, Polygon, BillboardCollection, and LabelCollection getBufferUsage/setBufferUsage functions with a bufferUsage property.
    - Changed colors used by billboards, labels, polylines, and polygons. Previously, components were named r, g, b, and a. They are now red, green, blue, and alpha. Previously, each component's range was [0, 255]. The range is now [0, 1] floating point. For example,

            color : { r : 0, g : 255, b : 0, a : 255 }

      becomes:

            color : { red : 0.0, green : 1.0, blue : 0.0, alpha : 1.0 }

### b1 - 2011-09-19

- Added `Shapes.computeCircleBoundary` to compute circles. See the Sandbox.
- Changed the `EventHandler` constructor function to take the Geoscope canvas, which ensures the mouse position is correct regardless of the canvas' position on the page. Code that previously looked like:

        var handler = new Geoscope.EventHandler();

  should now look like:

        var handler = new Geoscope.EventHandler(canvas);

- Context.Pick no longer requires clamping the x and y arguments. Code that previously looked like:

        var pickedObject = context.pick(primitives, us, Math.max(x, 0.0),
            Math.max(context.getCanvas().clientHeight - y, 0.0));

  can now look like:

        var pickedObject = context.pick(primitives, us, x, context.getCanvas().clientHeight - y);

- Changed Polyline.setWidth and Polyline.setOutlineWidth to clamp the width to the WebGL implementation limit instead of throwing an exception. Code that previously looked like:

        var maxWidth = context.getMaximumAliasedLineWidth();
        polyline.setWidth(Math.min(5, maxWidth));
        polyline.setOutlineWidth(Math.min(10, maxWidth));

  can now look like:

        polyline.setWidth(5);
        polyline.setOutlineWidth(10);

- Improved the Sandbox:
  - Code in the editor is now evaluated as you type for quick prototyping.
  - Highlighting a Geoscope type in the editor and clicking the doc button in the toolbar now brings up the reference help for that type.
- BREAKING CHANGE: The `Context` constructor-function now takes an element instead of an ID. Code that previously looked like:

        var context = new Geoscope.Context("glCanvas");
        var canvas = context.getCanvas();

  should now look like:

        var canvas = document.getElementById("glCanvas");
        var context = new Geoscope.Context(canvas);

### b0 - 2011-08-31

- Added new Sandbox and Skeleton examples. The sandbox contains example code for common tasks. The skeleton is a bare-bones application for building upon. Most sandbox code examples can be copy and pasted directly into the skeleton.
- Added `Geoscope.Polygon` for drawing polygons on the globe.
- Added `Context.pick` to pick objects in one line of code.
- Added `bringForward`, `bringToFront`, `sendBackward`, and `sendToBack` functions to `CompositePrimitive` to control the render-order for ground primitives.
- Added `getShow`/`setShow` functions to `Polyline` and `CompositePrimitive`.
- Added new camera control and event types including `CameraFreeLookEventHandler`, `CameraSpindleEventHandler`, and `EventHandler`.
- Replaced `Ellipsoid.toCartesian3` with `Ellipsoid.toCartesian`.
- update and `updateForPick` functions no longer require a `UniformState` argument.

## Alpha Releases

### a6 - 2011-08-05

- Added support for lines using `Geoscope.Polyline`. See the Sandbox example.
- Made `CompositePrimitive`, `LabelCollection`, and `BillboardCollection` have consistent function names, including a new `contains()` function.
- Improved reference documentation layout.

### a5 - 2011-07-22

- Flushed out `CompositePrimitive`, `TimeStandard`, and `LeapSecond` types.
- Improved support for browsers using ANGLE (Windows Only).

### a4 - 2011-07-15

- Added `Geoscope.TimeStandard` for handling TAI and UTC time standards.
- Added `Geoscope.Quaternion`, which is a foundation for future camera control.
- Added initial version of `Geoscope.PrimitiveCollection` to simplify rendering.
- Prevented billboards/labels near the surface from getting cut off by the globe.
- See the Sandbox for example code.
- Added more reference documentation for labels.

### a3 - 2011-07-08

- Added `Geoscope.LabelCollection` for drawing text.
- Added `Geoscope.JulianDate` and `Geoscope.TimeConstants` for proper time handling.
- See the Sandbox example for how to use the new labels and Julian date.

### a2 - 2011-07-01

- Added `Geoscope.ViewportQuad` and `Geoscope.Rectangle` (foundations for 2D map).
- Improved the visual quality of cloud shadows.

### a1 - 2011-06-24

- Added `SunPosition` type to compute the sun position for a julian date.
- Simplified picking. See the mouse move event in the Sandbox example.
- `Cartographic2` and `Cartographic3` are now mutable types.
- Added reference documentation for billboards.

### a0 - 2011-06-17

- Initial Release.<|MERGE_RESOLUTION|>--- conflicted
+++ resolved
@@ -22,11 +22,9 @@
 - Fixed a bug where camera would not follow the `Viewer.trackedEntity` if it had a model with a `HeightReference` other than `NONE`. [#10805](https://github.com/CesiumGS/cesium/pull/10805)
 - Fixed a bug where calling `Vector3DTileContent.getFeature` before a render update could result in no feature being returned. [#10819](https://github.com/CesiumGS/cesium/pull/10819)
 - Fixed a bug where calling `removeAll` on a `ClippingPlaneCollection` attached to a `Model` would cause a crash. [#10827](https://github.com/CesiumGS/cesium/pull/10827)
-<<<<<<< HEAD
 - Fixed a bug where replacing a `Model`'s `ClippingPlaneCollection` with one of the same length would cause a crash. [#10831](https://github.com/CesiumGS/cesium/pull/10831)
-=======
 - Fixed a regression where tilesets would not load in multiple `Viewer`s. [#10828](https://github.com/CesiumGS/cesium/pull/10828)
->>>>>>> ad90cfdf
+- Fixed a bug where replacing a `Model`'s `ClippingPlaneCollection` with one of the same length would cause a crash. [#10831](https://github.com/CesiumGS/cesium/pull/10831)
 
 ### 1.97 - 2022-09-01
 
