--- conflicted
+++ resolved
@@ -1,8 +1,7 @@
 # Change Log
 
-<<<<<<< HEAD
 - Added SplitDirection property for display PointPrimitive relative to the `Scene.splitPosition`. [#11982](https://github.com/CesiumGS/cesium/pull/11982)
-=======
+
 ### 1.118.2 - 2024-06-03
 
 This is an npm-only release to fix a dependency issue published in 1.118.1
@@ -10,7 +9,6 @@
 ### 1.118.1 - 2024-06-03
 
 This is an npm-only release to fix a dependency issue published in 1.118
->>>>>>> abc5320c
 
 ### 1.118 - 2024-06-03
 
