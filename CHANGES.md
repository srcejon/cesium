--- conflicted
+++ resolved
@@ -4,20 +4,17 @@
 
 ##### Additions :tada:
 
-<<<<<<< HEAD
 - Added support for rendering the globe with translucency. [#8726](https://github.com/CesiumGS/cesium/pull/8726)
   - Added `Globe.translucencyEnabled` for enabling globe translucency.
   - Added `Globe.frontFaceAlpha` and `Globe.frontFaceAlphaByDistance` for controlling the alpha of front faces.
   - Added `Globe.backFaceAlpha` and `Globe.backFaceAlphaByDistance` for controlling the alpha of back faces.
   - Added `Globe.translucencyRectangle` for applying translucency only within a rectangular area.
 - Added `Globe.undergroundColor` and `Globe.undergroundColorByDistance` for controlling how the back side of the globe is rendered when the camera is underground or the globe is translucent.
-=======
 - Added `Cesium3DTileset.extensions` to get the extensions property from the tileset JSON. [#8829](https://github.com/CesiumGS/cesium/pull/8829)
 
 ##### Fixes :wrench:
 
 - This fixes a bug where a removed billboard can prevent changing of the terrainProvider [#8766](https://github.com/CesiumGS/cesium/pull/8766)
->>>>>>> 7b5b9856
 
 ### 1.69.0 - 2020-05-01
 
