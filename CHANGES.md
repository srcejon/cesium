--- conflicted
+++ resolved
@@ -4,19 +4,15 @@
 
 #### @cesium/engine
 
-<<<<<<< HEAD
+#### Major Announcements :loudspeaker:
+
 ##### Additions :tada:
 
 - Added smooth zoom with mouse wheel. [#11062](https://github.com/CesiumGS/cesium/pull/11062)
-=======
-#### Major Announcements :loudspeaker:
-
-##### Additions :tada:
 
 ##### Fixes :wrench:
 
 - Fixed Primitive.getGeometryInstanceAttributes cache acquisition speed. [#11066](https://github.com/CesiumGS/cesium/issues/11066)
->>>>>>> 7ecae1eb
 
 ### 1.102 - 2023-02-01
 
