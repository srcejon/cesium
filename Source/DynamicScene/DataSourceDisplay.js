/*global define*/
define(['../Core/defaultValue',
        '../Core/defined',
        '../Core/destroyObject',
        '../Core/DeveloperError',
        '../Core/EventHelper',
        './DynamicBillboardVisualizer',
        './DynamicConeVisualizerUsingCustomSensor',
        './DynamicLabelVisualizer',
        './DynamicModelVisualizer',
        './DynamicPathVisualizer',
        './DynamicPointVisualizer',
        './DynamicPyramidVisualizer',
        './DynamicVectorVisualizer',
        './EllipseGeometryUpdater',
        './EllipsoidGeometryUpdater',
        './GeometryVisualizer',
        './PolygonGeometryUpdater',
        './PolylineGeometryUpdater'
    ], function(
        defaultValue,
        defined,
        destroyObject,
        DeveloperError,
        EventHelper,
        DynamicBillboardVisualizer,
        DynamicConeVisualizerUsingCustomSensor,
        DynamicLabelVisualizer,
        DynamicModelVisualizer,
        DynamicPathVisualizer,
        DynamicPointVisualizer,
        DynamicPyramidVisualizer,
        DynamicVectorVisualizer,
        EllipseGeometryUpdater,
        EllipsoidGeometryUpdater,
        GeometryVisualizer,
        PolygonGeometryUpdater,
        PolylineGeometryUpdater) {
    "use strict";

    /**
     * Visualizes a collection of {@link DataSource} instances.
     * @alias DataSourceDisplay
     * @constructor
     *
     * @param {Scene} scene The scene in which to display the data.
     * @param {DataSourceCollection} dataSourceCollection The data sources to display.
     * @param {Function} [visualizersCallback=DataSourceDisplay.defaultVisualizersCallback] A function
     *        which takes a scene and dataSource and returns the array of visualizers used for visualization.
     *        If undefined, all standard visualizers are used.
     */
    var DataSourceDisplay = function(scene, dataSourceCollection, visualizersCallback) {
        //>>includeStart('debug', pragmas.debug);
        if (!defined(scene)) {
            throw new DeveloperError('scene is required.');
        }
        if (!defined(dataSourceCollection)) {
            throw new DeveloperError('dataSourceCollection is required.');
        }
        //>>includeEnd('debug');

        this._eventHelper = new EventHelper();
        this._eventHelper.add(dataSourceCollection.dataSourceAdded, this._onDataSourceAdded, this);
        this._eventHelper.add(dataSourceCollection.dataSourceRemoved, this._onDataSourceRemoved, this);

        this._dataSourceCollection = dataSourceCollection;
        this._scene = scene;
        this._visualizersCallback = defaultValue(visualizersCallback, DataSourceDisplay.defaultVisualizersCallback);

        for (var i = 0, len = dataSourceCollection.length; i < len; i++) {
            this._onDataSourceAdded(dataSourceCollection, dataSourceCollection.get(i));
        }
    };

    /**
     * Gets or sets the default function which takes a scene and dataSource and returns the
     * array of visualizers used for visualization.  By default, this function uses all standard visualizers.
     *
     * @memberof DataSourceDisplay
     *
     * @type {Function}
     */
    DataSourceDisplay.defaultVisualizersCallback = function(scene, dataSource) {
        var dynamicObjects = dataSource.getDynamicObjectCollection();
        return [new DynamicBillboardVisualizer(scene, dynamicObjects),
                new GeometryVisualizer(EllipseGeometryUpdater, scene, dynamicObjects),
                new GeometryVisualizer(EllipsoidGeometryUpdater, scene, dynamicObjects),
                new GeometryVisualizer(PolygonGeometryUpdater, scene, dynamicObjects),
                new GeometryVisualizer(PolylineGeometryUpdater, scene, dynamicObjects),
                new DynamicConeVisualizerUsingCustomSensor(scene, dynamicObjects),
                new DynamicLabelVisualizer(scene, dynamicObjects),
                new DynamicModelVisualizer(scene, dynamicObjects),
                new DynamicPointVisualizer(scene, dynamicObjects),
                new DynamicVectorVisualizer(scene, dynamicObjects),
                new DynamicPyramidVisualizer(scene, dynamicObjects),
                new DynamicPathVisualizer(scene, dynamicObjects)];
    };

    /**
     * Gets the scene being used for display.
     *
     * @memberof DataSourceDisplay
     *
     * @returns {Scene} The scene.
     */
    DataSourceDisplay.prototype.getScene = function() {
        return this._scene;
    };

    /**
     * Gets the collection of data sources to be displayed.
     *
     * @memberof DataSourceDisplay
     *
     * @returns {DataSourceCollection} The collection of data sources.
     */
    DataSourceDisplay.prototype.getDataSources = function() {
        return this._dataSourceCollection;
    };

    /**
     * Returns true if this object was destroyed; otherwise, false.
     * <br /><br />
     * If this object was destroyed, it should not be used; calling any function other than
     * <code>isDestroyed</code> will result in a {@link DeveloperError} exception.
     *
     * @memberof DataSourceDisplay
     *
     * @returns {Boolean} True if this object was destroyed; otherwise, false.
     *
     * @see DataSourceDisplay#destroy
     */
    DataSourceDisplay.prototype.isDestroyed = function() {
        return false;
    };

    /**
     * Destroys the WebGL resources held by this object.  Destroying an object allows for deterministic
     * release of WebGL resources, instead of relying on the garbage collector to destroy this object.
     * <br /><br />
     * Once an object is destroyed, it should not be used; calling any function other than
     * <code>isDestroyed</code> will result in a {@link DeveloperError} exception.  Therefore,
     * assign the return value (<code>undefined</code>) to the object as done in the example.
     *
     * @memberof DataSourceDisplay
     *
     * @returns {undefined}
     *
     * @exception {DeveloperError} This object was destroyed, i.e., destroy() was called.
     *
     * @see DataSourceDisplay#isDestroyed
     *
     * @example
     * dataSourceDisplay = dataSourceDisplay.destroy();
     */
    DataSourceDisplay.prototype.destroy = function() {
        this._eventHelper.removeAll();

        var dataSourceCollection = this._dataSourceCollection;
        for (var i = 0, length = dataSourceCollection.length; i < length; ++i) {
            this._onDataSourceRemoved(this._dataSourceCollection, dataSourceCollection.get(i));
        }

        return destroyObject(this);
    };

    /**
     * Updates the display to the provided time.
     *
     * @memberof DataSourceDisplay
     *
     * @param {JulianDate} time The simulation time.
     *
     * @returns {Boolean} True if all data sources are ready to be displayed, false otherwise.
     */
    DataSourceDisplay.prototype.update = function(time) {
        //>>includeStart('debug', pragmas.debug);
        if (!defined(time)) {
            throw new DeveloperError('time is required.');
        }
        //>>includeEnd('debug');

        var result = true;

        var i;
        var x;
        var visualizers;
        var vLength;
<<<<<<< HEAD
        var timeVaryingSources = this._timeVaryingSources;
        var length = timeVaryingSources.length;
        var dataSource;
        for (i = 0; i < length; i++) {
            dataSource = timeVaryingSources[i];
            if (!dataSource.update(time)) {
                result = false;
            }
            visualizers = dataSource._visualizers;
=======

        var dataSources = this._dataSourceCollection;
        var length = dataSources.length;
        for (i = 0; i < length; i++) {
            visualizers = dataSources.get(i)._visualizers;
>>>>>>> a0630d34
            vLength = visualizers.length;
            for (x = 0; x < vLength; x++) {
                result = visualizers[x].update(time) && result;
            }
        }
<<<<<<< HEAD

        var staticSourcesToUpdate = this._staticSourcesToUpdate;
        length = staticSourcesToUpdate.length;
        for (i = 0; i < length; i++) {
            dataSource = staticSourcesToUpdate[i];
            if (!dataSource.update(time)) {
                result = false;
            }
            visualizers = dataSource._visualizers;
            vLength = visualizers.length;
            for (x = 0; x < vLength; x++) {
                result = visualizers[x].update(time) && result;
            }
        }
        staticSourcesToUpdate.length = 0;

        return result;
=======
>>>>>>> a0630d34
    };

    DataSourceDisplay.prototype._onDataSourceAdded = function(dataSourceCollection, dataSource) {
        var visualizers = this._visualizersCallback(this._scene, dataSource);
        dataSource._visualizers = visualizers;
    };

    DataSourceDisplay.prototype._onDataSourceRemoved = function(dataSourceCollection, dataSource) {
        var visualizers = dataSource._visualizers;
        var length = visualizers.length;
        for (var i = 0; i < length; i++) {
            visualizers[i].destroy();
            dataSource._visualizers = undefined;
        }
    };

    return DataSourceDisplay;
});<|MERGE_RESOLUTION|>--- conflicted
+++ resolved
@@ -186,48 +186,18 @@
         var x;
         var visualizers;
         var vLength;
-<<<<<<< HEAD
-        var timeVaryingSources = this._timeVaryingSources;
-        var length = timeVaryingSources.length;
-        var dataSource;
-        for (i = 0; i < length; i++) {
-            dataSource = timeVaryingSources[i];
-            if (!dataSource.update(time)) {
-                result = false;
-            }
-            visualizers = dataSource._visualizers;
-=======
-
         var dataSources = this._dataSourceCollection;
         var length = dataSources.length;
         for (i = 0; i < length; i++) {
-            visualizers = dataSources.get(i)._visualizers;
->>>>>>> a0630d34
-            vLength = visualizers.length;
-            for (x = 0; x < vLength; x++) {
-                result = visualizers[x].update(time) && result;
-            }
-        }
-<<<<<<< HEAD
-
-        var staticSourcesToUpdate = this._staticSourcesToUpdate;
-        length = staticSourcesToUpdate.length;
-        for (i = 0; i < length; i++) {
-            dataSource = staticSourcesToUpdate[i];
-            if (!dataSource.update(time)) {
-                result = false;
-            }
+            var dataSource = dataSources.get(i);
+            result = dataSource.update(time) && result;
             visualizers = dataSource._visualizers;
             vLength = visualizers.length;
             for (x = 0; x < vLength; x++) {
                 result = visualizers[x].update(time) && result;
             }
         }
-        staticSourcesToUpdate.length = 0;
-
         return result;
-=======
->>>>>>> a0630d34
     };
 
     DataSourceDisplay.prototype._onDataSourceAdded = function(dataSourceCollection, dataSource) {
