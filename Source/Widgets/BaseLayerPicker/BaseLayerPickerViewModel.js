--- conflicted
+++ resolved
@@ -91,23 +91,6 @@
                 return selectedViewModel();
             },
             set : function(value) {
-<<<<<<< HEAD
-                while (imageryLayers.getLength() > 0) {
-                    imageryLayers.remove(imageryLayers.get(0));
-                }
-                var newLayers = value.creationCommand();
-                if (typeof newLayers !== 'undefined') {
-                    if (!(newLayers instanceof Array)) {
-                        newLayers = [ newLayers ];
-                    }
-                    for (var i = 0; i < newLayers.length; ++i) {
-                        if (newLayers[i] instanceof ImageryLayer) {
-                            imageryLayers.add(newLayers[i], i);
-                        } else {
-                            imageryLayers.addImageryProvider(newLayers[i], i);
-                        }
-                    }
-=======
                 var i;
                 var currentProviders = that._currentProviders;
                 var currentProvidersLength = currentProviders.length;
@@ -136,7 +119,6 @@
                     }
 
                     selectedViewModel(value);
->>>>>>> 151f5cf9
                 }
                 that.dropDownVisible = false;
             }
