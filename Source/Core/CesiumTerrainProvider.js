define([
        '../ThirdParty/Uri',
        '../ThirdParty/when',
        './AttributeCompression',
        './BoundingSphere',
        './Cartesian2',
        './Cartesian3',
        './Credit',
        './defaultValue',
        './defined',
        './defineProperties',
        './DeveloperError',
        './Event',
        './GeographicTilingScheme',
        './getStringFromTypedArray',
        './HeightmapTerrainData',
        './IndexDatatype',
        './Math',
        './OrientedBoundingBox',
        './QuantizedMeshTerrainData',
        './Request',
        './RequestType',
        './Resource',
        './RuntimeError',
        './TerrainProvider',
        './TileAvailability',
        './TileProviderError'
    ], function(
        Uri,
        when,
        AttributeCompression,
        BoundingSphere,
        Cartesian2,
        Cartesian3,
        Credit,
        defaultValue,
        defined,
        defineProperties,
        DeveloperError,
        Event,
        GeographicTilingScheme,
        getStringFromTypedArray,
        HeightmapTerrainData,
        IndexDatatype,
        CesiumMath,
        OrientedBoundingBox,
        QuantizedMeshTerrainData,
        Request,
        RequestType,
        Resource,
        RuntimeError,
        TerrainProvider,
        TileAvailability,
        TileProviderError) {
    'use strict';

    function LayerInformation(layer) {
        this.resource = layer.resource;
        this.version = layer.version;
        this.isHeightmap = layer.isHeightmap;
        this.tileUrlTemplates = layer.tileUrlTemplates;
        this.availability = layer.availability;
        this.hasVertexNormals = layer.hasVertexNormals;
        this.hasWaterMask = layer.hasWaterMask;
        this.hasMetadata = layer.hasMetadata;
        this.availabilityLevels = layer.availabilityLevels;
        this.availabilityTilesLoaded = layer.availabilityTilesLoaded;
        this.littleEndianExtensionSize = layer.littleEndianExtensionSize;
        this.availabilityTilesLoaded = layer.availabilityTilesLoaded;
        this.availabilityPromiseCache = {};
    }

    /**
     * A {@link TerrainProvider} that accesses terrain data in a Cesium terrain format.
     * The supported formats are described on the {@link https://cesiumjs.org/data-and-assets/terrain/formats/|Terrain Formats page}.
     *
     * @alias CesiumTerrainProvider
     * @constructor
     *
     * @param {Object} options Object with the following properties:
     * @param {Resource|String|Promise<Resource>|Promise<String>} options.url The URL of the Cesium terrain server.
     * @param {Boolean} [options.requestVertexNormals=false] Flag that indicates if the client should request additional lighting information from the server, in the form of per vertex normals if available.
     * @param {Boolean} [options.requestWaterMask=false] Flag that indicates if the client should request per tile water masks from the server,  if available.
     * @param {Boolean} [options.requestMetadata=true] Flag that indicates if the client should request per tile metadata from the server, if available.
     * @param {Ellipsoid} [options.ellipsoid] The ellipsoid.  If not specified, the WGS84 ellipsoid is used.
     * @param {Credit|String} [options.credit] A credit for the data source, which is displayed on the canvas.
     *
     *
     * @example
<<<<<<< HEAD
     * // Construct a terrain provider that uses per vertex normals for lighting
     * // to add shading detail to an imagery provider.
     * var terrainProvider = new Cesium.CesiumTerrainProvider({
     *     url : 'https://assets.agi.com/stk-terrain/v1/tilesets/world/tiles',
     *     requestVertexNormals : true
     * });
     *
     * // Terrain geometry near the surface of the globe is difficult to view when using NaturalEarthII imagery,
     * // unless the TerrainProvider provides additional lighting information to shade the terrain (as shown above).
     * var imageryProvider = new Cesium.TileMapServiceImageryProvider({
     *        url : 'http://localhost:8080/Source/Assets/Textures/NaturalEarthII',
     *        fileExtension : 'jpg'
     *    });
     *
=======
     * // Create Arctic DEM terrain with normals.
>>>>>>> 762c4ddf
     * var viewer = new Cesium.Viewer('cesiumContainer', {
     *     terrainProvider : new Cesium.CesiumTerrainProvider({
     *         url : Cesium.IonResource.fromAssetId(3956),
     *         requestVertexNormals : true
     *     })
     * });
     *
     * @see createWorldTerrain
     * @see TerrainProvider
     */
    function CesiumTerrainProvider(options) {
        //>>includeStart('debug', pragmas.debug)
        if (!defined(options) || !defined(options.url)) {
            throw new DeveloperError('options.url is required.');
        }
        //>>includeEnd('debug');

        this._tilingScheme = new GeographicTilingScheme({
            numberOfLevelZeroTilesX : 2,
            numberOfLevelZeroTilesY : 1,
            ellipsoid : options.ellipsoid
        });

        this._heightmapWidth = 65;
        this._levelZeroMaximumGeometricError = TerrainProvider.getEstimatedLevelZeroGeometricErrorForAHeightmap(this._tilingScheme.ellipsoid, this._heightmapWidth, this._tilingScheme.getNumberOfXTilesAtLevel(0));

        this._heightmapStructure = undefined;
        this._hasWaterMask = false;
        this._hasVertexNormals = false;

        /**
         * Boolean flag that indicates if the client should request vertex normals from the server.
         * @type {Boolean}
         * @default false
         * @private
         */
        this._requestVertexNormals = defaultValue(options.requestVertexNormals, false);

        /**
         * Boolean flag that indicates if the client should request tile watermasks from the server.
         * @type {Boolean}
         * @default false
         * @private
         */
        this._requestWaterMask = defaultValue(options.requestWaterMask, false);

        /**
         * Boolean flag that indicates if the client should request tile metadata from the server.
         * @type {Boolean}
         * @default true
         * @private
         */
        this._requestMetadata = defaultValue(options.requestMetadata, true);

        this._errorEvent = new Event();

        var credit = options.credit;
        if (typeof credit === 'string') {
            credit = new Credit(credit);
        }
        this._credit = credit;

        this._availability = undefined;

        var deferred = when.defer();
        this._ready = false;
        this._readyPromise = deferred;
        this._tileCredits = undefined;

        var that = this;
        var lastResource;
        var layerJsonResource;
        var metadataError;

        var layers = this._layers = [];
        var attribution = '';
        var overallAvailability = [];
        var overallMaxZoom = 0;
        when(options.url)
            .then(function(url) {
                var resource = Resource.createIfNeeded(url);
                resource.appendForwardSlash();
                lastResource = resource;
                layerJsonResource = lastResource.getDerivedResource({
                    url: 'layer.json'
                });

                // ion resources have a credits property we can use for additional attribution.
                that._tileCredits = resource.credits;

                requestLayerJson();
            })
            .otherwise(function(e) {
                deferred.reject(e);
            });

        function parseMetadataSuccess(data) {
            var message;

            if (!data.format) {
                message = 'The tile format is not specified in the layer.json file.';
                metadataError = TileProviderError.handleError(metadataError, that, that._errorEvent, message, undefined, undefined, undefined, requestLayerJson);
                return;
            }

            if (!data.tiles || data.tiles.length === 0) {
                message = 'The layer.json file does not specify any tile URL templates.';
                metadataError = TileProviderError.handleError(metadataError, that, that._errorEvent, message, undefined, undefined, undefined, requestLayerJson);
                return;
            }

            var hasVertexNormals = false;
            var hasWaterMask = false;
            var hasMetadata = false;
            var littleEndianExtensionSize = true;
            var isHeightmap = false;
            if (data.format === 'heightmap-1.0') {
                isHeightmap = true;
                if (!defined(that._heightmapStructure)) {
                    that._heightmapStructure = {
                        heightScale : 1.0 / 5.0,
                        heightOffset : -1000.0,
                        elementsPerHeight : 1,
                        stride : 1,
                        elementMultiplier : 256.0,
                        isBigEndian : false,
                        lowestEncodedHeight : 0,
                        highestEncodedHeight : 256 * 256 - 1
                    };
                }
                hasWaterMask = true;
                that._requestWaterMask = true;
            } else if (data.format.indexOf('quantized-mesh-1.') !== 0) {
                message = 'The tile format "' + data.format + '" is invalid or not supported.';
                metadataError = TileProviderError.handleError(metadataError, that, that._errorEvent, message, undefined, undefined, undefined, requestLayerJson);
                return;
            }

            var tileUrlTemplates = data.tiles;

            var maxZoom = data.maxzoom;
            overallMaxZoom = Math.max(overallMaxZoom, maxZoom);
            // Keeps track of which of the availablity containing tiles have been loaded
            var availabilityTilesLoaded;

            // The vertex normals defined in the 'octvertexnormals' extension is identical to the original
            // contents of the original 'vertexnormals' extension.  'vertexnormals' extension is now
            // deprecated, as the extensionLength for this extension was incorrectly using big endian.
            // We maintain backwards compatibility with the legacy 'vertexnormal' implementation
            // by setting the _littleEndianExtensionSize to false. Always prefer 'octvertexnormals'
            // over 'vertexnormals' if both extensions are supported by the server.
            if (defined(data.extensions) && data.extensions.indexOf('octvertexnormals') !== -1) {
                hasVertexNormals = true;
            } else if (defined(data.extensions) && data.extensions.indexOf('vertexnormals') !== -1) {
                hasVertexNormals = true;
                littleEndianExtensionSize = false;
            }
            if (defined(data.extensions) && data.extensions.indexOf('watermask') !== -1) {
                hasWaterMask = true;
            }
            if (defined(data.extensions) && data.extensions.indexOf('metadata') !== -1) {
                hasMetadata = true;
            }

            var availabilityLevels = data.metadataAvailability;
            var availableTiles = data.available;
            var availability;
            if (defined(availableTiles) && !defined(availabilityLevels)) {
                availability = new TileAvailability(that._tilingScheme, availableTiles.length);
                for (var level = 0; level < availableTiles.length; ++level) {
                    var rangesAtLevel = availableTiles[level];
                    var yTiles = that._tilingScheme.getNumberOfYTilesAtLevel(level);
                    if (!defined(overallAvailability[level])) {
                        overallAvailability[level] = [];
                    }

                    for (var rangeIndex = 0; rangeIndex < rangesAtLevel.length; ++rangeIndex) {
                        var range = rangesAtLevel[rangeIndex];
                        var yStart = yTiles - range.endY - 1;
                        var yEnd = yTiles - range.startY - 1;
                        overallAvailability[level].push([range.startX, yStart, range.endX, yEnd]);
                        availability.addAvailableTileRange(level, range.startX, yStart, range.endX, yEnd);
                    }
                }
            } else if (defined(availabilityLevels)) {
                availabilityTilesLoaded = new TileAvailability(that._tilingScheme, maxZoom);
                availability = new TileAvailability(that._tilingScheme, maxZoom);
                overallAvailability[0] = [
                    [0, 0, 1, 0]
                ];
                availability.addAvailableTileRange(0, 0, 0, 1, 0);
            }

            that._hasWaterMask = that._hasWaterMask || hasWaterMask;
            that._hasVertexNormals = that._hasVertexNormals || hasVertexNormals;
            that._hasMetadata = that._hasMetadata || hasMetadata;
            if (defined(data.attribution)) {
                if (attribution.length > 0) {
                    attribution += ' ';
                }
                attribution += data.attribution;
            }

            layers.push(new LayerInformation({
                resource: lastResource,
                version: data.version,
                isHeightmap: isHeightmap,
                tileUrlTemplates: tileUrlTemplates,
                availability: availability,
                hasVertexNormals: hasVertexNormals,
                hasWaterMask: hasWaterMask,
                hasMetadata: hasMetadata,
                availabilityLevels: availabilityLevels,
                availabilityTilesLoaded: availabilityTilesLoaded,
                littleEndianExtensionSize: littleEndianExtensionSize
            }));

            var parentUrl = data.parentUrl;
            if (defined(parentUrl)) {
                if (!defined(availability)) {
                    console.log('A layer.json can\'t have a parentUrl if it does\'t have an available array.');
                    return when.resolve();
                }
                lastResource = lastResource.getDerivedResource({
                    url: parentUrl
                });
                lastResource.appendForwardSlash(); // Terrain always expects a directory
                layerJsonResource = lastResource.getDerivedResource({
                    url: 'layer.json'
                });
                var parentMetadata = layerJsonResource.fetchJson();
                return when(parentMetadata, parseMetadataSuccess, parseMetadataFailure);
            }

            return when.resolve();
        }

        function parseMetadataFailure(data) {
            var message = 'An error occurred while accessing ' + layerJsonResource.url + '.';
            metadataError = TileProviderError.handleError(metadataError, that, that._errorEvent, message, undefined, undefined, undefined, requestLayerJson);
        }

        function metadataSuccess(data) {
            parseMetadataSuccess(data)
                .then(function() {
                    if (defined(metadataError)) {
                        return;
                    }

                    var length = overallAvailability.length;
                    if (length > 0) {
                        var availability = that._availability = new TileAvailability(that._tilingScheme, overallMaxZoom);
                        for (var level = 0; level < length; ++level) {
                            var levelRanges = overallAvailability[level];
                            for (var i = 0; i < levelRanges.length; ++i) {
                                var range = levelRanges[i];
                                availability.addAvailableTileRange(level, range[0], range[1], range[2], range[3]);
                            }
                        }
                    }

                    if (attribution.length > 0) {
                        var layerJsonCredit = new Credit(attribution);

                        if (defined(that._tileCredits)) {
                            that._tileCredits.push(layerJsonCredit);
                        } else {
                            that._tileCredits = [layerJsonCredit];
                        }
                    }

                    that._ready = true;
                    that._readyPromise.resolve(true);
                });
        }

        function metadataFailure(data) {
            // If the metadata is not found, assume this is a pre-metadata heightmap tileset.
            if (defined(data) && data.statusCode === 404) {
                metadataSuccess({
                    tilejson: '2.1.0',
                    format : 'heightmap-1.0',
                    version : '1.0.0',
                    scheme : 'tms',
                    tiles : [
                        '{z}/{x}/{y}.terrain?v={version}'
                    ]
                });
                return;
            }
            parseMetadataFailure(data);
        }

        function requestLayerJson() {
            when(layerJsonResource.fetchJson())
                .then(metadataSuccess)
                .otherwise(metadataFailure);
        }
    }

    /**
     * When using the Quantized-Mesh format, a tile may be returned that includes additional extensions, such as PerVertexNormals, watermask, etc.
     * This enumeration defines the unique identifiers for each type of extension data that has been appended to the standard mesh data.
     *
     * @exports QuantizedMeshExtensionIds
     * @see CesiumTerrainProvider
     * @private
     */
    var QuantizedMeshExtensionIds = {
        /**
         * Oct-Encoded Per-Vertex Normals are included as an extension to the tile mesh
         *
         * @type {Number}
         * @constant
         * @default 1
         */
        OCT_VERTEX_NORMALS: 1,
        /**
         * A watermask is included as an extension to the tile mesh
         *
         * @type {Number}
         * @constant
         * @default 2
         */
        WATER_MASK: 2,
        /**
         * A json object contain metadata about the tile
         *
         * @type {Number}
         * @constant
         * @default 4
         */
        METADATA: 4
    };

    function getRequestHeader(extensionsList) {
        if (!defined(extensionsList) || extensionsList.length === 0) {
            return {
                Accept : 'application/vnd.quantized-mesh,application/octet-stream;q=0.9,*/*;q=0.01'
            };
        }
        var extensions = extensionsList.join('-');
        return {
            Accept : 'application/vnd.quantized-mesh;extensions=' + extensions + ',application/octet-stream;q=0.9,*/*;q=0.01'
        };
    }

    function createHeightmapTerrainData(provider, buffer, level, x, y, tmsY) {
        var heightBuffer = new Uint16Array(buffer, 0, provider._heightmapWidth * provider._heightmapWidth);
        return new HeightmapTerrainData({
            buffer : heightBuffer,
            childTileMask : new Uint8Array(buffer, heightBuffer.byteLength, 1)[0],
            waterMask : new Uint8Array(buffer, heightBuffer.byteLength + 1, buffer.byteLength - heightBuffer.byteLength - 1),
            width : provider._heightmapWidth,
            height : provider._heightmapWidth,
            structure : provider._heightmapStructure,
            credits: provider._tileCredits
        });
    }

    function createQuantizedMeshTerrainData(provider, buffer, level, x, y, tmsY, layer) {
        var littleEndianExtensionSize = layer.littleEndianExtensionSize;
        var pos = 0;
        var cartesian3Elements = 3;
        var boundingSphereElements = cartesian3Elements + 1;
        var cartesian3Length = Float64Array.BYTES_PER_ELEMENT * cartesian3Elements;
        var boundingSphereLength = Float64Array.BYTES_PER_ELEMENT * boundingSphereElements;
        var encodedVertexElements = 3;
        var encodedVertexLength = Uint16Array.BYTES_PER_ELEMENT * encodedVertexElements;
        var triangleElements = 3;
        var bytesPerIndex = Uint16Array.BYTES_PER_ELEMENT;
        var triangleLength = bytesPerIndex * triangleElements;

        var view = new DataView(buffer);
        var center = new Cartesian3(view.getFloat64(pos, true), view.getFloat64(pos + 8, true), view.getFloat64(pos + 16, true));
        pos += cartesian3Length;

        var minimumHeight = view.getFloat32(pos, true);
        pos += Float32Array.BYTES_PER_ELEMENT;
        var maximumHeight = view.getFloat32(pos, true);
        pos += Float32Array.BYTES_PER_ELEMENT;

        var boundingSphere = new BoundingSphere(
                new Cartesian3(view.getFloat64(pos, true), view.getFloat64(pos + 8, true), view.getFloat64(pos + 16, true)),
                view.getFloat64(pos + cartesian3Length, true));
        pos += boundingSphereLength;

        var horizonOcclusionPoint = new Cartesian3(view.getFloat64(pos, true), view.getFloat64(pos + 8, true), view.getFloat64(pos + 16, true));
        pos += cartesian3Length;

        var vertexCount = view.getUint32(pos, true);
        pos += Uint32Array.BYTES_PER_ELEMENT;
        var encodedVertexBuffer = new Uint16Array(buffer, pos, vertexCount * 3);
        pos += vertexCount * encodedVertexLength;

        if (vertexCount > 64 * 1024) {
            // More than 64k vertices, so indices are 32-bit.
            bytesPerIndex = Uint32Array.BYTES_PER_ELEMENT;
            triangleLength = bytesPerIndex * triangleElements;
        }

        // Decode the vertex buffer.
        var uBuffer = encodedVertexBuffer.subarray(0, vertexCount);
        var vBuffer = encodedVertexBuffer.subarray(vertexCount, 2 * vertexCount);
        var heightBuffer = encodedVertexBuffer.subarray(vertexCount * 2, 3 * vertexCount);

        AttributeCompression.zigZagDeltaDecode(uBuffer, vBuffer, heightBuffer);

        // skip over any additional padding that was added for 2/4 byte alignment
        if (pos % bytesPerIndex !== 0) {
            pos += (bytesPerIndex - (pos % bytesPerIndex));
        }

        var triangleCount = view.getUint32(pos, true);
        pos += Uint32Array.BYTES_PER_ELEMENT;
        var indices = IndexDatatype.createTypedArrayFromArrayBuffer(vertexCount, buffer, pos, triangleCount * triangleElements);
        pos += triangleCount * triangleLength;

        // High water mark decoding based on decompressIndices_ in webgl-loader's loader.js.
        // https://code.google.com/p/webgl-loader/source/browse/trunk/samples/loader.js?r=99#55
        // Copyright 2012 Google Inc., Apache 2.0 license.
        var highest = 0;
        var length = indices.length;
        for (var i = 0; i < length; ++i) {
            var code = indices[i];
            indices[i] = highest - code;
            if (code === 0) {
                ++highest;
            }
        }

        var westVertexCount = view.getUint32(pos, true);
        pos += Uint32Array.BYTES_PER_ELEMENT;
        var westIndices = IndexDatatype.createTypedArrayFromArrayBuffer(vertexCount, buffer, pos, westVertexCount);
        pos += westVertexCount * bytesPerIndex;

        var southVertexCount = view.getUint32(pos, true);
        pos += Uint32Array.BYTES_PER_ELEMENT;
        var southIndices = IndexDatatype.createTypedArrayFromArrayBuffer(vertexCount, buffer, pos, southVertexCount);
        pos += southVertexCount * bytesPerIndex;

        var eastVertexCount = view.getUint32(pos, true);
        pos += Uint32Array.BYTES_PER_ELEMENT;
        var eastIndices = IndexDatatype.createTypedArrayFromArrayBuffer(vertexCount, buffer, pos, eastVertexCount);
        pos += eastVertexCount * bytesPerIndex;

        var northVertexCount = view.getUint32(pos, true);
        pos += Uint32Array.BYTES_PER_ELEMENT;
        var northIndices = IndexDatatype.createTypedArrayFromArrayBuffer(vertexCount, buffer, pos, northVertexCount);
        pos += northVertexCount * bytesPerIndex;

        var encodedNormalBuffer;
        var waterMaskBuffer;
        while (pos < view.byteLength) {
            var extensionId = view.getUint8(pos, true);
            pos += Uint8Array.BYTES_PER_ELEMENT;
            var extensionLength = view.getUint32(pos, littleEndianExtensionSize);
            pos += Uint32Array.BYTES_PER_ELEMENT;

            if (extensionId === QuantizedMeshExtensionIds.OCT_VERTEX_NORMALS && provider._requestVertexNormals) {
                encodedNormalBuffer = new Uint8Array(buffer, pos, vertexCount * 2);
            } else if (extensionId === QuantizedMeshExtensionIds.WATER_MASK && provider._requestWaterMask) {
                waterMaskBuffer = new Uint8Array(buffer, pos, extensionLength);
            } else if (extensionId === QuantizedMeshExtensionIds.METADATA && provider._requestMetadata) {
                var stringLength = view.getUint32(pos, true);
                if (stringLength > 0) {
                    var jsonString =
                        getStringFromTypedArray(new Uint8Array(buffer), pos + Uint32Array.BYTES_PER_ELEMENT, stringLength);
                    var metadata = JSON.parse(jsonString);
                    var availableTiles = metadata.available;
                    if (defined(availableTiles)) {
                        for (var offset = 0; offset < availableTiles.length; ++offset) {
                            var availableLevel = level + offset + 1;
                            var rangesAtLevel = availableTiles[offset];
                            var yTiles = provider._tilingScheme.getNumberOfYTilesAtLevel(availableLevel);

                            for (var rangeIndex = 0; rangeIndex < rangesAtLevel.length; ++rangeIndex) {
                                var range = rangesAtLevel[rangeIndex];
                                var yStart = yTiles - range.endY - 1;
                                var yEnd = yTiles - range.startY - 1;
                                provider.availability.addAvailableTileRange(availableLevel, range.startX, yStart, range.endX, yEnd);
                                layer.availability.addAvailableTileRange(availableLevel, range.startX, yStart, range.endX, yEnd);
                            }
                        }
                    }
                }
                layer.availabilityTilesLoaded.addAvailableTileRange(level, x, y, x, y);
            }
            pos += extensionLength;
        }

        var skirtHeight = provider.getLevelMaximumGeometricError(level) * 5.0;

        var rectangle = provider._tilingScheme.tileXYToRectangle(x, y, level);
        var orientedBoundingBox;
        if (rectangle.width < CesiumMath.PI_OVER_TWO + CesiumMath.EPSILON5) {
            // Here, rectangle.width < pi/2, and rectangle.height < pi
            // (though it would still work with rectangle.width up to pi)

            // The skirt is not included in the OBB computation. If this ever
            // causes any rendering artifacts (cracks), they are expected to be
            // minor and in the corners of the screen. It's possible that this
            // might need to be changed - just change to `minimumHeight - skirtHeight`
            // A similar change might also be needed in `upsampleQuantizedTerrainMesh.js`.
            orientedBoundingBox = OrientedBoundingBox.fromRectangle(rectangle, minimumHeight, maximumHeight, provider._tilingScheme.ellipsoid);
        }

        return new QuantizedMeshTerrainData({
            center : center,
            minimumHeight : minimumHeight,
            maximumHeight : maximumHeight,
            boundingSphere : boundingSphere,
            orientedBoundingBox : orientedBoundingBox,
            horizonOcclusionPoint : horizonOcclusionPoint,
            quantizedVertices : encodedVertexBuffer,
            encodedNormals : encodedNormalBuffer,
            indices : indices,
            westIndices : westIndices,
            southIndices : southIndices,
            eastIndices : eastIndices,
            northIndices : northIndices,
            westSkirtHeight : skirtHeight,
            southSkirtHeight : skirtHeight,
            eastSkirtHeight : skirtHeight,
            northSkirtHeight : skirtHeight,
            childTileMask: provider.availability.computeChildMaskForTile(level, x, y),
            waterMask: waterMaskBuffer,
            credits: provider._tileCredits
        });
    }

    /**
     * Requests the geometry for a given tile.  This function should not be called before
     * {@link CesiumTerrainProvider#ready} returns true.  The result must include terrain data and
     * may optionally include a water mask and an indication of which child tiles are available.
     *
     * @param {Number} x The X coordinate of the tile for which to request geometry.
     * @param {Number} y The Y coordinate of the tile for which to request geometry.
     * @param {Number} level The level of the tile for which to request geometry.
     * @param {Request} [request] The request object. Intended for internal use only.
     *
     * @returns {Promise.<TerrainData>|undefined} A promise for the requested geometry.  If this method
     *          returns undefined instead of a promise, it is an indication that too many requests are already
     *          pending and the request will be retried later.
     *
     * @exception {DeveloperError} This function must not be called before {@link CesiumTerrainProvider#ready}
     *            returns true.
     */
    CesiumTerrainProvider.prototype.requestTileGeometry = function(x, y, level, request) {
        //>>includeStart('debug', pragmas.debug)
        if (!this._ready) {
            throw new DeveloperError('requestTileGeometry must not be called before the terrain provider is ready.');
        }
        //>>includeEnd('debug');

        var layers = this._layers;
        var layerToUse;
        var layerCount = layers.length;

        if (layerCount === 1) { // Optimized path for single layers
            layerToUse = layers[0];
        } else {
            for (var i = 0; i < layerCount; ++i) {
                var layer = layers[i];
                if (!defined(layer.availability) || layer.availability.isTileAvailable(level, x, y)) {
                    layerToUse = layer;
                    break;
                }
            }
        }

        return requestTileGeometry(this, x, y, level, layerToUse, request);
    };

    function requestTileGeometry(provider, x, y, level, layerToUse, request) {
        if (!defined(layerToUse)) {
            return when.reject(new RuntimeError('Terrain tile doesn\'t exist'));
        }

        var urlTemplates = layerToUse.tileUrlTemplates;
        if (urlTemplates.length === 0) {
            return undefined;
        }

        var yTiles = provider._tilingScheme.getNumberOfYTilesAtLevel(level);

        var tmsY = (yTiles - y - 1);

        var extensionList = [];
        if (provider._requestVertexNormals && layerToUse.hasVertexNormals) {
            extensionList.push(layerToUse.littleEndianExtensionSize ? 'octvertexnormals' : 'vertexnormals');
        }
        if (provider._requestWaterMask && layerToUse.hasWaterMask) {
            extensionList.push('watermask');
        }
        if (provider._requestMetadata && layerToUse.hasMetadata) {
            extensionList.push('metadata');
        }

        var headers;
        var query;
        var url = urlTemplates[(x + tmsY + level) % urlTemplates.length];
        var resource = layerToUse.resource;
        if (defined(resource._ionEndpoint) && !defined(resource._ionEndpoint.externalType)) {
            // ion uses query paremeters to request extensions
            if (extensionList.length !== 0) {
                query = { extensions: extensionList.join('-') };
            }
            headers = getRequestHeader(undefined);
        } else {
            //All other terrain servers
            headers = getRequestHeader(extensionList);
        }

        var promise = resource.getDerivedResource({
            url: url,
            templateValues: {
                version: layerToUse.version,
                z: level,
                x: x,
                y: tmsY
            },
            queryParameters: query,
            headers: headers,
            request: request
        }).fetchArrayBuffer();

        if (!defined(promise)) {
            return undefined;
        }

        return promise.then(function (buffer) {
            if (defined(provider._heightmapStructure)) {
                return createHeightmapTerrainData(provider, buffer, level, x, y, tmsY);
            }
            return createQuantizedMeshTerrainData(provider, buffer, level, x, y, tmsY, layerToUse);
        });
    }

    defineProperties(CesiumTerrainProvider.prototype, {
        /**
         * Gets an event that is raised when the terrain provider encounters an asynchronous error.  By subscribing
         * to the event, you will be notified of the error and can potentially recover from it.  Event listeners
         * are passed an instance of {@link TileProviderError}.
         * @memberof CesiumTerrainProvider.prototype
         * @type {Event}
         */
        errorEvent : {
            get : function() {
                return this._errorEvent;
            }
        },

        /**
         * Gets the credit to display when this terrain provider is active.  Typically this is used to credit
         * the source of the terrain.  This function should not be called before {@link CesiumTerrainProvider#ready} returns true.
         * @memberof CesiumTerrainProvider.prototype
         * @type {Credit}
         */
        credit : {
            get : function() {
                //>>includeStart('debug', pragmas.debug)
                if (!this._ready) {
                    throw new DeveloperError('credit must not be called before the terrain provider is ready.');
                }
                //>>includeEnd('debug');

                return this._credit;
            }
        },

        /**
         * Gets the tiling scheme used by this provider.  This function should
         * not be called before {@link CesiumTerrainProvider#ready} returns true.
         * @memberof CesiumTerrainProvider.prototype
         * @type {GeographicTilingScheme}
         */
        tilingScheme : {
            get : function() {
                //>>includeStart('debug', pragmas.debug)
                if (!this._ready) {
                    throw new DeveloperError('tilingScheme must not be called before the terrain provider is ready.');
                }
                //>>includeEnd('debug');

                return this._tilingScheme;
            }
        },

        /**
         * Gets a value indicating whether or not the provider is ready for use.
         * @memberof CesiumTerrainProvider.prototype
         * @type {Boolean}
         */
        ready : {
            get : function() {
                return this._ready;
            }
        },

        /**
         * Gets a promise that resolves to true when the provider is ready for use.
         * @memberof CesiumTerrainProvider.prototype
         * @type {Promise.<Boolean>}
         * @readonly
         */
        readyPromise : {
            get : function() {
                return this._readyPromise.promise;
            }
        },

        /**
         * Gets a value indicating whether or not the provider includes a water mask.  The water mask
         * indicates which areas of the globe are water rather than land, so they can be rendered
         * as a reflective surface with animated waves.  This function should not be
         * called before {@link CesiumTerrainProvider#ready} returns true.
         * @memberof CesiumTerrainProvider.prototype
         * @type {Boolean}
         * @exception {DeveloperError} This property must not be called before {@link CesiumTerrainProvider#ready}
         */
        hasWaterMask : {
            get : function() {
                //>>includeStart('debug', pragmas.debug)
                if (!this._ready) {
                    throw new DeveloperError('hasWaterMask must not be called before the terrain provider is ready.');
                }
                //>>includeEnd('debug');

                return this._hasWaterMask && this._requestWaterMask;
            }
        },

        /**
         * Gets a value indicating whether or not the requested tiles include vertex normals.
         * This function should not be called before {@link CesiumTerrainProvider#ready} returns true.
         * @memberof CesiumTerrainProvider.prototype
         * @type {Boolean}
         * @exception {DeveloperError} This property must not be called before {@link CesiumTerrainProvider#ready}
         */
        hasVertexNormals : {
            get : function() {
                //>>includeStart('debug', pragmas.debug)
                if (!this._ready) {
                    throw new DeveloperError('hasVertexNormals must not be called before the terrain provider is ready.');
                }
                //>>includeEnd('debug');

                // returns true if we can request vertex normals from the server
                return this._hasVertexNormals && this._requestVertexNormals;
            }
        },

        /**
         * Gets a value indicating whether or not the requested tiles include metadata.
         * This function should not be called before {@link CesiumTerrainProvider#ready} returns true.
         * @memberof CesiumTerrainProvider.prototype
         * @type {Boolean}
         * @exception {DeveloperError} This property must not be called before {@link CesiumTerrainProvider#ready}
         */
        hasMetadata : {
            get : function() {
                //>>includeStart('debug', pragmas.debug)
                if (!this._ready) {
                    throw new DeveloperError('hasMetadata must not be called before the terrain provider is ready.');
                }
                //>>includeEnd('debug');

                // returns true if we can request metadata from the server
                return this._hasMetadata && this._requestMetadata;
            }
        },

        /**
         * Boolean flag that indicates if the client should request vertex normals from the server.
         * Vertex normals data is appended to the standard tile mesh data only if the client requests the vertex normals and
         * if the server provides vertex normals.
         * @memberof CesiumTerrainProvider.prototype
         * @type {Boolean}
         */
        requestVertexNormals : {
            get : function() {
                return this._requestVertexNormals;
            }
        },

        /**
         * Boolean flag that indicates if the client should request a watermask from the server.
         * Watermask data is appended to the standard tile mesh data only if the client requests the watermask and
         * if the server provides a watermask.
         * @memberof CesiumTerrainProvider.prototype
         * @type {Boolean}
         */
        requestWaterMask : {
            get : function() {
                return this._requestWaterMask;
            }
        },

        /**
         * Boolean flag that indicates if the client should request metadata from the server.
         * Metadata is appended to the standard tile mesh data only if the client requests the metadata and
         * if the server provides a metadata.
         * @memberof CesiumTerrainProvider.prototype
         * @type {Boolean}
         */
        requestMetadata : {
            get : function() {
                return this._requestMetadata;
            }
        },

        /**
         * Gets an object that can be used to determine availability of terrain from this provider, such as
         * at points and in rectangles.  This function should not be called before
         * {@link CesiumTerrainProvider#ready} returns true.  This property may be undefined if availability
         * information is not available.
         * @memberof CesiumTerrainProvider.prototype
         * @type {TileAvailability}
         */
        availability : {
            get : function() {
                //>>includeStart('debug', pragmas.debug)
                if (!this._ready) {
                    throw new DeveloperError('availability must not be called before the terrain provider is ready.');
                }
                //>>includeEnd('debug');
                return this._availability;
            }
        }
    });

    /**
     * Gets the maximum geometric error allowed in a tile at a given level.
     *
     * @param {Number} level The tile level for which to get the maximum geometric error.
     * @returns {Number} The maximum geometric error.
     */
    CesiumTerrainProvider.prototype.getLevelMaximumGeometricError = function(level) {
        return this._levelZeroMaximumGeometricError / (1 << level);
    };

    /**
     * Determines whether data for a tile is available to be loaded.
     *
     * @param {Number} x The X coordinate of the tile for which to request geometry.
     * @param {Number} y The Y coordinate of the tile for which to request geometry.
     * @param {Number} level The level of the tile for which to request geometry.
     * @returns {Boolean} Undefined if not supported, otherwise true or false.
     */
    CesiumTerrainProvider.prototype.getTileDataAvailable = function(x, y, level) {
        if (!defined(this._availability)) {
            return undefined;
        }
        if (level > this._availability._maximumLevel) {
            return false;
        }

        if (this._availability.isTileAvailable(level, x, y)) {
            // If the tile is listed as available, then we are done
            return true;
        }
        if (!this._hasMetadata) {
            // If we don't have any layers with the metadata extension then we don't have this tile
            return false;
        }

        var layers = this._layers;
        var count = layers.length;
        for (var i = 0; i < count; ++i) {
            var layerResult = checkLayer(this, x, y, level, layers[i], (i===0));
            if (layerResult.result) {
                // There is a layer that may or may not have the tile
                return undefined;
            }
        }

        return false;
    };

    /**
     * Makes sure we load availability data for a tile
     *
     * @param {Number} x The X coordinate of the tile for which to request geometry.
     * @param {Number} y The Y coordinate of the tile for which to request geometry.
     * @param {Number} level The level of the tile for which to request geometry.
     * @returns {undefined|Promise} Undefined if nothing need to be loaded or a Promise that resolves when all required tiles are loaded
     */
    CesiumTerrainProvider.prototype.loadTileDataAvailability = function(x, y, level) {
        if (!defined(this._availability) || (level > this._availability._maximumLevel) ||
            (this._availability.isTileAvailable(level, x, y) || (!this._hasMetadata))) {
            // We know the tile is either available or not available so nothing to wait on
            return undefined;
        }

        var layers = this._layers;
        var count = layers.length;
        for (var i = 0; i < count; ++i) {
            var layerResult = checkLayer(this, x, y, level, layers[i], (i===0));
            if (defined(layerResult.promise)) {
                return layerResult.promise;
            }
        }
    };

    function getAvailabilityTile(layer, x, y, level) {
        if (level === 0) {
            return;
        }

        var availabilityLevels = layer.availabilityLevels;
        if (level % availabilityLevels === 0) {
            level -= availabilityLevels;
        }

        var parentLevel = ((level / availabilityLevels) | 0) * availabilityLevels;
        var divisor = 1 << (level - parentLevel);
        var parentX = (x / divisor) | 0;
        var parentY = (y / divisor) | 0;

        return {
            level: parentLevel,
            x: parentX,
            y: parentY
        };
    }

    function checkLayer(provider, x, y, level, layer, topLayer) {
        if (!defined(layer.availabilityLevels)) {
            // It's definitely not in this layer
            return {
                result: false
            };
        }

        var cacheKey;
        var deleteFromCache = function () {
            delete layer.availabilityPromiseCache[cacheKey];
        };
        var availabilityTilesLoaded = layer.availabilityTilesLoaded;
        var availability = layer.availability;

        var tile = getAvailabilityTile(layer, x, y, level);
        while(defined(tile)) {
            if (availability.isTileAvailable(tile.level, tile.x, tile.y) &&
                !availabilityTilesLoaded.isTileAvailable(tile.level, tile.x, tile.y))
            {
                var requestPromise;
                if (!topLayer) {
                    cacheKey = tile.level + '-' + tile.x + '-' + tile.y;
                    requestPromise = layer.availabilityPromiseCache[cacheKey];
                    if (!defined(requestPromise)) {
                        // For cutout terrain, if this isn't the top layer the availability tiles
                        //  may never get loaded, so request it here.
                        var request = new Request({
                            throttle: true,
                            throttleByServer: true,
                            type: RequestType.TERRAIN
                        });
                        requestPromise = requestTileGeometry(provider, tile.x, tile.y, tile.level, layer, request);
                        if (defined(requestPromise)) {
                            layer.availabilityPromiseCache[cacheKey] = requestPromise;
                            requestPromise.then(deleteFromCache);
                        }
                    }
                }

                // The availability tile is available, but not loaded, so there
                //  is still a chance that it may become available at some point
                return {
                    result: true,
                    promise: requestPromise
                };
            }

            tile = getAvailabilityTile(layer, tile.x, tile.y, tile.level);
        }

        return {
            result: false
        };
    }

    return CesiumTerrainProvider;
});<|MERGE_RESOLUTION|>--- conflicted
+++ resolved
@@ -87,24 +87,7 @@
      *
      *
      * @example
-<<<<<<< HEAD
-     * // Construct a terrain provider that uses per vertex normals for lighting
-     * // to add shading detail to an imagery provider.
-     * var terrainProvider = new Cesium.CesiumTerrainProvider({
-     *     url : 'https://assets.agi.com/stk-terrain/v1/tilesets/world/tiles',
-     *     requestVertexNormals : true
-     * });
-     *
-     * // Terrain geometry near the surface of the globe is difficult to view when using NaturalEarthII imagery,
-     * // unless the TerrainProvider provides additional lighting information to shade the terrain (as shown above).
-     * var imageryProvider = new Cesium.TileMapServiceImageryProvider({
-     *        url : 'http://localhost:8080/Source/Assets/Textures/NaturalEarthII',
-     *        fileExtension : 'jpg'
-     *    });
-     *
-=======
      * // Create Arctic DEM terrain with normals.
->>>>>>> 762c4ddf
      * var viewer = new Cesium.Viewer('cesiumContainer', {
      *     terrainProvider : new Cesium.CesiumTerrainProvider({
      *         url : Cesium.IonResource.fromAssetId(3956),
