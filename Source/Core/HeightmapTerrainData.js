<<<<<<< HEAD
import when from '../ThirdParty/when.js';
import BoundingSphere from './BoundingSphere.js';
import Cartesian3 from './Cartesian3.js';
import Check from './Check.js';
import defaultValue from './defaultValue.js';
import defined from './defined.js';
import DeveloperError from './DeveloperError.js';
import GeographicProjection from './GeographicProjection.js';
import HeightmapEncoding from './HeightmapEncoding.js';
import HeightmapTessellator from './HeightmapTessellator.js';
import CesiumMath from './Math.js';
import OrientedBoundingBox from './OrientedBoundingBox.js';
import Rectangle from './Rectangle.js';
import TaskProcessor from './TaskProcessor.js';
import TerrainEncoding from './TerrainEncoding.js';
import TerrainMesh from './TerrainMesh.js';
import TerrainProvider from './TerrainProvider.js';

    /**
     * Terrain data for a single tile where the terrain data is represented as a heightmap.  A heightmap
     * is a rectangular array of heights in row-major order from north to south and west to east.
     *
     * @alias HeightmapTerrainData
     * @constructor
     *
     * @param {Object} options Object with the following properties:
     * @param {TypedArray} options.buffer The buffer containing height data.
     * @param {Number} options.width The width (longitude direction) of the heightmap, in samples.
     * @param {Number} options.height The height (latitude direction) of the heightmap, in samples.
     * @param {Number} [options.childTileMask=15] A bit mask indicating which of this tile's four children exist.
     *                 If a child's bit is set, geometry will be requested for that tile as well when it
     *                 is needed.  If the bit is cleared, the child tile is not requested and geometry is
     *                 instead upsampled from the parent.  The bit values are as follows:
     *                 <table>
     *                  <tr><th>Bit Position</th><th>Bit Value</th><th>Child Tile</th></tr>
     *                  <tr><td>0</td><td>1</td><td>Southwest</td></tr>
     *                  <tr><td>1</td><td>2</td><td>Southeast</td></tr>
     *                  <tr><td>2</td><td>4</td><td>Northwest</td></tr>
     *                  <tr><td>3</td><td>8</td><td>Northeast</td></tr>
     *                 </table>
     * @param {Uint8Array} [options.waterMask] The water mask included in this terrain data, if any.  A water mask is a square
     *                     Uint8Array or image where a value of 255 indicates water and a value of 0 indicates land.
     *                     Values in between 0 and 255 are allowed as well to smoothly blend between land and water.
     * @param {Object} [options.structure] An object describing the structure of the height data.
     * @param {Number} [options.structure.heightScale=1.0] The factor by which to multiply height samples in order to obtain
     *                 the height above the heightOffset, in meters.  The heightOffset is added to the resulting
     *                 height after multiplying by the scale.
     * @param {Number} [options.structure.heightOffset=0.0] The offset to add to the scaled height to obtain the final
     *                 height in meters.  The offset is added after the height sample is multiplied by the
     *                 heightScale.
     * @param {Number} [options.structure.elementsPerHeight=1] The number of elements in the buffer that make up a single height
     *                 sample.  This is usually 1, indicating that each element is a separate height sample.  If
     *                 it is greater than 1, that number of elements together form the height sample, which is
     *                 computed according to the structure.elementMultiplier and structure.isBigEndian properties.
     * @param {Number} [options.structure.stride=1] The number of elements to skip to get from the first element of
     *                 one height to the first element of the next height.
     * @param {Number} [options.structure.elementMultiplier=256.0] The multiplier used to compute the height value when the
     *                 stride property is greater than 1.  For example, if the stride is 4 and the strideMultiplier
     *                 is 256, the height is computed as follows:
     *                 `height = buffer[index] + buffer[index + 1] * 256 + buffer[index + 2] * 256 * 256 + buffer[index + 3] * 256 * 256 * 256`
     *                 This is assuming that the isBigEndian property is false.  If it is true, the order of the
     *                 elements is reversed.
     * @param {Boolean} [options.structure.isBigEndian=false] Indicates endianness of the elements in the buffer when the
     *                  stride property is greater than 1.  If this property is false, the first element is the
     *                  low-order element.  If it is true, the first element is the high-order element.
     * @param {Number} [options.structure.lowestEncodedHeight] The lowest value that can be stored in the height buffer.  Any heights that are lower
     *                 than this value after encoding with the `heightScale` and `heightOffset` are clamped to this value.  For example, if the height
     *                 buffer is a `Uint16Array`, this value should be 0 because a `Uint16Array` cannot store negative numbers.  If this parameter is
     *                 not specified, no minimum value is enforced.
     * @param {Number} [options.structure.highestEncodedHeight] The highest value that can be stored in the height buffer.  Any heights that are higher
     *                 than this value after encoding with the `heightScale` and `heightOffset` are clamped to this value.  For example, if the height
     *                 buffer is a `Uint16Array`, this value should be `256 * 256 - 1` or 65535 because a `Uint16Array` cannot store numbers larger
     *                 than 65535.  If this parameter is not specified, no maximum value is enforced.
     * @param {HeightmapEncoding} [options.encoding=HeightmapEncoding.NONE] The encoding that is used on the buffer.
     * @param {Boolean} [options.createdByUpsampling=false] True if this instance was created by upsampling another instance;
     *                  otherwise, false.
     *
     *
     * @example
     * var buffer = ...
     * var heightBuffer = new Uint16Array(buffer, 0, that._heightmapWidth * that._heightmapWidth);
     * var childTileMask = new Uint8Array(buffer, heightBuffer.byteLength, 1)[0];
     * var waterMask = new Uint8Array(buffer, heightBuffer.byteLength + 1, buffer.byteLength - heightBuffer.byteLength - 1);
     * var terrainData = new Cesium.HeightmapTerrainData({
     *   buffer : heightBuffer,
     *   width : 65,
     *   height : 65,
     *   childTileMask : childTileMask,
     *   waterMask : waterMask
     * });
     *
     * @see TerrainData
     * @see QuantizedMeshTerrainData
     * @see GoogleEarthEnterpriseTerrainData
     */
    function HeightmapTerrainData(options) {
        //>>includeStart('debug', pragmas.debug);
        if (!defined(options) || !defined(options.buffer)) {
            throw new DeveloperError('options.buffer is required.');
        }
        if (!defined(options.width)) {
            throw new DeveloperError('options.width is required.');
        }
        if (!defined(options.height)) {
            throw new DeveloperError('options.height is required.');
        }
        //>>includeEnd('debug');

        this._buffer = options.buffer;
        this._width = options.width;
        this._height = options.height;
        this._childTileMask = defaultValue(options.childTileMask, 15);
        this._encoding = defaultValue(options.encoding, HeightmapEncoding.NONE);

        var defaultStructure = HeightmapTessellator.DEFAULT_STRUCTURE;
        var structure = options.structure;
        if (!defined(structure)) {
            structure = defaultStructure;
        } else if (structure !== defaultStructure) {
            structure.heightScale = defaultValue(structure.heightScale, defaultStructure.heightScale);
            structure.heightOffset = defaultValue(structure.heightOffset, defaultStructure.heightOffset);
            structure.elementsPerHeight = defaultValue(structure.elementsPerHeight, defaultStructure.elementsPerHeight);
            structure.stride = defaultValue(structure.stride, defaultStructure.stride);
            structure.elementMultiplier = defaultValue(structure.elementMultiplier, defaultStructure.elementMultiplier);
            structure.isBigEndian = defaultValue(structure.isBigEndian, defaultStructure.isBigEndian);
        }

        this._structure = structure;
        this._createdByUpsampling = defaultValue(options.createdByUpsampling, false);
        this._waterMask = options.waterMask;

        this._skirtHeight = undefined;
        this._bufferType = (this._encoding === HeightmapEncoding.LERC) ? Float32Array : this._buffer.constructor;
        this._mesh = undefined;
    }

    Object.defineProperties(HeightmapTerrainData.prototype, {
        /**
         * An array of credits for this tile.
         * @memberof HeightmapTerrainData.prototype
         * @type {Credit[]}
         */
        credits : {
            get : function() {
                return undefined;
            }
        },
        /**
         * The water mask included in this terrain data, if any.  A water mask is a square
         * Uint8Array or image where a value of 255 indicates water and a value of 0 indicates land.
         * Values in between 0 and 255 are allowed as well to smoothly blend between land and water.
         * @memberof HeightmapTerrainData.prototype
         * @type {Uint8Array|Image|Canvas}
         */
        waterMask : {
            get : function() {
                return this._waterMask;
            }
        },

        childTileMask : {
            get : function() {
                return this._childTileMask;
            }
        }
    });

    var taskProcessor = new TaskProcessor('createVerticesFromHeightmap');

    /**
     * Creates a {@link TerrainMesh} from this terrain data.
     *
     * @private
     *
     * @param {TilingScheme} tilingScheme The tiling scheme to which this tile belongs.
     * @param {Number} x The X coordinate of the tile for which to create the terrain data.
     * @param {Number} y The Y coordinate of the tile for which to create the terrain data.
     * @param {Number} level The level of the tile for which to create the terrain data.
     * @param {SerializedMapProjection} serializedMapProjection Serialized map projection.
     * @param {Number} [exaggeration=1.0] The scale used to exaggerate the terrain.
     * @returns {Promise.<TerrainMesh>|undefined} A promise for the terrain mesh, or undefined if too many
     *          asynchronous mesh creations are already in progress and the operation should
     *          be retried later.
     */
    HeightmapTerrainData.prototype.createMesh = function(tilingScheme, x, y, level, serializedMapProjection, exaggeration) {
        //>>includeStart('debug', pragmas.debug);
        Check.typeOf.object('tilingScheme', tilingScheme);
        Check.typeOf.number('x', x);
        Check.typeOf.number('y', y);
        Check.typeOf.number('level', level);
        Check.defined('serializedMapProjection', serializedMapProjection);
        //>>includeEnd('debug');

        var ellipsoid = tilingScheme.ellipsoid;
        var nativeRectangle = tilingScheme.tileXYToNativeRectangle(x, y, level);
        var rectangle = tilingScheme.tileXYToRectangle(x, y, level);
        exaggeration = defaultValue(exaggeration, 1.0);

        // Compute the center of the tile for RTC rendering.
        var center = ellipsoid.cartographicToCartesian(Rectangle.center(rectangle));

        var structure = this._structure;

        var levelZeroMaxError = TerrainProvider.getEstimatedLevelZeroGeometricErrorForAHeightmap(ellipsoid, this._width, tilingScheme.getNumberOfXTilesAtLevel(0));
        var thisLevelMaxError = levelZeroMaxError / (1 << level);
        this._skirtHeight = Math.min(thisLevelMaxError * 4.0, 1000.0);

        var verticesPromise = taskProcessor.scheduleTask({
            heightmap : this._buffer,
            structure : structure,
            includeWebMercatorT : true,
            width : this._width,
            height : this._height,
            nativeRectangle : nativeRectangle,
            rectangle : rectangle,
            relativeToCenter : center,
            ellipsoid : ellipsoid,
            skirtHeight : this._skirtHeight,
            isGeographic : tilingScheme.projection instanceof GeographicProjection,
            exaggeration : exaggeration,
            serializedMapProjection : serializedMapProjection,
            encoding : this._encoding
        });

        if (!defined(verticesPromise)) {
            // Postponed
            return undefined;
        }

        var that = this;
        return when(verticesPromise, function(result) {
            var indicesAndEdges;
            if (that._skirtHeight > 0.0) {
                indicesAndEdges = TerrainProvider.getRegularGridAndSkirtIndicesAndEdgeIndices(result.gridWidth, result.gridHeight);
            } else {
                indicesAndEdges = TerrainProvider.getRegularGridIndicesAndEdgeIndices(result.gridWidth, result.gridHeight);
            }

            var vertexCountWithoutSkirts = result.gridWidth * result.gridHeight;

            // Clone complex result objects because the transfer from the web worker
            // has stripped them down to JSON-style objects.
            that._mesh = new TerrainMesh(
                    center,
                    new Float32Array(result.vertices),
                    indicesAndEdges.indices,
                    indicesAndEdges.indexCountWithoutSkirts,
                    vertexCountWithoutSkirts,
                    result.minimumHeight,
                    result.maximumHeight,
                    BoundingSphere.clone(result.boundingSphere3D),
                    Cartesian3.clone(result.occludeePointInScaledSpace),
                    result.numberOfAttributes,
                    OrientedBoundingBox.clone(result.orientedBoundingBox),
                    TerrainEncoding.clone(result.encoding),
                    exaggeration,
                    indicesAndEdges.westIndicesSouthToNorth,
                    indicesAndEdges.southIndicesEastToWest,
                    indicesAndEdges.eastIndicesNorthToSouth,
                    indicesAndEdges.northIndicesWestToEast);

            // Free memory received from server after mesh is created.
            that._buffer = undefined;
            return that._mesh;
        });
    };

    /**
     * @private
     */
    HeightmapTerrainData.prototype._createMeshSync = function(tilingScheme, x, y, level, exaggeration, mapProjection) {
        //>>includeStart('debug', pragmas.debug);
        if (!defined(tilingScheme)) {
            throw new DeveloperError('tilingScheme is required.');
        }
        if (!defined(x)) {
            throw new DeveloperError('x is required.');
        }
        if (!defined(y)) {
            throw new DeveloperError('y is required.');
        }
        if (!defined(level)) {
            throw new DeveloperError('level is required.');
        }
        //>>includeEnd('debug');

        var ellipsoid = tilingScheme.ellipsoid;
        var nativeRectangle = tilingScheme.tileXYToNativeRectangle(x, y, level);
        var rectangle = tilingScheme.tileXYToRectangle(x, y, level);
        exaggeration = defaultValue(exaggeration, 1.0);

        // Compute the center of the tile for RTC rendering.
        var center = ellipsoid.cartographicToCartesian(Rectangle.center(rectangle));

        var structure = this._structure;

        var levelZeroMaxError = TerrainProvider.getEstimatedLevelZeroGeometricErrorForAHeightmap(ellipsoid, this._width, tilingScheme.getNumberOfXTilesAtLevel(0));
        var thisLevelMaxError = levelZeroMaxError / (1 << level);
        this._skirtHeight = Math.min(thisLevelMaxError * 4.0, 1000.0);

        var result = HeightmapTessellator.computeVertices({
            heightmap : this._buffer,
            structure : structure,
            includeWebMercatorT : true,
            width : this._width,
            height : this._height,
            nativeRectangle : nativeRectangle,
            rectangle : rectangle,
            relativeToCenter : center,
            ellipsoid : ellipsoid,
            skirtHeight : this._skirtHeight,
            isGeographic : tilingScheme.projection instanceof GeographicProjection,
            exaggeration : exaggeration
        }, mapProjection);

        // Free memory received from server after mesh is created.
        this._buffer = undefined;

        var indicesAndEdges;
        if (this._skirtHeight > 0.0) {
            indicesAndEdges = TerrainProvider.getRegularGridAndSkirtIndicesAndEdgeIndices(this._width, this._height);
        } else {
            indicesAndEdges = TerrainProvider.getRegularGridIndicesAndEdgeIndices(this._width, this._height);
        }

        var vertexCountWithoutSkirts = result.gridWidth * result.gridHeight;

        // No need to clone here (as we do in the async version) because the result
        // is not coming from a web worker.
        return new TerrainMesh(
            center,
            result.vertices,
            indicesAndEdges.indices,
            indicesAndEdges.indexCountWithoutSkirts,
            vertexCountWithoutSkirts,
            result.minimumHeight,
            result.maximumHeight,
            result.boundingSphere3D,
            result.occludeePointInScaledSpace,
            result.encoding.getStride(),
            result.orientedBoundingBox,
            result.encoding,
            exaggeration,
            indicesAndEdges.westIndicesSouthToNorth,
            indicesAndEdges.southIndicesEastToWest,
            indicesAndEdges.eastIndicesNorthToSouth,
            indicesAndEdges.northIndicesWestToEast);
    };

    /**
     * Computes the terrain height at a specified longitude and latitude.
     *
     * @param {Rectangle} rectangle The rectangle covered by this terrain data.
     * @param {Number} longitude The longitude in radians.
     * @param {Number} latitude The latitude in radians.
     * @returns {Number} The terrain height at the specified position.  If the position
     *          is outside the rectangle, this method will extrapolate the height, which is likely to be wildly
     *          incorrect for positions far outside the rectangle.
     */
    HeightmapTerrainData.prototype.interpolateHeight = function(rectangle, longitude, latitude) {
        var width = this._width;
        var height = this._height;

        var structure = this._structure;
        var stride = structure.stride;
        var elementsPerHeight = structure.elementsPerHeight;
        var elementMultiplier = structure.elementMultiplier;
        var isBigEndian = structure.isBigEndian;
        var heightOffset = structure.heightOffset;
        var heightScale = structure.heightScale;

        var heightSample;
        if (defined(this._mesh)) {
            var buffer = this._mesh.vertices;
            var encoding = this._mesh.encoding;
            var exaggeration = this._mesh.exaggeration;
            heightSample = interpolateMeshHeight(buffer, encoding, heightOffset, heightScale, rectangle, width, height, longitude, latitude, exaggeration);
        } else {
            heightSample = interpolateHeight(this._buffer, elementsPerHeight, elementMultiplier, stride, isBigEndian, rectangle, width, height, longitude, latitude);
            heightSample = heightSample * heightScale + heightOffset;
        }

        return heightSample;
    };

    /**
     * Upsamples this terrain data for use by a descendant tile.  The resulting instance will contain a subset of the
     * height samples in this instance, interpolated if necessary.
     *
     * @param {TilingScheme} tilingScheme The tiling scheme of this terrain data.
     * @param {Number} thisX The X coordinate of this tile in the tiling scheme.
     * @param {Number} thisY The Y coordinate of this tile in the tiling scheme.
     * @param {Number} thisLevel The level of this tile in the tiling scheme.
     * @param {Number} descendantX The X coordinate within the tiling scheme of the descendant tile for which we are upsampling.
     * @param {Number} descendantY The Y coordinate within the tiling scheme of the descendant tile for which we are upsampling.
     * @param {Number} descendantLevel The level within the tiling scheme of the descendant tile for which we are upsampling.
     * @returns {Promise.<HeightmapTerrainData>|undefined} A promise for upsampled heightmap terrain data for the descendant tile,
     *          or undefined if too many asynchronous upsample operations are in progress and the request has been
     *          deferred.
     */
    HeightmapTerrainData.prototype.upsample = function(tilingScheme, thisX, thisY, thisLevel, descendantX, descendantY, descendantLevel) {
        //>>includeStart('debug', pragmas.debug);
        if (!defined(tilingScheme)) {
            throw new DeveloperError('tilingScheme is required.');
        }
        if (!defined(thisX)) {
            throw new DeveloperError('thisX is required.');
        }
        if (!defined(thisY)) {
            throw new DeveloperError('thisY is required.');
        }
        if (!defined(thisLevel)) {
            throw new DeveloperError('thisLevel is required.');
        }
        if (!defined(descendantX)) {
            throw new DeveloperError('descendantX is required.');
        }
        if (!defined(descendantY)) {
            throw new DeveloperError('descendantY is required.');
        }
        if (!defined(descendantLevel)) {
            throw new DeveloperError('descendantLevel is required.');
        }
        var levelDifference = descendantLevel - thisLevel;
        if (levelDifference > 1) {
            throw new DeveloperError('Upsampling through more than one level at a time is not currently supported.');
        }
        //>>includeEnd('debug');

        var meshData = this._mesh;
        if (!defined(meshData)) {
            return undefined;
        }

        var width = this._width;
        var height = this._height;
        var structure = this._structure;
        var stride = structure.stride;

        var heights = new this._bufferType(width * height * stride);

        var buffer = meshData.vertices;
        var encoding = meshData.encoding;

        // PERFORMANCE_IDEA: don't recompute these rectangles - the caller already knows them.
        var sourceRectangle = tilingScheme.tileXYToRectangle(thisX, thisY, thisLevel);
        var destinationRectangle = tilingScheme.tileXYToRectangle(descendantX, descendantY, descendantLevel);

        var heightOffset = structure.heightOffset;
        var heightScale = structure.heightScale;
        var exaggeration = meshData.exaggeration;

        var elementsPerHeight = structure.elementsPerHeight;
        var elementMultiplier = structure.elementMultiplier;
        var isBigEndian = structure.isBigEndian;

        var divisor = Math.pow(elementMultiplier, elementsPerHeight - 1);

        for (var j = 0; j < height; ++j) {
            var latitude = CesiumMath.lerp(destinationRectangle.north, destinationRectangle.south, j / (height - 1));
            for (var i = 0; i < width; ++i) {
                var longitude = CesiumMath.lerp(destinationRectangle.west, destinationRectangle.east, i / (width - 1));
                var heightSample = interpolateMeshHeight(buffer, encoding, heightOffset, heightScale, sourceRectangle, width, height, longitude, latitude, exaggeration);

                // Use conditionals here instead of Math.min and Math.max so that an undefined
                // lowestEncodedHeight or highestEncodedHeight has no effect.
                heightSample = heightSample < structure.lowestEncodedHeight ? structure.lowestEncodedHeight : heightSample;
                heightSample = heightSample > structure.highestEncodedHeight ? structure.highestEncodedHeight : heightSample;

                setHeight(heights, elementsPerHeight, elementMultiplier, divisor, stride, isBigEndian, j * width + i, heightSample);
            }
        }

        return new HeightmapTerrainData({
            buffer : heights,
            width : width,
            height : height,
            childTileMask : 0,
            structure : this._structure,
            createdByUpsampling : true
        });
    };

    /**
     * Determines if a given child tile is available, based on the
     * {@link HeightmapTerrainData.childTileMask}.  The given child tile coordinates are assumed
     * to be one of the four children of this tile.  If non-child tile coordinates are
     * given, the availability of the southeast child tile is returned.
     *
     * @param {Number} thisX The tile X coordinate of this (the parent) tile.
     * @param {Number} thisY The tile Y coordinate of this (the parent) tile.
     * @param {Number} childX The tile X coordinate of the child tile to check for availability.
     * @param {Number} childY The tile Y coordinate of the child tile to check for availability.
     * @returns {Boolean} True if the child tile is available; otherwise, false.
     */
    HeightmapTerrainData.prototype.isChildAvailable = function(thisX, thisY, childX, childY) {
        //>>includeStart('debug', pragmas.debug);
        if (!defined(thisX)) {
            throw new DeveloperError('thisX is required.');
        }
        if (!defined(thisY)) {
            throw new DeveloperError('thisY is required.');
        }
        if (!defined(childX)) {
            throw new DeveloperError('childX is required.');
        }
        if (!defined(childY)) {
            throw new DeveloperError('childY is required.');
        }
        //>>includeEnd('debug');

        var bitNumber = 2; // northwest child
        if (childX !== thisX * 2) {
            ++bitNumber; // east child
        }
        if (childY !== thisY * 2) {
            bitNumber -= 2; // south child
        }

        return (this._childTileMask & (1 << bitNumber)) !== 0;
    };

    /**
     * Gets a value indicating whether or not this terrain data was created by upsampling lower resolution
     * terrain data.  If this value is false, the data was obtained from some other source, such
     * as by downloading it from a remote server.  This method should return true for instances
     * returned from a call to {@link HeightmapTerrainData#upsample}.
     *
     * @returns {Boolean} True if this instance was created by upsampling; otherwise, false.
     */
    HeightmapTerrainData.prototype.wasCreatedByUpsampling = function() {
        return this._createdByUpsampling;
    };

    function interpolateHeight(sourceHeights, elementsPerHeight, elementMultiplier, stride, isBigEndian, sourceRectangle, width, height, longitude, latitude) {
        var fromWest = (longitude - sourceRectangle.west) * (width - 1) / (sourceRectangle.east - sourceRectangle.west);
        var fromSouth = (latitude - sourceRectangle.south) * (height - 1) / (sourceRectangle.north - sourceRectangle.south);

        var westInteger = fromWest | 0;
        var eastInteger = westInteger + 1;
        if (eastInteger >= width) {
            eastInteger = width - 1;
            westInteger = width - 2;
        }

        var southInteger = fromSouth | 0;
        var northInteger = southInteger + 1;
        if (northInteger >= height) {
            northInteger = height - 1;
            southInteger = height - 2;
        }

        var dx = fromWest - westInteger;
        var dy = fromSouth - southInteger;

        southInteger = height - 1 - southInteger;
        northInteger = height - 1 - northInteger;

        var southwestHeight = getHeight(sourceHeights, elementsPerHeight, elementMultiplier, stride, isBigEndian, southInteger * width + westInteger);
        var southeastHeight = getHeight(sourceHeights, elementsPerHeight, elementMultiplier, stride, isBigEndian, southInteger * width + eastInteger);
        var northwestHeight = getHeight(sourceHeights, elementsPerHeight, elementMultiplier, stride, isBigEndian, northInteger * width + westInteger);
        var northeastHeight = getHeight(sourceHeights, elementsPerHeight, elementMultiplier, stride, isBigEndian, northInteger * width + eastInteger);

        return triangleInterpolateHeight(dx, dy, southwestHeight, southeastHeight, northwestHeight, northeastHeight);
=======
import when from "../ThirdParty/when.js";
import BoundingSphere from "./BoundingSphere.js";
import Cartesian3 from "./Cartesian3.js";
import defaultValue from "./defaultValue.js";
import defined from "./defined.js";
import DeveloperError from "./DeveloperError.js";
import GeographicProjection from "./GeographicProjection.js";
import HeightmapEncoding from "./HeightmapEncoding.js";
import HeightmapTessellator from "./HeightmapTessellator.js";
import CesiumMath from "./Math.js";
import OrientedBoundingBox from "./OrientedBoundingBox.js";
import Rectangle from "./Rectangle.js";
import TaskProcessor from "./TaskProcessor.js";
import TerrainEncoding from "./TerrainEncoding.js";
import TerrainMesh from "./TerrainMesh.js";
import TerrainProvider from "./TerrainProvider.js";

/**
 * Terrain data for a single tile where the terrain data is represented as a heightmap.  A heightmap
 * is a rectangular array of heights in row-major order from north to south and west to east.
 *
 * @alias HeightmapTerrainData
 * @constructor
 *
 * @param {Object} options Object with the following properties:
 * @param {TypedArray} options.buffer The buffer containing height data.
 * @param {Number} options.width The width (longitude direction) of the heightmap, in samples.
 * @param {Number} options.height The height (latitude direction) of the heightmap, in samples.
 * @param {Number} [options.childTileMask=15] A bit mask indicating which of this tile's four children exist.
 *                 If a child's bit is set, geometry will be requested for that tile as well when it
 *                 is needed.  If the bit is cleared, the child tile is not requested and geometry is
 *                 instead upsampled from the parent.  The bit values are as follows:
 *                 <table>
 *                  <tr><th>Bit Position</th><th>Bit Value</th><th>Child Tile</th></tr>
 *                  <tr><td>0</td><td>1</td><td>Southwest</td></tr>
 *                  <tr><td>1</td><td>2</td><td>Southeast</td></tr>
 *                  <tr><td>2</td><td>4</td><td>Northwest</td></tr>
 *                  <tr><td>3</td><td>8</td><td>Northeast</td></tr>
 *                 </table>
 * @param {Uint8Array} [options.waterMask] The water mask included in this terrain data, if any.  A water mask is a square
 *                     Uint8Array or image where a value of 255 indicates water and a value of 0 indicates land.
 *                     Values in between 0 and 255 are allowed as well to smoothly blend between land and water.
 * @param {Object} [options.structure] An object describing the structure of the height data.
 * @param {Number} [options.structure.heightScale=1.0] The factor by which to multiply height samples in order to obtain
 *                 the height above the heightOffset, in meters.  The heightOffset is added to the resulting
 *                 height after multiplying by the scale.
 * @param {Number} [options.structure.heightOffset=0.0] The offset to add to the scaled height to obtain the final
 *                 height in meters.  The offset is added after the height sample is multiplied by the
 *                 heightScale.
 * @param {Number} [options.structure.elementsPerHeight=1] The number of elements in the buffer that make up a single height
 *                 sample.  This is usually 1, indicating that each element is a separate height sample.  If
 *                 it is greater than 1, that number of elements together form the height sample, which is
 *                 computed according to the structure.elementMultiplier and structure.isBigEndian properties.
 * @param {Number} [options.structure.stride=1] The number of elements to skip to get from the first element of
 *                 one height to the first element of the next height.
 * @param {Number} [options.structure.elementMultiplier=256.0] The multiplier used to compute the height value when the
 *                 stride property is greater than 1.  For example, if the stride is 4 and the strideMultiplier
 *                 is 256, the height is computed as follows:
 *                 `height = buffer[index] + buffer[index + 1] * 256 + buffer[index + 2] * 256 * 256 + buffer[index + 3] * 256 * 256 * 256`
 *                 This is assuming that the isBigEndian property is false.  If it is true, the order of the
 *                 elements is reversed.
 * @param {Boolean} [options.structure.isBigEndian=false] Indicates endianness of the elements in the buffer when the
 *                  stride property is greater than 1.  If this property is false, the first element is the
 *                  low-order element.  If it is true, the first element is the high-order element.
 * @param {Number} [options.structure.lowestEncodedHeight] The lowest value that can be stored in the height buffer.  Any heights that are lower
 *                 than this value after encoding with the `heightScale` and `heightOffset` are clamped to this value.  For example, if the height
 *                 buffer is a `Uint16Array`, this value should be 0 because a `Uint16Array` cannot store negative numbers.  If this parameter is
 *                 not specified, no minimum value is enforced.
 * @param {Number} [options.structure.highestEncodedHeight] The highest value that can be stored in the height buffer.  Any heights that are higher
 *                 than this value after encoding with the `heightScale` and `heightOffset` are clamped to this value.  For example, if the height
 *                 buffer is a `Uint16Array`, this value should be `256 * 256 - 1` or 65535 because a `Uint16Array` cannot store numbers larger
 *                 than 65535.  If this parameter is not specified, no maximum value is enforced.
 * @param {HeightmapEncoding} [options.encoding=HeightmapEncoding.NONE] The encoding that is used on the buffer.
 * @param {Boolean} [options.createdByUpsampling=false] True if this instance was created by upsampling another instance;
 *                  otherwise, false.
 *
 *
 * @example
 * var buffer = ...
 * var heightBuffer = new Uint16Array(buffer, 0, that._heightmapWidth * that._heightmapWidth);
 * var childTileMask = new Uint8Array(buffer, heightBuffer.byteLength, 1)[0];
 * var waterMask = new Uint8Array(buffer, heightBuffer.byteLength + 1, buffer.byteLength - heightBuffer.byteLength - 1);
 * var terrainData = new Cesium.HeightmapTerrainData({
 *   buffer : heightBuffer,
 *   width : 65,
 *   height : 65,
 *   childTileMask : childTileMask,
 *   waterMask : waterMask
 * });
 *
 * @see TerrainData
 * @see QuantizedMeshTerrainData
 * @see GoogleEarthEnterpriseTerrainData
 */
function HeightmapTerrainData(options) {
  //>>includeStart('debug', pragmas.debug);
  if (!defined(options) || !defined(options.buffer)) {
    throw new DeveloperError("options.buffer is required.");
  }
  if (!defined(options.width)) {
    throw new DeveloperError("options.width is required.");
  }
  if (!defined(options.height)) {
    throw new DeveloperError("options.height is required.");
  }
  //>>includeEnd('debug');

  this._buffer = options.buffer;
  this._width = options.width;
  this._height = options.height;
  this._childTileMask = defaultValue(options.childTileMask, 15);
  this._encoding = defaultValue(options.encoding, HeightmapEncoding.NONE);

  var defaultStructure = HeightmapTessellator.DEFAULT_STRUCTURE;
  var structure = options.structure;
  if (!defined(structure)) {
    structure = defaultStructure;
  } else if (structure !== defaultStructure) {
    structure.heightScale = defaultValue(
      structure.heightScale,
      defaultStructure.heightScale
    );
    structure.heightOffset = defaultValue(
      structure.heightOffset,
      defaultStructure.heightOffset
    );
    structure.elementsPerHeight = defaultValue(
      structure.elementsPerHeight,
      defaultStructure.elementsPerHeight
    );
    structure.stride = defaultValue(structure.stride, defaultStructure.stride);
    structure.elementMultiplier = defaultValue(
      structure.elementMultiplier,
      defaultStructure.elementMultiplier
    );
    structure.isBigEndian = defaultValue(
      structure.isBigEndian,
      defaultStructure.isBigEndian
    );
  }

  this._structure = structure;
  this._createdByUpsampling = defaultValue(options.createdByUpsampling, false);
  this._waterMask = options.waterMask;

  this._skirtHeight = undefined;
  this._bufferType =
    this._encoding === HeightmapEncoding.LERC
      ? Float32Array
      : this._buffer.constructor;
  this._mesh = undefined;
}

Object.defineProperties(HeightmapTerrainData.prototype, {
  /**
   * An array of credits for this tile.
   * @memberof HeightmapTerrainData.prototype
   * @type {Credit[]}
   */
  credits: {
    get: function () {
      return undefined;
    },
  },
  /**
   * The water mask included in this terrain data, if any.  A water mask is a square
   * Uint8Array or image where a value of 255 indicates water and a value of 0 indicates land.
   * Values in between 0 and 255 are allowed as well to smoothly blend between land and water.
   * @memberof HeightmapTerrainData.prototype
   * @type {Uint8Array|Image|Canvas}
   */
  waterMask: {
    get: function () {
      return this._waterMask;
    },
  },

  childTileMask: {
    get: function () {
      return this._childTileMask;
    },
  },
});

var taskProcessor = new TaskProcessor("createVerticesFromHeightmap");

/**
 * Creates a {@link TerrainMesh} from this terrain data.
 *
 * @private
 *
 * @param {TilingScheme} tilingScheme The tiling scheme to which this tile belongs.
 * @param {Number} x The X coordinate of the tile for which to create the terrain data.
 * @param {Number} y The Y coordinate of the tile for which to create the terrain data.
 * @param {Number} level The level of the tile for which to create the terrain data.
 * @param {Number} [exaggeration=1.0] The scale used to exaggerate the terrain.
 * @returns {Promise.<TerrainMesh>|undefined} A promise for the terrain mesh, or undefined if too many
 *          asynchronous mesh creations are already in progress and the operation should
 *          be retried later.
 */
HeightmapTerrainData.prototype.createMesh = function (
  tilingScheme,
  x,
  y,
  level,
  exaggeration
) {
  //>>includeStart('debug', pragmas.debug);
  if (!defined(tilingScheme)) {
    throw new DeveloperError("tilingScheme is required.");
  }
  if (!defined(x)) {
    throw new DeveloperError("x is required.");
  }
  if (!defined(y)) {
    throw new DeveloperError("y is required.");
  }
  if (!defined(level)) {
    throw new DeveloperError("level is required.");
  }
  //>>includeEnd('debug');

  var ellipsoid = tilingScheme.ellipsoid;
  var nativeRectangle = tilingScheme.tileXYToNativeRectangle(x, y, level);
  var rectangle = tilingScheme.tileXYToRectangle(x, y, level);
  exaggeration = defaultValue(exaggeration, 1.0);

  // Compute the center of the tile for RTC rendering.
  var center = ellipsoid.cartographicToCartesian(Rectangle.center(rectangle));

  var structure = this._structure;

  var levelZeroMaxError = TerrainProvider.getEstimatedLevelZeroGeometricErrorForAHeightmap(
    ellipsoid,
    this._width,
    tilingScheme.getNumberOfXTilesAtLevel(0)
  );
  var thisLevelMaxError = levelZeroMaxError / (1 << level);
  this._skirtHeight = Math.min(thisLevelMaxError * 4.0, 1000.0);

  var verticesPromise = taskProcessor.scheduleTask({
    heightmap: this._buffer,
    structure: structure,
    includeWebMercatorT: true,
    width: this._width,
    height: this._height,
    nativeRectangle: nativeRectangle,
    rectangle: rectangle,
    relativeToCenter: center,
    ellipsoid: ellipsoid,
    skirtHeight: this._skirtHeight,
    isGeographic: tilingScheme.projection instanceof GeographicProjection,
    exaggeration: exaggeration,
    encoding: this._encoding,
  });

  if (!defined(verticesPromise)) {
    // Postponed
    return undefined;
  }

  var that = this;
  return when(verticesPromise, function (result) {
    var indicesAndEdges;
    if (that._skirtHeight > 0.0) {
      indicesAndEdges = TerrainProvider.getRegularGridAndSkirtIndicesAndEdgeIndices(
        result.gridWidth,
        result.gridHeight
      );
    } else {
      indicesAndEdges = TerrainProvider.getRegularGridIndicesAndEdgeIndices(
        result.gridWidth,
        result.gridHeight
      );
    }

    var vertexCountWithoutSkirts = result.gridWidth * result.gridHeight;

    // Clone complex result objects because the transfer from the web worker
    // has stripped them down to JSON-style objects.
    that._mesh = new TerrainMesh(
      center,
      new Float32Array(result.vertices),
      indicesAndEdges.indices,
      indicesAndEdges.indexCountWithoutSkirts,
      vertexCountWithoutSkirts,
      result.minimumHeight,
      result.maximumHeight,
      BoundingSphere.clone(result.boundingSphere3D),
      Cartesian3.clone(result.occludeePointInScaledSpace),
      result.numberOfAttributes,
      OrientedBoundingBox.clone(result.orientedBoundingBox),
      TerrainEncoding.clone(result.encoding),
      exaggeration,
      indicesAndEdges.westIndicesSouthToNorth,
      indicesAndEdges.southIndicesEastToWest,
      indicesAndEdges.eastIndicesNorthToSouth,
      indicesAndEdges.northIndicesWestToEast
    );

    // Free memory received from server after mesh is created.
    that._buffer = undefined;
    return that._mesh;
  });
};

/**
 * @private
 */
HeightmapTerrainData.prototype._createMeshSync = function (
  tilingScheme,
  x,
  y,
  level,
  exaggeration
) {
  //>>includeStart('debug', pragmas.debug);
  if (!defined(tilingScheme)) {
    throw new DeveloperError("tilingScheme is required.");
  }
  if (!defined(x)) {
    throw new DeveloperError("x is required.");
  }
  if (!defined(y)) {
    throw new DeveloperError("y is required.");
  }
  if (!defined(level)) {
    throw new DeveloperError("level is required.");
  }
  //>>includeEnd('debug');

  var ellipsoid = tilingScheme.ellipsoid;
  var nativeRectangle = tilingScheme.tileXYToNativeRectangle(x, y, level);
  var rectangle = tilingScheme.tileXYToRectangle(x, y, level);
  exaggeration = defaultValue(exaggeration, 1.0);

  // Compute the center of the tile for RTC rendering.
  var center = ellipsoid.cartographicToCartesian(Rectangle.center(rectangle));

  var structure = this._structure;

  var levelZeroMaxError = TerrainProvider.getEstimatedLevelZeroGeometricErrorForAHeightmap(
    ellipsoid,
    this._width,
    tilingScheme.getNumberOfXTilesAtLevel(0)
  );
  var thisLevelMaxError = levelZeroMaxError / (1 << level);
  this._skirtHeight = Math.min(thisLevelMaxError * 4.0, 1000.0);

  var result = HeightmapTessellator.computeVertices({
    heightmap: this._buffer,
    structure: structure,
    includeWebMercatorT: true,
    width: this._width,
    height: this._height,
    nativeRectangle: nativeRectangle,
    rectangle: rectangle,
    relativeToCenter: center,
    ellipsoid: ellipsoid,
    skirtHeight: this._skirtHeight,
    isGeographic: tilingScheme.projection instanceof GeographicProjection,
    exaggeration: exaggeration,
  });

  // Free memory received from server after mesh is created.
  this._buffer = undefined;

  var indicesAndEdges;
  if (this._skirtHeight > 0.0) {
    indicesAndEdges = TerrainProvider.getRegularGridAndSkirtIndicesAndEdgeIndices(
      this._width,
      this._height
    );
  } else {
    indicesAndEdges = TerrainProvider.getRegularGridIndicesAndEdgeIndices(
      this._width,
      this._height
    );
  }

  var vertexCountWithoutSkirts = result.gridWidth * result.gridHeight;

  // No need to clone here (as we do in the async version) because the result
  // is not coming from a web worker.
  return new TerrainMesh(
    center,
    result.vertices,
    indicesAndEdges.indices,
    indicesAndEdges.indexCountWithoutSkirts,
    vertexCountWithoutSkirts,
    result.minimumHeight,
    result.maximumHeight,
    result.boundingSphere3D,
    result.occludeePointInScaledSpace,
    result.encoding.getStride(),
    result.orientedBoundingBox,
    result.encoding,
    exaggeration,
    indicesAndEdges.westIndicesSouthToNorth,
    indicesAndEdges.southIndicesEastToWest,
    indicesAndEdges.eastIndicesNorthToSouth,
    indicesAndEdges.northIndicesWestToEast
  );
};

/**
 * Computes the terrain height at a specified longitude and latitude.
 *
 * @param {Rectangle} rectangle The rectangle covered by this terrain data.
 * @param {Number} longitude The longitude in radians.
 * @param {Number} latitude The latitude in radians.
 * @returns {Number} The terrain height at the specified position.  If the position
 *          is outside the rectangle, this method will extrapolate the height, which is likely to be wildly
 *          incorrect for positions far outside the rectangle.
 */
HeightmapTerrainData.prototype.interpolateHeight = function (
  rectangle,
  longitude,
  latitude
) {
  var width = this._width;
  var height = this._height;

  var structure = this._structure;
  var stride = structure.stride;
  var elementsPerHeight = structure.elementsPerHeight;
  var elementMultiplier = structure.elementMultiplier;
  var isBigEndian = structure.isBigEndian;
  var heightOffset = structure.heightOffset;
  var heightScale = structure.heightScale;

  var heightSample;
  if (defined(this._mesh)) {
    var buffer = this._mesh.vertices;
    var encoding = this._mesh.encoding;
    var exaggeration = this._mesh.exaggeration;
    heightSample = interpolateMeshHeight(
      buffer,
      encoding,
      heightOffset,
      heightScale,
      rectangle,
      width,
      height,
      longitude,
      latitude,
      exaggeration
    );
  } else {
    heightSample = interpolateHeight(
      this._buffer,
      elementsPerHeight,
      elementMultiplier,
      stride,
      isBigEndian,
      rectangle,
      width,
      height,
      longitude,
      latitude
    );
    heightSample = heightSample * heightScale + heightOffset;
  }

  return heightSample;
};

/**
 * Upsamples this terrain data for use by a descendant tile.  The resulting instance will contain a subset of the
 * height samples in this instance, interpolated if necessary.
 *
 * @param {TilingScheme} tilingScheme The tiling scheme of this terrain data.
 * @param {Number} thisX The X coordinate of this tile in the tiling scheme.
 * @param {Number} thisY The Y coordinate of this tile in the tiling scheme.
 * @param {Number} thisLevel The level of this tile in the tiling scheme.
 * @param {Number} descendantX The X coordinate within the tiling scheme of the descendant tile for which we are upsampling.
 * @param {Number} descendantY The Y coordinate within the tiling scheme of the descendant tile for which we are upsampling.
 * @param {Number} descendantLevel The level within the tiling scheme of the descendant tile for which we are upsampling.
 * @returns {Promise.<HeightmapTerrainData>|undefined} A promise for upsampled heightmap terrain data for the descendant tile,
 *          or undefined if too many asynchronous upsample operations are in progress and the request has been
 *          deferred.
 */
HeightmapTerrainData.prototype.upsample = function (
  tilingScheme,
  thisX,
  thisY,
  thisLevel,
  descendantX,
  descendantY,
  descendantLevel
) {
  //>>includeStart('debug', pragmas.debug);
  if (!defined(tilingScheme)) {
    throw new DeveloperError("tilingScheme is required.");
  }
  if (!defined(thisX)) {
    throw new DeveloperError("thisX is required.");
  }
  if (!defined(thisY)) {
    throw new DeveloperError("thisY is required.");
  }
  if (!defined(thisLevel)) {
    throw new DeveloperError("thisLevel is required.");
  }
  if (!defined(descendantX)) {
    throw new DeveloperError("descendantX is required.");
  }
  if (!defined(descendantY)) {
    throw new DeveloperError("descendantY is required.");
  }
  if (!defined(descendantLevel)) {
    throw new DeveloperError("descendantLevel is required.");
  }
  var levelDifference = descendantLevel - thisLevel;
  if (levelDifference > 1) {
    throw new DeveloperError(
      "Upsampling through more than one level at a time is not currently supported."
    );
  }
  //>>includeEnd('debug');

  var meshData = this._mesh;
  if (!defined(meshData)) {
    return undefined;
  }

  var width = this._width;
  var height = this._height;
  var structure = this._structure;
  var stride = structure.stride;

  var heights = new this._bufferType(width * height * stride);

  var buffer = meshData.vertices;
  var encoding = meshData.encoding;

  // PERFORMANCE_IDEA: don't recompute these rectangles - the caller already knows them.
  var sourceRectangle = tilingScheme.tileXYToRectangle(thisX, thisY, thisLevel);
  var destinationRectangle = tilingScheme.tileXYToRectangle(
    descendantX,
    descendantY,
    descendantLevel
  );

  var heightOffset = structure.heightOffset;
  var heightScale = structure.heightScale;
  var exaggeration = meshData.exaggeration;

  var elementsPerHeight = structure.elementsPerHeight;
  var elementMultiplier = structure.elementMultiplier;
  var isBigEndian = structure.isBigEndian;

  var divisor = Math.pow(elementMultiplier, elementsPerHeight - 1);

  for (var j = 0; j < height; ++j) {
    var latitude = CesiumMath.lerp(
      destinationRectangle.north,
      destinationRectangle.south,
      j / (height - 1)
    );
    for (var i = 0; i < width; ++i) {
      var longitude = CesiumMath.lerp(
        destinationRectangle.west,
        destinationRectangle.east,
        i / (width - 1)
      );
      var heightSample = interpolateMeshHeight(
        buffer,
        encoding,
        heightOffset,
        heightScale,
        sourceRectangle,
        width,
        height,
        longitude,
        latitude,
        exaggeration
      );

      // Use conditionals here instead of Math.min and Math.max so that an undefined
      // lowestEncodedHeight or highestEncodedHeight has no effect.
      heightSample =
        heightSample < structure.lowestEncodedHeight
          ? structure.lowestEncodedHeight
          : heightSample;
      heightSample =
        heightSample > structure.highestEncodedHeight
          ? structure.highestEncodedHeight
          : heightSample;

      setHeight(
        heights,
        elementsPerHeight,
        elementMultiplier,
        divisor,
        stride,
        isBigEndian,
        j * width + i,
        heightSample
      );
>>>>>>> 2fd0e8f7
    }
  }

  return new HeightmapTerrainData({
    buffer: heights,
    width: width,
    height: height,
    childTileMask: 0,
    structure: this._structure,
    createdByUpsampling: true,
  });
};

/**
 * Determines if a given child tile is available, based on the
 * {@link HeightmapTerrainData.childTileMask}.  The given child tile coordinates are assumed
 * to be one of the four children of this tile.  If non-child tile coordinates are
 * given, the availability of the southeast child tile is returned.
 *
 * @param {Number} thisX The tile X coordinate of this (the parent) tile.
 * @param {Number} thisY The tile Y coordinate of this (the parent) tile.
 * @param {Number} childX The tile X coordinate of the child tile to check for availability.
 * @param {Number} childY The tile Y coordinate of the child tile to check for availability.
 * @returns {Boolean} True if the child tile is available; otherwise, false.
 */
HeightmapTerrainData.prototype.isChildAvailable = function (
  thisX,
  thisY,
  childX,
  childY
) {
  //>>includeStart('debug', pragmas.debug);
  if (!defined(thisX)) {
    throw new DeveloperError("thisX is required.");
  }
  if (!defined(thisY)) {
    throw new DeveloperError("thisY is required.");
  }
  if (!defined(childX)) {
    throw new DeveloperError("childX is required.");
  }
  if (!defined(childY)) {
    throw new DeveloperError("childY is required.");
  }
  //>>includeEnd('debug');

  var bitNumber = 2; // northwest child
  if (childX !== thisX * 2) {
    ++bitNumber; // east child
  }
  if (childY !== thisY * 2) {
    bitNumber -= 2; // south child
  }

  return (this._childTileMask & (1 << bitNumber)) !== 0;
};

/**
 * Gets a value indicating whether or not this terrain data was created by upsampling lower resolution
 * terrain data.  If this value is false, the data was obtained from some other source, such
 * as by downloading it from a remote server.  This method should return true for instances
 * returned from a call to {@link HeightmapTerrainData#upsample}.
 *
 * @returns {Boolean} True if this instance was created by upsampling; otherwise, false.
 */
HeightmapTerrainData.prototype.wasCreatedByUpsampling = function () {
  return this._createdByUpsampling;
};

function interpolateHeight(
  sourceHeights,
  elementsPerHeight,
  elementMultiplier,
  stride,
  isBigEndian,
  sourceRectangle,
  width,
  height,
  longitude,
  latitude
) {
  var fromWest =
    ((longitude - sourceRectangle.west) * (width - 1)) /
    (sourceRectangle.east - sourceRectangle.west);
  var fromSouth =
    ((latitude - sourceRectangle.south) * (height - 1)) /
    (sourceRectangle.north - sourceRectangle.south);

  var westInteger = fromWest | 0;
  var eastInteger = westInteger + 1;
  if (eastInteger >= width) {
    eastInteger = width - 1;
    westInteger = width - 2;
  }

  var southInteger = fromSouth | 0;
  var northInteger = southInteger + 1;
  if (northInteger >= height) {
    northInteger = height - 1;
    southInteger = height - 2;
  }

  var dx = fromWest - westInteger;
  var dy = fromSouth - southInteger;

  southInteger = height - 1 - southInteger;
  northInteger = height - 1 - northInteger;

  var southwestHeight = getHeight(
    sourceHeights,
    elementsPerHeight,
    elementMultiplier,
    stride,
    isBigEndian,
    southInteger * width + westInteger
  );
  var southeastHeight = getHeight(
    sourceHeights,
    elementsPerHeight,
    elementMultiplier,
    stride,
    isBigEndian,
    southInteger * width + eastInteger
  );
  var northwestHeight = getHeight(
    sourceHeights,
    elementsPerHeight,
    elementMultiplier,
    stride,
    isBigEndian,
    northInteger * width + westInteger
  );
  var northeastHeight = getHeight(
    sourceHeights,
    elementsPerHeight,
    elementMultiplier,
    stride,
    isBigEndian,
    northInteger * width + eastInteger
  );

  return triangleInterpolateHeight(
    dx,
    dy,
    southwestHeight,
    southeastHeight,
    northwestHeight,
    northeastHeight
  );
}

function interpolateMeshHeight(
  buffer,
  encoding,
  heightOffset,
  heightScale,
  sourceRectangle,
  width,
  height,
  longitude,
  latitude,
  exaggeration
) {
  // returns a height encoded according to the structure's heightScale and heightOffset.
  var fromWest =
    ((longitude - sourceRectangle.west) * (width - 1)) /
    (sourceRectangle.east - sourceRectangle.west);
  var fromSouth =
    ((latitude - sourceRectangle.south) * (height - 1)) /
    (sourceRectangle.north - sourceRectangle.south);

  var westInteger = fromWest | 0;
  var eastInteger = westInteger + 1;
  if (eastInteger >= width) {
    eastInteger = width - 1;
    westInteger = width - 2;
  }

  var southInteger = fromSouth | 0;
  var northInteger = southInteger + 1;
  if (northInteger >= height) {
    northInteger = height - 1;
    southInteger = height - 2;
  }

  var dx = fromWest - westInteger;
  var dy = fromSouth - southInteger;

  southInteger = height - 1 - southInteger;
  northInteger = height - 1 - northInteger;

  var southwestHeight =
    (encoding.decodeHeight(buffer, southInteger * width + westInteger) /
      exaggeration -
      heightOffset) /
    heightScale;
  var southeastHeight =
    (encoding.decodeHeight(buffer, southInteger * width + eastInteger) /
      exaggeration -
      heightOffset) /
    heightScale;
  var northwestHeight =
    (encoding.decodeHeight(buffer, northInteger * width + westInteger) /
      exaggeration -
      heightOffset) /
    heightScale;
  var northeastHeight =
    (encoding.decodeHeight(buffer, northInteger * width + eastInteger) /
      exaggeration -
      heightOffset) /
    heightScale;

  return triangleInterpolateHeight(
    dx,
    dy,
    southwestHeight,
    southeastHeight,
    northwestHeight,
    northeastHeight
  );
}

function triangleInterpolateHeight(
  dX,
  dY,
  southwestHeight,
  southeastHeight,
  northwestHeight,
  northeastHeight
) {
  // The HeightmapTessellator bisects the quad from southwest to northeast.
  if (dY < dX) {
    // Lower right triangle
    return (
      southwestHeight +
      dX * (southeastHeight - southwestHeight) +
      dY * (northeastHeight - southeastHeight)
    );
  }

  // Upper left triangle
  return (
    southwestHeight +
    dX * (northeastHeight - northwestHeight) +
    dY * (northwestHeight - southwestHeight)
  );
}

function getHeight(
  heights,
  elementsPerHeight,
  elementMultiplier,
  stride,
  isBigEndian,
  index
) {
  index *= stride;

  var height = 0;
  var i;

  if (isBigEndian) {
    for (i = 0; i < elementsPerHeight; ++i) {
      height = height * elementMultiplier + heights[index + i];
    }
  } else {
    for (i = elementsPerHeight - 1; i >= 0; --i) {
      height = height * elementMultiplier + heights[index + i];
    }
  }

  return height;
}

function setHeight(
  heights,
  elementsPerHeight,
  elementMultiplier,
  divisor,
  stride,
  isBigEndian,
  index,
  height
) {
  index *= stride;

  var i;
  if (isBigEndian) {
    for (i = 0; i < elementsPerHeight - 1; ++i) {
      heights[index + i] = (height / divisor) | 0;
      height -= heights[index + i] * divisor;
      divisor /= elementMultiplier;
    }
  } else {
    for (i = elementsPerHeight - 1; i > 0; --i) {
      heights[index + i] = (height / divisor) | 0;
      height -= heights[index + i] * divisor;
      divisor /= elementMultiplier;
    }
  }
  heights[index + i] = height;
}
export default HeightmapTerrainData;<|MERGE_RESOLUTION|>--- conflicted
+++ resolved
@@ -1,572 +1,7 @@
-<<<<<<< HEAD
-import when from '../ThirdParty/when.js';
-import BoundingSphere from './BoundingSphere.js';
-import Cartesian3 from './Cartesian3.js';
-import Check from './Check.js';
-import defaultValue from './defaultValue.js';
-import defined from './defined.js';
-import DeveloperError from './DeveloperError.js';
-import GeographicProjection from './GeographicProjection.js';
-import HeightmapEncoding from './HeightmapEncoding.js';
-import HeightmapTessellator from './HeightmapTessellator.js';
-import CesiumMath from './Math.js';
-import OrientedBoundingBox from './OrientedBoundingBox.js';
-import Rectangle from './Rectangle.js';
-import TaskProcessor from './TaskProcessor.js';
-import TerrainEncoding from './TerrainEncoding.js';
-import TerrainMesh from './TerrainMesh.js';
-import TerrainProvider from './TerrainProvider.js';
-
-    /**
-     * Terrain data for a single tile where the terrain data is represented as a heightmap.  A heightmap
-     * is a rectangular array of heights in row-major order from north to south and west to east.
-     *
-     * @alias HeightmapTerrainData
-     * @constructor
-     *
-     * @param {Object} options Object with the following properties:
-     * @param {TypedArray} options.buffer The buffer containing height data.
-     * @param {Number} options.width The width (longitude direction) of the heightmap, in samples.
-     * @param {Number} options.height The height (latitude direction) of the heightmap, in samples.
-     * @param {Number} [options.childTileMask=15] A bit mask indicating which of this tile's four children exist.
-     *                 If a child's bit is set, geometry will be requested for that tile as well when it
-     *                 is needed.  If the bit is cleared, the child tile is not requested and geometry is
-     *                 instead upsampled from the parent.  The bit values are as follows:
-     *                 <table>
-     *                  <tr><th>Bit Position</th><th>Bit Value</th><th>Child Tile</th></tr>
-     *                  <tr><td>0</td><td>1</td><td>Southwest</td></tr>
-     *                  <tr><td>1</td><td>2</td><td>Southeast</td></tr>
-     *                  <tr><td>2</td><td>4</td><td>Northwest</td></tr>
-     *                  <tr><td>3</td><td>8</td><td>Northeast</td></tr>
-     *                 </table>
-     * @param {Uint8Array} [options.waterMask] The water mask included in this terrain data, if any.  A water mask is a square
-     *                     Uint8Array or image where a value of 255 indicates water and a value of 0 indicates land.
-     *                     Values in between 0 and 255 are allowed as well to smoothly blend between land and water.
-     * @param {Object} [options.structure] An object describing the structure of the height data.
-     * @param {Number} [options.structure.heightScale=1.0] The factor by which to multiply height samples in order to obtain
-     *                 the height above the heightOffset, in meters.  The heightOffset is added to the resulting
-     *                 height after multiplying by the scale.
-     * @param {Number} [options.structure.heightOffset=0.0] The offset to add to the scaled height to obtain the final
-     *                 height in meters.  The offset is added after the height sample is multiplied by the
-     *                 heightScale.
-     * @param {Number} [options.structure.elementsPerHeight=1] The number of elements in the buffer that make up a single height
-     *                 sample.  This is usually 1, indicating that each element is a separate height sample.  If
-     *                 it is greater than 1, that number of elements together form the height sample, which is
-     *                 computed according to the structure.elementMultiplier and structure.isBigEndian properties.
-     * @param {Number} [options.structure.stride=1] The number of elements to skip to get from the first element of
-     *                 one height to the first element of the next height.
-     * @param {Number} [options.structure.elementMultiplier=256.0] The multiplier used to compute the height value when the
-     *                 stride property is greater than 1.  For example, if the stride is 4 and the strideMultiplier
-     *                 is 256, the height is computed as follows:
-     *                 `height = buffer[index] + buffer[index + 1] * 256 + buffer[index + 2] * 256 * 256 + buffer[index + 3] * 256 * 256 * 256`
-     *                 This is assuming that the isBigEndian property is false.  If it is true, the order of the
-     *                 elements is reversed.
-     * @param {Boolean} [options.structure.isBigEndian=false] Indicates endianness of the elements in the buffer when the
-     *                  stride property is greater than 1.  If this property is false, the first element is the
-     *                  low-order element.  If it is true, the first element is the high-order element.
-     * @param {Number} [options.structure.lowestEncodedHeight] The lowest value that can be stored in the height buffer.  Any heights that are lower
-     *                 than this value after encoding with the `heightScale` and `heightOffset` are clamped to this value.  For example, if the height
-     *                 buffer is a `Uint16Array`, this value should be 0 because a `Uint16Array` cannot store negative numbers.  If this parameter is
-     *                 not specified, no minimum value is enforced.
-     * @param {Number} [options.structure.highestEncodedHeight] The highest value that can be stored in the height buffer.  Any heights that are higher
-     *                 than this value after encoding with the `heightScale` and `heightOffset` are clamped to this value.  For example, if the height
-     *                 buffer is a `Uint16Array`, this value should be `256 * 256 - 1` or 65535 because a `Uint16Array` cannot store numbers larger
-     *                 than 65535.  If this parameter is not specified, no maximum value is enforced.
-     * @param {HeightmapEncoding} [options.encoding=HeightmapEncoding.NONE] The encoding that is used on the buffer.
-     * @param {Boolean} [options.createdByUpsampling=false] True if this instance was created by upsampling another instance;
-     *                  otherwise, false.
-     *
-     *
-     * @example
-     * var buffer = ...
-     * var heightBuffer = new Uint16Array(buffer, 0, that._heightmapWidth * that._heightmapWidth);
-     * var childTileMask = new Uint8Array(buffer, heightBuffer.byteLength, 1)[0];
-     * var waterMask = new Uint8Array(buffer, heightBuffer.byteLength + 1, buffer.byteLength - heightBuffer.byteLength - 1);
-     * var terrainData = new Cesium.HeightmapTerrainData({
-     *   buffer : heightBuffer,
-     *   width : 65,
-     *   height : 65,
-     *   childTileMask : childTileMask,
-     *   waterMask : waterMask
-     * });
-     *
-     * @see TerrainData
-     * @see QuantizedMeshTerrainData
-     * @see GoogleEarthEnterpriseTerrainData
-     */
-    function HeightmapTerrainData(options) {
-        //>>includeStart('debug', pragmas.debug);
-        if (!defined(options) || !defined(options.buffer)) {
-            throw new DeveloperError('options.buffer is required.');
-        }
-        if (!defined(options.width)) {
-            throw new DeveloperError('options.width is required.');
-        }
-        if (!defined(options.height)) {
-            throw new DeveloperError('options.height is required.');
-        }
-        //>>includeEnd('debug');
-
-        this._buffer = options.buffer;
-        this._width = options.width;
-        this._height = options.height;
-        this._childTileMask = defaultValue(options.childTileMask, 15);
-        this._encoding = defaultValue(options.encoding, HeightmapEncoding.NONE);
-
-        var defaultStructure = HeightmapTessellator.DEFAULT_STRUCTURE;
-        var structure = options.structure;
-        if (!defined(structure)) {
-            structure = defaultStructure;
-        } else if (structure !== defaultStructure) {
-            structure.heightScale = defaultValue(structure.heightScale, defaultStructure.heightScale);
-            structure.heightOffset = defaultValue(structure.heightOffset, defaultStructure.heightOffset);
-            structure.elementsPerHeight = defaultValue(structure.elementsPerHeight, defaultStructure.elementsPerHeight);
-            structure.stride = defaultValue(structure.stride, defaultStructure.stride);
-            structure.elementMultiplier = defaultValue(structure.elementMultiplier, defaultStructure.elementMultiplier);
-            structure.isBigEndian = defaultValue(structure.isBigEndian, defaultStructure.isBigEndian);
-        }
-
-        this._structure = structure;
-        this._createdByUpsampling = defaultValue(options.createdByUpsampling, false);
-        this._waterMask = options.waterMask;
-
-        this._skirtHeight = undefined;
-        this._bufferType = (this._encoding === HeightmapEncoding.LERC) ? Float32Array : this._buffer.constructor;
-        this._mesh = undefined;
-    }
-
-    Object.defineProperties(HeightmapTerrainData.prototype, {
-        /**
-         * An array of credits for this tile.
-         * @memberof HeightmapTerrainData.prototype
-         * @type {Credit[]}
-         */
-        credits : {
-            get : function() {
-                return undefined;
-            }
-        },
-        /**
-         * The water mask included in this terrain data, if any.  A water mask is a square
-         * Uint8Array or image where a value of 255 indicates water and a value of 0 indicates land.
-         * Values in between 0 and 255 are allowed as well to smoothly blend between land and water.
-         * @memberof HeightmapTerrainData.prototype
-         * @type {Uint8Array|Image|Canvas}
-         */
-        waterMask : {
-            get : function() {
-                return this._waterMask;
-            }
-        },
-
-        childTileMask : {
-            get : function() {
-                return this._childTileMask;
-            }
-        }
-    });
-
-    var taskProcessor = new TaskProcessor('createVerticesFromHeightmap');
-
-    /**
-     * Creates a {@link TerrainMesh} from this terrain data.
-     *
-     * @private
-     *
-     * @param {TilingScheme} tilingScheme The tiling scheme to which this tile belongs.
-     * @param {Number} x The X coordinate of the tile for which to create the terrain data.
-     * @param {Number} y The Y coordinate of the tile for which to create the terrain data.
-     * @param {Number} level The level of the tile for which to create the terrain data.
-     * @param {SerializedMapProjection} serializedMapProjection Serialized map projection.
-     * @param {Number} [exaggeration=1.0] The scale used to exaggerate the terrain.
-     * @returns {Promise.<TerrainMesh>|undefined} A promise for the terrain mesh, or undefined if too many
-     *          asynchronous mesh creations are already in progress and the operation should
-     *          be retried later.
-     */
-    HeightmapTerrainData.prototype.createMesh = function(tilingScheme, x, y, level, serializedMapProjection, exaggeration) {
-        //>>includeStart('debug', pragmas.debug);
-        Check.typeOf.object('tilingScheme', tilingScheme);
-        Check.typeOf.number('x', x);
-        Check.typeOf.number('y', y);
-        Check.typeOf.number('level', level);
-        Check.defined('serializedMapProjection', serializedMapProjection);
-        //>>includeEnd('debug');
-
-        var ellipsoid = tilingScheme.ellipsoid;
-        var nativeRectangle = tilingScheme.tileXYToNativeRectangle(x, y, level);
-        var rectangle = tilingScheme.tileXYToRectangle(x, y, level);
-        exaggeration = defaultValue(exaggeration, 1.0);
-
-        // Compute the center of the tile for RTC rendering.
-        var center = ellipsoid.cartographicToCartesian(Rectangle.center(rectangle));
-
-        var structure = this._structure;
-
-        var levelZeroMaxError = TerrainProvider.getEstimatedLevelZeroGeometricErrorForAHeightmap(ellipsoid, this._width, tilingScheme.getNumberOfXTilesAtLevel(0));
-        var thisLevelMaxError = levelZeroMaxError / (1 << level);
-        this._skirtHeight = Math.min(thisLevelMaxError * 4.0, 1000.0);
-
-        var verticesPromise = taskProcessor.scheduleTask({
-            heightmap : this._buffer,
-            structure : structure,
-            includeWebMercatorT : true,
-            width : this._width,
-            height : this._height,
-            nativeRectangle : nativeRectangle,
-            rectangle : rectangle,
-            relativeToCenter : center,
-            ellipsoid : ellipsoid,
-            skirtHeight : this._skirtHeight,
-            isGeographic : tilingScheme.projection instanceof GeographicProjection,
-            exaggeration : exaggeration,
-            serializedMapProjection : serializedMapProjection,
-            encoding : this._encoding
-        });
-
-        if (!defined(verticesPromise)) {
-            // Postponed
-            return undefined;
-        }
-
-        var that = this;
-        return when(verticesPromise, function(result) {
-            var indicesAndEdges;
-            if (that._skirtHeight > 0.0) {
-                indicesAndEdges = TerrainProvider.getRegularGridAndSkirtIndicesAndEdgeIndices(result.gridWidth, result.gridHeight);
-            } else {
-                indicesAndEdges = TerrainProvider.getRegularGridIndicesAndEdgeIndices(result.gridWidth, result.gridHeight);
-            }
-
-            var vertexCountWithoutSkirts = result.gridWidth * result.gridHeight;
-
-            // Clone complex result objects because the transfer from the web worker
-            // has stripped them down to JSON-style objects.
-            that._mesh = new TerrainMesh(
-                    center,
-                    new Float32Array(result.vertices),
-                    indicesAndEdges.indices,
-                    indicesAndEdges.indexCountWithoutSkirts,
-                    vertexCountWithoutSkirts,
-                    result.minimumHeight,
-                    result.maximumHeight,
-                    BoundingSphere.clone(result.boundingSphere3D),
-                    Cartesian3.clone(result.occludeePointInScaledSpace),
-                    result.numberOfAttributes,
-                    OrientedBoundingBox.clone(result.orientedBoundingBox),
-                    TerrainEncoding.clone(result.encoding),
-                    exaggeration,
-                    indicesAndEdges.westIndicesSouthToNorth,
-                    indicesAndEdges.southIndicesEastToWest,
-                    indicesAndEdges.eastIndicesNorthToSouth,
-                    indicesAndEdges.northIndicesWestToEast);
-
-            // Free memory received from server after mesh is created.
-            that._buffer = undefined;
-            return that._mesh;
-        });
-    };
-
-    /**
-     * @private
-     */
-    HeightmapTerrainData.prototype._createMeshSync = function(tilingScheme, x, y, level, exaggeration, mapProjection) {
-        //>>includeStart('debug', pragmas.debug);
-        if (!defined(tilingScheme)) {
-            throw new DeveloperError('tilingScheme is required.');
-        }
-        if (!defined(x)) {
-            throw new DeveloperError('x is required.');
-        }
-        if (!defined(y)) {
-            throw new DeveloperError('y is required.');
-        }
-        if (!defined(level)) {
-            throw new DeveloperError('level is required.');
-        }
-        //>>includeEnd('debug');
-
-        var ellipsoid = tilingScheme.ellipsoid;
-        var nativeRectangle = tilingScheme.tileXYToNativeRectangle(x, y, level);
-        var rectangle = tilingScheme.tileXYToRectangle(x, y, level);
-        exaggeration = defaultValue(exaggeration, 1.0);
-
-        // Compute the center of the tile for RTC rendering.
-        var center = ellipsoid.cartographicToCartesian(Rectangle.center(rectangle));
-
-        var structure = this._structure;
-
-        var levelZeroMaxError = TerrainProvider.getEstimatedLevelZeroGeometricErrorForAHeightmap(ellipsoid, this._width, tilingScheme.getNumberOfXTilesAtLevel(0));
-        var thisLevelMaxError = levelZeroMaxError / (1 << level);
-        this._skirtHeight = Math.min(thisLevelMaxError * 4.0, 1000.0);
-
-        var result = HeightmapTessellator.computeVertices({
-            heightmap : this._buffer,
-            structure : structure,
-            includeWebMercatorT : true,
-            width : this._width,
-            height : this._height,
-            nativeRectangle : nativeRectangle,
-            rectangle : rectangle,
-            relativeToCenter : center,
-            ellipsoid : ellipsoid,
-            skirtHeight : this._skirtHeight,
-            isGeographic : tilingScheme.projection instanceof GeographicProjection,
-            exaggeration : exaggeration
-        }, mapProjection);
-
-        // Free memory received from server after mesh is created.
-        this._buffer = undefined;
-
-        var indicesAndEdges;
-        if (this._skirtHeight > 0.0) {
-            indicesAndEdges = TerrainProvider.getRegularGridAndSkirtIndicesAndEdgeIndices(this._width, this._height);
-        } else {
-            indicesAndEdges = TerrainProvider.getRegularGridIndicesAndEdgeIndices(this._width, this._height);
-        }
-
-        var vertexCountWithoutSkirts = result.gridWidth * result.gridHeight;
-
-        // No need to clone here (as we do in the async version) because the result
-        // is not coming from a web worker.
-        return new TerrainMesh(
-            center,
-            result.vertices,
-            indicesAndEdges.indices,
-            indicesAndEdges.indexCountWithoutSkirts,
-            vertexCountWithoutSkirts,
-            result.minimumHeight,
-            result.maximumHeight,
-            result.boundingSphere3D,
-            result.occludeePointInScaledSpace,
-            result.encoding.getStride(),
-            result.orientedBoundingBox,
-            result.encoding,
-            exaggeration,
-            indicesAndEdges.westIndicesSouthToNorth,
-            indicesAndEdges.southIndicesEastToWest,
-            indicesAndEdges.eastIndicesNorthToSouth,
-            indicesAndEdges.northIndicesWestToEast);
-    };
-
-    /**
-     * Computes the terrain height at a specified longitude and latitude.
-     *
-     * @param {Rectangle} rectangle The rectangle covered by this terrain data.
-     * @param {Number} longitude The longitude in radians.
-     * @param {Number} latitude The latitude in radians.
-     * @returns {Number} The terrain height at the specified position.  If the position
-     *          is outside the rectangle, this method will extrapolate the height, which is likely to be wildly
-     *          incorrect for positions far outside the rectangle.
-     */
-    HeightmapTerrainData.prototype.interpolateHeight = function(rectangle, longitude, latitude) {
-        var width = this._width;
-        var height = this._height;
-
-        var structure = this._structure;
-        var stride = structure.stride;
-        var elementsPerHeight = structure.elementsPerHeight;
-        var elementMultiplier = structure.elementMultiplier;
-        var isBigEndian = structure.isBigEndian;
-        var heightOffset = structure.heightOffset;
-        var heightScale = structure.heightScale;
-
-        var heightSample;
-        if (defined(this._mesh)) {
-            var buffer = this._mesh.vertices;
-            var encoding = this._mesh.encoding;
-            var exaggeration = this._mesh.exaggeration;
-            heightSample = interpolateMeshHeight(buffer, encoding, heightOffset, heightScale, rectangle, width, height, longitude, latitude, exaggeration);
-        } else {
-            heightSample = interpolateHeight(this._buffer, elementsPerHeight, elementMultiplier, stride, isBigEndian, rectangle, width, height, longitude, latitude);
-            heightSample = heightSample * heightScale + heightOffset;
-        }
-
-        return heightSample;
-    };
-
-    /**
-     * Upsamples this terrain data for use by a descendant tile.  The resulting instance will contain a subset of the
-     * height samples in this instance, interpolated if necessary.
-     *
-     * @param {TilingScheme} tilingScheme The tiling scheme of this terrain data.
-     * @param {Number} thisX The X coordinate of this tile in the tiling scheme.
-     * @param {Number} thisY The Y coordinate of this tile in the tiling scheme.
-     * @param {Number} thisLevel The level of this tile in the tiling scheme.
-     * @param {Number} descendantX The X coordinate within the tiling scheme of the descendant tile for which we are upsampling.
-     * @param {Number} descendantY The Y coordinate within the tiling scheme of the descendant tile for which we are upsampling.
-     * @param {Number} descendantLevel The level within the tiling scheme of the descendant tile for which we are upsampling.
-     * @returns {Promise.<HeightmapTerrainData>|undefined} A promise for upsampled heightmap terrain data for the descendant tile,
-     *          or undefined if too many asynchronous upsample operations are in progress and the request has been
-     *          deferred.
-     */
-    HeightmapTerrainData.prototype.upsample = function(tilingScheme, thisX, thisY, thisLevel, descendantX, descendantY, descendantLevel) {
-        //>>includeStart('debug', pragmas.debug);
-        if (!defined(tilingScheme)) {
-            throw new DeveloperError('tilingScheme is required.');
-        }
-        if (!defined(thisX)) {
-            throw new DeveloperError('thisX is required.');
-        }
-        if (!defined(thisY)) {
-            throw new DeveloperError('thisY is required.');
-        }
-        if (!defined(thisLevel)) {
-            throw new DeveloperError('thisLevel is required.');
-        }
-        if (!defined(descendantX)) {
-            throw new DeveloperError('descendantX is required.');
-        }
-        if (!defined(descendantY)) {
-            throw new DeveloperError('descendantY is required.');
-        }
-        if (!defined(descendantLevel)) {
-            throw new DeveloperError('descendantLevel is required.');
-        }
-        var levelDifference = descendantLevel - thisLevel;
-        if (levelDifference > 1) {
-            throw new DeveloperError('Upsampling through more than one level at a time is not currently supported.');
-        }
-        //>>includeEnd('debug');
-
-        var meshData = this._mesh;
-        if (!defined(meshData)) {
-            return undefined;
-        }
-
-        var width = this._width;
-        var height = this._height;
-        var structure = this._structure;
-        var stride = structure.stride;
-
-        var heights = new this._bufferType(width * height * stride);
-
-        var buffer = meshData.vertices;
-        var encoding = meshData.encoding;
-
-        // PERFORMANCE_IDEA: don't recompute these rectangles - the caller already knows them.
-        var sourceRectangle = tilingScheme.tileXYToRectangle(thisX, thisY, thisLevel);
-        var destinationRectangle = tilingScheme.tileXYToRectangle(descendantX, descendantY, descendantLevel);
-
-        var heightOffset = structure.heightOffset;
-        var heightScale = structure.heightScale;
-        var exaggeration = meshData.exaggeration;
-
-        var elementsPerHeight = structure.elementsPerHeight;
-        var elementMultiplier = structure.elementMultiplier;
-        var isBigEndian = structure.isBigEndian;
-
-        var divisor = Math.pow(elementMultiplier, elementsPerHeight - 1);
-
-        for (var j = 0; j < height; ++j) {
-            var latitude = CesiumMath.lerp(destinationRectangle.north, destinationRectangle.south, j / (height - 1));
-            for (var i = 0; i < width; ++i) {
-                var longitude = CesiumMath.lerp(destinationRectangle.west, destinationRectangle.east, i / (width - 1));
-                var heightSample = interpolateMeshHeight(buffer, encoding, heightOffset, heightScale, sourceRectangle, width, height, longitude, latitude, exaggeration);
-
-                // Use conditionals here instead of Math.min and Math.max so that an undefined
-                // lowestEncodedHeight or highestEncodedHeight has no effect.
-                heightSample = heightSample < structure.lowestEncodedHeight ? structure.lowestEncodedHeight : heightSample;
-                heightSample = heightSample > structure.highestEncodedHeight ? structure.highestEncodedHeight : heightSample;
-
-                setHeight(heights, elementsPerHeight, elementMultiplier, divisor, stride, isBigEndian, j * width + i, heightSample);
-            }
-        }
-
-        return new HeightmapTerrainData({
-            buffer : heights,
-            width : width,
-            height : height,
-            childTileMask : 0,
-            structure : this._structure,
-            createdByUpsampling : true
-        });
-    };
-
-    /**
-     * Determines if a given child tile is available, based on the
-     * {@link HeightmapTerrainData.childTileMask}.  The given child tile coordinates are assumed
-     * to be one of the four children of this tile.  If non-child tile coordinates are
-     * given, the availability of the southeast child tile is returned.
-     *
-     * @param {Number} thisX The tile X coordinate of this (the parent) tile.
-     * @param {Number} thisY The tile Y coordinate of this (the parent) tile.
-     * @param {Number} childX The tile X coordinate of the child tile to check for availability.
-     * @param {Number} childY The tile Y coordinate of the child tile to check for availability.
-     * @returns {Boolean} True if the child tile is available; otherwise, false.
-     */
-    HeightmapTerrainData.prototype.isChildAvailable = function(thisX, thisY, childX, childY) {
-        //>>includeStart('debug', pragmas.debug);
-        if (!defined(thisX)) {
-            throw new DeveloperError('thisX is required.');
-        }
-        if (!defined(thisY)) {
-            throw new DeveloperError('thisY is required.');
-        }
-        if (!defined(childX)) {
-            throw new DeveloperError('childX is required.');
-        }
-        if (!defined(childY)) {
-            throw new DeveloperError('childY is required.');
-        }
-        //>>includeEnd('debug');
-
-        var bitNumber = 2; // northwest child
-        if (childX !== thisX * 2) {
-            ++bitNumber; // east child
-        }
-        if (childY !== thisY * 2) {
-            bitNumber -= 2; // south child
-        }
-
-        return (this._childTileMask & (1 << bitNumber)) !== 0;
-    };
-
-    /**
-     * Gets a value indicating whether or not this terrain data was created by upsampling lower resolution
-     * terrain data.  If this value is false, the data was obtained from some other source, such
-     * as by downloading it from a remote server.  This method should return true for instances
-     * returned from a call to {@link HeightmapTerrainData#upsample}.
-     *
-     * @returns {Boolean} True if this instance was created by upsampling; otherwise, false.
-     */
-    HeightmapTerrainData.prototype.wasCreatedByUpsampling = function() {
-        return this._createdByUpsampling;
-    };
-
-    function interpolateHeight(sourceHeights, elementsPerHeight, elementMultiplier, stride, isBigEndian, sourceRectangle, width, height, longitude, latitude) {
-        var fromWest = (longitude - sourceRectangle.west) * (width - 1) / (sourceRectangle.east - sourceRectangle.west);
-        var fromSouth = (latitude - sourceRectangle.south) * (height - 1) / (sourceRectangle.north - sourceRectangle.south);
-
-        var westInteger = fromWest | 0;
-        var eastInteger = westInteger + 1;
-        if (eastInteger >= width) {
-            eastInteger = width - 1;
-            westInteger = width - 2;
-        }
-
-        var southInteger = fromSouth | 0;
-        var northInteger = southInteger + 1;
-        if (northInteger >= height) {
-            northInteger = height - 1;
-            southInteger = height - 2;
-        }
-
-        var dx = fromWest - westInteger;
-        var dy = fromSouth - southInteger;
-
-        southInteger = height - 1 - southInteger;
-        northInteger = height - 1 - northInteger;
-
-        var southwestHeight = getHeight(sourceHeights, elementsPerHeight, elementMultiplier, stride, isBigEndian, southInteger * width + westInteger);
-        var southeastHeight = getHeight(sourceHeights, elementsPerHeight, elementMultiplier, stride, isBigEndian, southInteger * width + eastInteger);
-        var northwestHeight = getHeight(sourceHeights, elementsPerHeight, elementMultiplier, stride, isBigEndian, northInteger * width + westInteger);
-        var northeastHeight = getHeight(sourceHeights, elementsPerHeight, elementMultiplier, stride, isBigEndian, northInteger * width + eastInteger);
-
-        return triangleInterpolateHeight(dx, dy, southwestHeight, southeastHeight, northwestHeight, northeastHeight);
-=======
 import when from "../ThirdParty/when.js";
 import BoundingSphere from "./BoundingSphere.js";
 import Cartesian3 from "./Cartesian3.js";
+import Check from "./Check.js";
 import defaultValue from "./defaultValue.js";
 import defined from "./defined.js";
 import DeveloperError from "./DeveloperError.js";
@@ -759,6 +194,7 @@
  * @param {Number} x The X coordinate of the tile for which to create the terrain data.
  * @param {Number} y The Y coordinate of the tile for which to create the terrain data.
  * @param {Number} level The level of the tile for which to create the terrain data.
+ * @param {SerializedMapProjection} serializedMapProjection Serialized map projection.
  * @param {Number} [exaggeration=1.0] The scale used to exaggerate the terrain.
  * @returns {Promise.<TerrainMesh>|undefined} A promise for the terrain mesh, or undefined if too many
  *          asynchronous mesh creations are already in progress and the operation should
@@ -769,21 +205,15 @@
   x,
   y,
   level,
+  serializedMapProjection,
   exaggeration
 ) {
   //>>includeStart('debug', pragmas.debug);
-  if (!defined(tilingScheme)) {
-    throw new DeveloperError("tilingScheme is required.");
-  }
-  if (!defined(x)) {
-    throw new DeveloperError("x is required.");
-  }
-  if (!defined(y)) {
-    throw new DeveloperError("y is required.");
-  }
-  if (!defined(level)) {
-    throw new DeveloperError("level is required.");
-  }
+  Check.typeOf.object("tilingScheme", tilingScheme);
+  Check.typeOf.number("x", x);
+  Check.typeOf.number("y", y);
+  Check.typeOf.number("level", level);
+  Check.defined("serializedMapProjection", serializedMapProjection);
   //>>includeEnd('debug');
 
   var ellipsoid = tilingScheme.ellipsoid;
@@ -817,6 +247,7 @@
     skirtHeight: this._skirtHeight,
     isGeographic: tilingScheme.projection instanceof GeographicProjection,
     exaggeration: exaggeration,
+    serializedMapProjection: serializedMapProjection,
     encoding: this._encoding,
   });
 
@@ -878,7 +309,8 @@
   x,
   y,
   level,
-  exaggeration
+  exaggeration,
+  mapProjection
 ) {
   //>>includeStart('debug', pragmas.debug);
   if (!defined(tilingScheme)) {
@@ -913,20 +345,23 @@
   var thisLevelMaxError = levelZeroMaxError / (1 << level);
   this._skirtHeight = Math.min(thisLevelMaxError * 4.0, 1000.0);
 
-  var result = HeightmapTessellator.computeVertices({
-    heightmap: this._buffer,
-    structure: structure,
-    includeWebMercatorT: true,
-    width: this._width,
-    height: this._height,
-    nativeRectangle: nativeRectangle,
-    rectangle: rectangle,
-    relativeToCenter: center,
-    ellipsoid: ellipsoid,
-    skirtHeight: this._skirtHeight,
-    isGeographic: tilingScheme.projection instanceof GeographicProjection,
-    exaggeration: exaggeration,
-  });
+  var result = HeightmapTessellator.computeVertices(
+    {
+      heightmap: this._buffer,
+      structure: structure,
+      includeWebMercatorT: true,
+      width: this._width,
+      height: this._height,
+      nativeRectangle: nativeRectangle,
+      rectangle: rectangle,
+      relativeToCenter: center,
+      ellipsoid: ellipsoid,
+      skirtHeight: this._skirtHeight,
+      isGeographic: tilingScheme.projection instanceof GeographicProjection,
+      exaggeration: exaggeration,
+    },
+    mapProjection
+  );
 
   // Free memory received from server after mesh is created.
   this._buffer = undefined;
@@ -1164,7 +599,6 @@
         j * width + i,
         heightSample
       );
->>>>>>> 2fd0e8f7
     }
   }
 
