--- conflicted
+++ resolved
@@ -1,21 +1,12 @@
-<<<<<<< HEAD
-import Cartesian3 from './Cartesian3.js';
-import Cartographic from './Cartographic.js';
-import defaultValue from './defaultValue.js';
-import defined from './defined.js';
-import DeveloperError from './DeveloperError.js';
-import Ellipsoid from './Ellipsoid.js';
-import MapProjectionType from './MapProjectionType.js';
-import SerializedMapProjection from './SerializedMapProjection.js';
-import when from '../ThirdParty/when.js';
-=======
 import Cartesian3 from "./Cartesian3.js";
 import Cartographic from "./Cartographic.js";
 import defaultValue from "./defaultValue.js";
 import defined from "./defined.js";
 import DeveloperError from "./DeveloperError.js";
 import Ellipsoid from "./Ellipsoid.js";
->>>>>>> 2fd0e8f7
+import MapProjectionType from "./MapProjectionType.js";
+import SerializedMapProjection from "./SerializedMapProjection.js";
+import when from "../ThirdParty/when.js";
 
 /**
  * A simple map projection where longitude and latitude are linearly mapped to X and Y by multiplying
@@ -36,78 +27,6 @@
   this._oneOverSemimajorAxis = 1.0 / this._semimajorAxis;
 }
 
-<<<<<<< HEAD
-    Object.defineProperties(GeographicProjection.prototype, {
-        /**
-         * Gets the {@link Ellipsoid}.
-         *
-         * @memberof GeographicProjection.prototype
-         *
-         * @type {Ellipsoid}
-         * @readonly
-         */
-        ellipsoid : {
-            get : function() {
-                return this._ellipsoid;
-            }
-        },
-        /**
-         * Gets whether or not the projection evenly maps meridians to vertical lines.
-         * Geographic projections are cylindrical about the equator.
-         *
-         * @memberof GeographicProjection.prototype
-         *
-         * @type {Boolean}
-         * @readonly
-         * @private
-         */
-        isNormalCylindrical : {
-            get : function() {
-                return true;
-            }
-        }
-    });
-
-    /**
-     * Returns a JSON object that can be messaged to a web worker.
-     *
-     * @private
-     * @returns {SerializedMapProjection} A JSON object from which the MapProjection can be rebuilt.
-     */
-    GeographicProjection.prototype.serialize = function() {
-        return new SerializedMapProjection(MapProjectionType.GEOGRAPHIC, Ellipsoid.pack(this.ellipsoid, []));
-    };
-
-    /**
-     * Reconstructs a <code>GeographicProjection</object> object from the input JSON.
-     *
-     * @private
-     * @param {SerializedMapProjection} serializedMapProjection A JSON object from which the MapProjection can be rebuilt.
-     * @returns {Promise.<GeographicProjection>} A Promise that resolves to a MapProjection that is ready for use, or rejects if the SerializedMapProjection is malformed.
-     */
-    GeographicProjection.deserialize = function(serializedMapProjection) {
-        return when.resolve(new GeographicProjection(Ellipsoid.unpack(serializedMapProjection.json)));
-    };
-
-    /**
-     * Projects a set of {@link Cartographic} coordinates, in radians, to map coordinates, in meters.
-     * X and Y are the longitude and latitude, respectively, multiplied by the maximum radius of the
-     * ellipsoid.  Z is the unmodified height.
-     *
-     * @param {Cartographic} cartographic The coordinates to project.
-     * @param {Cartesian3} [result] An instance into which to copy the result.  If this parameter is
-     *        undefined, a new instance is created and returned.
-     * @returns {Cartesian3} The projected coordinates.  If the result parameter is not undefined, the
-     *          coordinates are copied there and that instance is returned.  Otherwise, a new instance is
-     *          created and returned.
-     */
-    GeographicProjection.prototype.project = function(cartographic, result) {
-        // Actually this is the special case of equidistant cylindrical called the plate carree
-        var semimajorAxis = this._semimajorAxis;
-        var x = cartographic.longitude * semimajorAxis;
-        var y = cartographic.latitude * semimajorAxis;
-        var z = cartographic.height;
-=======
 Object.defineProperties(GeographicProjection.prototype, {
   /**
    * Gets the {@link Ellipsoid}.
@@ -122,7 +41,48 @@
       return this._ellipsoid;
     },
   },
+  /**
+   * Gets whether or not the projection evenly maps meridians to vertical lines.
+   * Geographic projections are cylindrical about the equator.
+   *
+   * @memberof GeographicProjection.prototype
+   *
+   * @type {Boolean}
+   * @readonly
+   * @private
+   */
+  isNormalCylindrical: {
+    get: function () {
+      return true;
+    },
+  },
 });
+
+/**
+ * Returns a JSON object that can be messaged to a web worker.
+ *
+ * @private
+ * @returns {SerializedMapProjection} A JSON object from which the MapProjection can be rebuilt.
+ */
+GeographicProjection.prototype.serialize = function () {
+  return new SerializedMapProjection(
+    MapProjectionType.GEOGRAPHIC,
+    Ellipsoid.pack(this.ellipsoid, [])
+  );
+};
+
+/**
+ * Reconstructs a <code>GeographicProjection</object> object from the input JSON.
+ *
+ * @private
+ * @param {SerializedMapProjection} serializedMapProjection A JSON object from which the MapProjection can be rebuilt.
+ * @returns {Promise.<GeographicProjection>} A Promise that resolves to a MapProjection that is ready for use, or rejects if the SerializedMapProjection is malformed.
+ */
+GeographicProjection.deserialize = function (serializedMapProjection) {
+  return when.resolve(
+    new GeographicProjection(Ellipsoid.unpack(serializedMapProjection.json))
+  );
+};
 
 /**
  * Projects a set of {@link Cartographic} coordinates, in radians, to map coordinates, in meters.
@@ -142,7 +102,6 @@
   var x = cartographic.longitude * semimajorAxis;
   var y = cartographic.latitude * semimajorAxis;
   var z = cartographic.height;
->>>>>>> 2fd0e8f7
 
   if (!defined(result)) {
     return new Cartesian3(x, y, z);
