--- conflicted
+++ resolved
@@ -207,13 +207,8 @@
             p0 = this._points[0].point;
             p1 = this._points[1].point;
             p2 = this._ti;
-<<<<<<< HEAD
-            p3 = this._points[2].point.subtract(p0).multiplyByScalar(0.5);
+            p3 = Cartesian3.multiplyByScalar(Cartesian3.subtract(this._points[2].point, p0), 0.5);
             coefs = Matrix4.multiplyByPoint(HermiteSpline.hermiteCoefficientMatrix, timeVec);
-=======
-            p3 = Cartesian3.multiplyByScalar(Cartesian3.subtract(this._points[2].point, p0), 0.5);
-            coefs = HermiteSpline.hermiteCoefficientMatrix.multiplyByPoint(timeVec);
->>>>>>> 4cd40e8c
         } else if (i === this._points.length - 2) {
             p0 = this._points[i].point;
             p1 = this._points[i + 1].point;
