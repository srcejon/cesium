<<<<<<< HEAD
define([
        './AxisAlignedBoundingBox',
        './BoundingSphere',
        './Cartesian2',
        './Cartesian3',
        './Cartographic',
        './Check',
        './defaultValue',
        './defined',
        './Ellipsoid',
        './EllipsoidalOccluder',
        './freezeObject',
        './Math',
        './Matrix4',
        './OrientedBoundingBox',
        './Rectangle',
        './TerrainEncoding',
        './Transforms',
        './WebMercatorProjection'
    ], function(
        AxisAlignedBoundingBox,
        BoundingSphere,
        Cartesian2,
        Cartesian3,
        Cartographic,
        Check,
        defaultValue,
        defined,
        Ellipsoid,
        EllipsoidalOccluder,
        freezeObject,
        CesiumMath,
        Matrix4,
        OrientedBoundingBox,
        Rectangle,
        TerrainEncoding,
        Transforms,
        WebMercatorProjection) {
    'use strict';
=======
import AxisAlignedBoundingBox from './AxisAlignedBoundingBox.js';
import BoundingSphere from './BoundingSphere.js';
import Cartesian2 from './Cartesian2.js';
import Cartesian3 from './Cartesian3.js';
import defaultValue from './defaultValue.js';
import defined from './defined.js';
import DeveloperError from './DeveloperError.js';
import Ellipsoid from './Ellipsoid.js';
import EllipsoidalOccluder from './EllipsoidalOccluder.js';
import freezeObject from './freezeObject.js';
import CesiumMath from './Math.js';
import Matrix4 from './Matrix4.js';
import OrientedBoundingBox from './OrientedBoundingBox.js';
import Rectangle from './Rectangle.js';
import TerrainEncoding from './TerrainEncoding.js';
import Transforms from './Transforms.js';
import WebMercatorProjection from './WebMercatorProjection.js';
>>>>>>> e5cc188f

    /**
     * Contains functions to create a mesh from a heightmap image.
     *
     * @exports HeightmapTessellator
     *
     * @private
     */
    var HeightmapTessellator = {};

    /**
     * The default structure of a heightmap, as given to {@link HeightmapTessellator.computeVertices}.
     *
     * @constant
     */
    HeightmapTessellator.DEFAULT_STRUCTURE = freezeObject({
        heightScale : 1.0,
        heightOffset : 0.0,
        elementsPerHeight : 1,
        stride : 1,
        elementMultiplier : 256.0,
        isBigEndian : false
    });

    var cartesian3Scratch = new Cartesian3();
    var matrix4Scratch = new Matrix4();
    var minimumScratch = new Cartesian3();
    var maximumScratch = new Cartesian3();

    var cartographicScratch = new Cartographic();
    var relativeToCenter2dScratch = new Cartesian3();
    var projectedCartesian3Scratch = new Cartesian3();

    /**
     * Fills an array of vertices from a heightmap image.
     *
     * @param {Object} options Object with the following properties:
     * @param {TypedArray} options.heightmap The heightmap to tessellate.
     * @param {Number} options.width The width of the heightmap, in height samples.
     * @param {Number} options.height The height of the heightmap, in height samples.
     * @param {Number} options.skirtHeight The height of skirts to drape at the edges of the heightmap.
     * @param {Rectangle} options.nativeRectangle A rectangle in the native coordinates of the heightmap's projection.  For
     *                 a heightmap with a geographic projection, this is degrees.  For the web mercator
     *                 projection, this is meters.
     * @param {Number} [options.exaggeration=1.0] The scale used to exaggerate the terrain.
     * @param {Rectangle} [options.rectangle] The rectangle covered by the heightmap, in geodetic coordinates with north, south, east and
     *                 west properties in radians.  Either rectangle or nativeRectangle must be provided.  If both
     *                 are provided, they're assumed to be consistent.
     * @param {Boolean} [options.isGeographic=true] True if the heightmap uses a {@link GeographicProjection}, or false if it uses
     *                  a {@link WebMercatorProjection}.
     * @param {Cartesian3} [options.relativeToCenter=Cartesian3.ZERO] The positions will be computed as <code>Cartesian3.subtract(worldPosition, relativeToCenter)</code>.
     * @param {Ellipsoid} [options.ellipsoid=Ellipsoid.WGS84] The ellipsoid to which the heightmap applies.
     * @param {Object} [options.structure] An object describing the structure of the height data.
     * @param {Number} [options.structure.heightScale=1.0] The factor by which to multiply height samples in order to obtain
     *                 the height above the heightOffset, in meters.  The heightOffset is added to the resulting
     *                 height after multiplying by the scale.
     * @param {Number} [options.structure.heightOffset=0.0] The offset to add to the scaled height to obtain the final
     *                 height in meters.  The offset is added after the height sample is multiplied by the
     *                 heightScale.
     * @param {Number} [options.structure.elementsPerHeight=1] The number of elements in the buffer that make up a single height
     *                 sample.  This is usually 1, indicating that each element is a separate height sample.  If
     *                 it is greater than 1, that number of elements together form the height sample, which is
     *                 computed according to the structure.elementMultiplier and structure.isBigEndian properties.
     * @param {Number} [options.structure.stride=1] The number of elements to skip to get from the first element of
     *                 one height to the first element of the next height.
     * @param {Number} [options.structure.elementMultiplier=256.0] The multiplier used to compute the height value when the
     *                 stride property is greater than 1.  For example, if the stride is 4 and the strideMultiplier
     *                 is 256, the height is computed as follows:
     *                 `height = buffer[index] + buffer[index + 1] * 256 + buffer[index + 2] * 256 * 256 + buffer[index + 3] * 256 * 256 * 256`
     *                 This is assuming that the isBigEndian property is false.  If it is true, the order of the
     *                 elements is reversed.
     * @param {Number} [options.structure.lowestEncodedHeight] The lowest value that can be stored in the height buffer.  Any heights that are lower
     *                 than this value after encoding with the `heightScale` and `heightOffset` are clamped to this value.  For example, if the height
     *                 buffer is a `Uint16Array`, this value should be 0 because a `Uint16Array` cannot store negative numbers.  If this parameter is
     *                 not specified, no minimum value is enforced.
     * @param {Number} [options.structure.highestEncodedHeight] The highest value that can be stored in the height buffer.  Any heights that are higher
     *                 than this value after encoding with the `heightScale` and `heightOffset` are clamped to this value.  For example, if the height
     *                 buffer is a `Uint16Array`, this value should be `256 * 256 - 1` or 65535 because a `Uint16Array` cannot store numbers larger
     *                 than 65535.  If this parameter is not specified, no maximum value is enforced.
     * @param {Boolean} [options.structure.isBigEndian=false] Indicates endianness of the elements in the buffer when the
     *                  stride property is greater than 1.  If this property is false, the first element is the
     *                  low-order element.  If it is true, the first element is the high-order element.
     * @param {Boolean} [options.includeWebMercatorT=false] Indicates that the vertices should include a T coordinate to compensate for Web Mercator Latitude.
     * @param {MapProjection} mapProjection MapProjection for projecting terrain positions to the target 2D coordinate system.
     * @example
     * var width = 5;
     * var height = 5;
     * var statistics = Cesium.HeightmapTessellator.computeVertices({
     *     heightmap : [1.0, 2.0, 3.0, 4.0, 5.0, 6.0, 7.0, 8.0, 9.0],
     *     width : width,
     *     height : height,
     *     skirtHeight : 0.0,
     *     nativeRectangle : {
     *         west : 10.0,
     *         east : 20.0,
     *         south : 30.0,
     *         north : 40.0
     *     }
     * });
     *
     * var encoding = statistics.encoding;
     * var position = encoding.decodePosition(statistics.vertices, index * encoding.getStride());
     */
    HeightmapTessellator.computeVertices = function(options, mapProjection) {
        //>>includeStart('debug', pragmas.debug);
        Check.defined('options', options);
        Check.defined('options.heightmap', options.heightmap);
        Check.typeOf.number('options.width', options.width);
        Check.typeOf.number('options.height', options.height);
        Check.defined('options.nativeRectangle', options.nativeRectangle);
        Check.typeOf.number('options.skirtHeight', options.skirtHeight);
        Check.defined('mapProjection', mapProjection);
        //>>includeEnd('debug');

        // This function tends to be a performance hotspot for terrain rendering,
        // so it employs a lot of inlining and unrolling as an optimization.
        // In particular, the functionality of Ellipsoid.cartographicToCartesian
        // is inlined.

        var nonEquatorialCylindricalProjection = !mapProjection.isNormalCylindrical;

        var cos = Math.cos;
        var sin = Math.sin;
        var sqrt = Math.sqrt;
        var atan = Math.atan;
        var exp = Math.exp;
        var piOverTwo = CesiumMath.PI_OVER_TWO;
        var toRadians = CesiumMath.toRadians;

        var heightmap = options.heightmap;
        var width = options.width;
        var height = options.height;
        var skirtHeight = options.skirtHeight;

        var isGeographic = defaultValue(options.isGeographic, true);
        var ellipsoid = defaultValue(options.ellipsoid, Ellipsoid.WGS84);

        var oneOverGlobeSemimajorAxis = 1.0 / ellipsoid.maximumRadius;

        var nativeRectangle = options.nativeRectangle;

        var geographicWest;
        var geographicSouth;
        var geographicEast;
        var geographicNorth;

        var rectangle = options.rectangle;
        if (!defined(rectangle)) {
            if (isGeographic) {
                geographicWest = toRadians(nativeRectangle.west);
                geographicSouth = toRadians(nativeRectangle.south);
                geographicEast = toRadians(nativeRectangle.east);
                geographicNorth = toRadians(nativeRectangle.north);
            } else {
                geographicWest = nativeRectangle.west * oneOverGlobeSemimajorAxis;
                geographicSouth = piOverTwo - (2.0 * atan(exp(-nativeRectangle.south * oneOverGlobeSemimajorAxis)));
                geographicEast = nativeRectangle.east * oneOverGlobeSemimajorAxis;
                geographicNorth = piOverTwo - (2.0 * atan(exp(-nativeRectangle.north * oneOverGlobeSemimajorAxis)));
            }
        } else {
            geographicWest = rectangle.west;
            geographicSouth = rectangle.south;
            geographicEast = rectangle.east;
            geographicNorth = rectangle.north;
        }

        var relativeToCenter = options.relativeToCenter;
        var hasRelativeToCenter = defined(relativeToCenter);
        relativeToCenter = hasRelativeToCenter ? relativeToCenter : Cartesian3.ZERO;
        var exaggeration = defaultValue(options.exaggeration, 1.0);
        var includeWebMercatorT = defaultValue(options.includeWebMercatorT, false);

        var relativeToCenter2D;
        if (nonEquatorialCylindricalProjection) {
            if (hasRelativeToCenter) {
                var cartographicRTC = ellipsoid.cartesianToCartographic(relativeToCenter, cartographicScratch);
                var projectedRTC = mapProjection.project(cartographicRTC, projectedCartesian3Scratch);
                relativeToCenter2D = Cartesian3.clone(projectedRTC, relativeToCenter2dScratch);
            } else {
                relativeToCenter2D = Cartesian3.clone(Cartesian3.ZERO, relativeToCenter2dScratch);
            }
        }

        var structure = defaultValue(options.structure, HeightmapTessellator.DEFAULT_STRUCTURE);
        var heightScale = defaultValue(structure.heightScale, HeightmapTessellator.DEFAULT_STRUCTURE.heightScale);
        var heightOffset = defaultValue(structure.heightOffset, HeightmapTessellator.DEFAULT_STRUCTURE.heightOffset);
        var elementsPerHeight = defaultValue(structure.elementsPerHeight, HeightmapTessellator.DEFAULT_STRUCTURE.elementsPerHeight);
        var stride = defaultValue(structure.stride, HeightmapTessellator.DEFAULT_STRUCTURE.stride);
        var elementMultiplier = defaultValue(structure.elementMultiplier, HeightmapTessellator.DEFAULT_STRUCTURE.elementMultiplier);
        var isBigEndian = defaultValue(structure.isBigEndian, HeightmapTessellator.DEFAULT_STRUCTURE.isBigEndian);

        var rectangleWidth = Rectangle.computeWidth(nativeRectangle);
        var rectangleHeight = Rectangle.computeHeight(nativeRectangle);

        var granularityX = rectangleWidth / (width - 1);
        var granularityY = rectangleHeight / (height - 1);

        if (!isGeographic) {
            rectangleWidth *= oneOverGlobeSemimajorAxis;
            rectangleHeight *= oneOverGlobeSemimajorAxis;
        }

        var radiiSquared = ellipsoid.radiiSquared;
        var radiiSquaredX = radiiSquared.x;
        var radiiSquaredY = radiiSquared.y;
        var radiiSquaredZ = radiiSquared.z;

        var minimumHeight = 65536.0;
        var maximumHeight = -65536.0;

        var fromENU = Transforms.eastNorthUpToFixedFrame(relativeToCenter, ellipsoid);
        var toENU = Matrix4.inverseTransformation(fromENU, matrix4Scratch);

        var southMercatorY;
        var oneOverMercatorHeight;
        if (includeWebMercatorT) {
            southMercatorY = WebMercatorProjection.geodeticLatitudeToMercatorAngle(geographicSouth);
            oneOverMercatorHeight = 1.0 / (WebMercatorProjection.geodeticLatitudeToMercatorAngle(geographicNorth) - southMercatorY);
        }

        var minimum = minimumScratch;
        minimum.x = Number.POSITIVE_INFINITY;
        minimum.y = Number.POSITIVE_INFINITY;
        minimum.z = Number.POSITIVE_INFINITY;

        var maximum = maximumScratch;
        maximum.x = Number.NEGATIVE_INFINITY;
        maximum.y = Number.NEGATIVE_INFINITY;
        maximum.z = Number.NEGATIVE_INFINITY;

        var hMin = Number.POSITIVE_INFINITY;

        var arrayWidth = width + (skirtHeight > 0.0 ? 2 : 0);
        var arrayHeight = height + (skirtHeight > 0.0 ? 2 : 0);
        var size = arrayWidth * arrayHeight;
        var positions = new Array(size);
        var heights = new Array(size);
        var uvs = new Array(size);
        var positions2D;
        if (nonEquatorialCylindricalProjection) {
            positions2D = new Array(size);
        }

        var webMercatorTs = includeWebMercatorT ? new Array(size) : [];

        var startRow = 0;
        var endRow = height;
        var startCol = 0;
        var endCol = width;

        if (skirtHeight > 0.0) {
            --startRow;
            ++endRow;
            --startCol;
            ++endCol;
        }

        var index = 0;

        for (var rowIndex = startRow; rowIndex < endRow; ++rowIndex) {
            var row = rowIndex;
            if (row < 0) {
                row = 0;
            }
            if (row >= height) {
                row = height - 1;
            }

            var latitude = nativeRectangle.north - granularityY * row;

            if (!isGeographic) {
                latitude = piOverTwo - (2.0 * atan(exp(-latitude * oneOverGlobeSemimajorAxis)));
            } else {
                latitude = toRadians(latitude);
            }

            var cosLatitude = cos(latitude);
            var nZ = sin(latitude);
            var kZ = radiiSquaredZ * nZ;

            var v = (latitude - geographicSouth) / (geographicNorth - geographicSouth);
            v = CesiumMath.clamp(v, 0.0, 1.0);

            var webMercatorT;
            if (includeWebMercatorT) {
                webMercatorT = (WebMercatorProjection.geodeticLatitudeToMercatorAngle(latitude) - southMercatorY) * oneOverMercatorHeight;
            }

            for (var colIndex = startCol; colIndex < endCol; ++colIndex) {
                var col = colIndex;
                if (col < 0) {
                    col = 0;
                }
                if (col >= width) {
                    col = width - 1;
                }

                var longitude = nativeRectangle.west + granularityX * col;

                if (!isGeographic) {
                    longitude = longitude * oneOverGlobeSemimajorAxis;
                } else {
                    longitude = toRadians(longitude);
                }

                var terrainOffset = row * (width * stride) + col * stride;

                var heightSample;
                if (elementsPerHeight === 1) {
                    heightSample = heightmap[terrainOffset];
                } else {
                    heightSample = 0;

                    var elementOffset;
                    if (isBigEndian) {
                        for (elementOffset = 0; elementOffset < elementsPerHeight; ++elementOffset) {
                            heightSample = (heightSample * elementMultiplier) + heightmap[terrainOffset + elementOffset];
                        }
                    } else {
                        for (elementOffset = elementsPerHeight - 1; elementOffset >= 0; --elementOffset) {
                            heightSample = (heightSample * elementMultiplier) + heightmap[terrainOffset + elementOffset];
                        }
                    }
                }

                heightSample = (heightSample * heightScale + heightOffset) * exaggeration;

                var u = (longitude - geographicWest) / (geographicEast - geographicWest);
                u = CesiumMath.clamp(u, 0.0, 1.0);
                uvs[index] = new Cartesian2(u, v);

                maximumHeight = Math.max(maximumHeight, heightSample);
                minimumHeight = Math.min(minimumHeight, heightSample);

                if (colIndex !== col || rowIndex !== row) {
                    var percentage = 0.00001;
                    if (colIndex < 0) {
                        longitude -= percentage * rectangleWidth;
                    } else {
                        longitude += percentage * rectangleWidth;
                    }
                    if (rowIndex < 0) {
                        latitude += percentage * rectangleHeight;
                    } else {
                        latitude -= percentage * rectangleHeight;
                    }

                    cosLatitude = cos(latitude);
                    nZ = sin(latitude);
                    kZ = radiiSquaredZ * nZ;
                    heightSample -= skirtHeight;
                }

                var nX = cosLatitude * cos(longitude);
                var nY = cosLatitude * sin(longitude);

                var kX = radiiSquaredX * nX;
                var kY = radiiSquaredY * nY;

                var gamma = sqrt((kX * nX) + (kY * nY) + (kZ * nZ));
                var oneOverGamma = 1.0 / gamma;

                var rSurfaceX = kX * oneOverGamma;
                var rSurfaceY = kY * oneOverGamma;
                var rSurfaceZ = kZ * oneOverGamma;

                var position = new Cartesian3();
                position.x = rSurfaceX + nX * heightSample;
                position.y = rSurfaceY + nY * heightSample;
                position.z = rSurfaceZ + nZ * heightSample;

                positions[index] = position;
                heights[index] = heightSample;

                if (nonEquatorialCylindricalProjection) {
                    var cartographic = cartographicScratch;
                    cartographic.height = heightSample;
                    cartographic.longitude = longitude;
                    cartographic.latitude = latitude;
                    positions2D[index] = mapProjection.project(cartographic);
                }

                if (includeWebMercatorT) {
                    webMercatorTs[index] = webMercatorT;
                }

                index++;

                Matrix4.multiplyByPoint(toENU, position, cartesian3Scratch);

                Cartesian3.minimumByComponent(cartesian3Scratch, minimum, minimum);
                Cartesian3.maximumByComponent(cartesian3Scratch, maximum, maximum);
                hMin = Math.min(hMin, heightSample);
            }
        }

        var boundingSphere3D = BoundingSphere.fromPoints(positions);
        var orientedBoundingBox;
        if (defined(rectangle)) {
            orientedBoundingBox = OrientedBoundingBox.fromRectangle(rectangle, minimumHeight, maximumHeight, ellipsoid);
        }

        var occludeePointInScaledSpace;
        if (hasRelativeToCenter) {
            var occluder = new EllipsoidalOccluder(ellipsoid);
            occludeePointInScaledSpace = occluder.computeHorizonCullingPointPossiblyUnderEllipsoid(relativeToCenter, positions, minimumHeight);
        }

        var aaBox = new AxisAlignedBoundingBox(minimum, maximum, relativeToCenter);
        var encoding = new TerrainEncoding(aaBox, hMin, maximumHeight, fromENU, false, includeWebMercatorT, relativeToCenter2D);
        var vertices = new Float32Array(size * encoding.getStride());

        var bufferIndex = 0;
        var j;
        if (nonEquatorialCylindricalProjection) {
            for (j = 0; j < size; ++j) {
                bufferIndex = encoding.encode(vertices, bufferIndex, positions[j], uvs[j], heights[j], undefined, webMercatorTs[j], positions2D[j]);
            }
        } else {
            for (j = 0; j < size; ++j) {
                bufferIndex = encoding.encode(vertices, bufferIndex, positions[j], uvs[j], heights[j], undefined, webMercatorTs[j]);
            }
        }

        var westIndicesSouthToNorth;
        var southIndicesEastToWest;
        var eastIndicesNorthToSouth;
        var northIndicesWestToEast;

        if (skirtHeight > 0.0) {
            northIndicesWestToEast = [];
            southIndicesEastToWest = [];
            for (var i1 = 0; i1 < width; ++i1) {
                northIndicesWestToEast.push(arrayWidth + 1 + i1);
                southIndicesEastToWest.push(arrayWidth * (arrayHeight - 1) - 2 - i1);
            }

            westIndicesSouthToNorth = [];
            eastIndicesNorthToSouth = [];
            for (var i2 = 0; i2 < height; ++i2) {
                eastIndicesNorthToSouth.push((i2 + 1) * arrayWidth + width);
                westIndicesSouthToNorth.push((height - i2) * arrayWidth + 1);
            }
        } else {
            northIndicesWestToEast = [];
            southIndicesEastToWest = [];
            for (var i3 = 0; i3 < width; ++i3) {
                northIndicesWestToEast.push(i3);
                southIndicesEastToWest.push(width * height - 1 - i3);
            }

            westIndicesSouthToNorth = [];
            eastIndicesNorthToSouth = [];
            for (var i4 = 0; i4 < height; ++i4) {
                eastIndicesNorthToSouth.push((i4 + 1) * width - 1);
                westIndicesSouthToNorth.push((height - i4 - 1) * width );
            }
        }

        return {
            vertices : vertices,
            maximumHeight : maximumHeight,
            minimumHeight : minimumHeight,
            encoding : encoding,
            boundingSphere3D : boundingSphere3D,
            orientedBoundingBox : orientedBoundingBox,
            occludeePointInScaledSpace : occludeePointInScaledSpace,
            westIndicesSouthToNorth : westIndicesSouthToNorth,
            southIndicesEastToWest : southIndicesEastToWest,
            eastIndicesNorthToSouth : eastIndicesNorthToSouth,
            northIndicesWestToEast : northIndicesWestToEast
        };
    };
export default HeightmapTessellator;<|MERGE_RESOLUTION|>--- conflicted
+++ resolved
@@ -1,51 +1,11 @@
-<<<<<<< HEAD
-define([
-        './AxisAlignedBoundingBox',
-        './BoundingSphere',
-        './Cartesian2',
-        './Cartesian3',
-        './Cartographic',
-        './Check',
-        './defaultValue',
-        './defined',
-        './Ellipsoid',
-        './EllipsoidalOccluder',
-        './freezeObject',
-        './Math',
-        './Matrix4',
-        './OrientedBoundingBox',
-        './Rectangle',
-        './TerrainEncoding',
-        './Transforms',
-        './WebMercatorProjection'
-    ], function(
-        AxisAlignedBoundingBox,
-        BoundingSphere,
-        Cartesian2,
-        Cartesian3,
-        Cartographic,
-        Check,
-        defaultValue,
-        defined,
-        Ellipsoid,
-        EllipsoidalOccluder,
-        freezeObject,
-        CesiumMath,
-        Matrix4,
-        OrientedBoundingBox,
-        Rectangle,
-        TerrainEncoding,
-        Transforms,
-        WebMercatorProjection) {
-    'use strict';
-=======
 import AxisAlignedBoundingBox from './AxisAlignedBoundingBox.js';
 import BoundingSphere from './BoundingSphere.js';
 import Cartesian2 from './Cartesian2.js';
 import Cartesian3 from './Cartesian3.js';
+import Cartographic from './Cartographic.js';
+import Check from './Check.js';
 import defaultValue from './defaultValue.js';
 import defined from './defined.js';
-import DeveloperError from './DeveloperError.js';
 import Ellipsoid from './Ellipsoid.js';
 import EllipsoidalOccluder from './EllipsoidalOccluder.js';
 import freezeObject from './freezeObject.js';
@@ -56,7 +16,6 @@
 import TerrainEncoding from './TerrainEncoding.js';
 import Transforms from './Transforms.js';
 import WebMercatorProjection from './WebMercatorProjection.js';
->>>>>>> e5cc188f
 
     /**
      * Contains functions to create a mesh from a heightmap image.
