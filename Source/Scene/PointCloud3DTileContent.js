--- conflicted
+++ resolved
@@ -151,224 +151,11 @@
         }
     });
 
-<<<<<<< HEAD
     function getVertexShaderLoaded(content) {
         return function(vs) {
             if (defined(content._batchTable)) {
                 return content._batchTable.getVertexShaderCallback(false, 'a_batchId', undefined)(vs);
-=======
-    var sizeOfUint32 = Uint32Array.BYTES_PER_ELEMENT;
-
-    function initialize(content, arrayBuffer, byteOffset) {
-        byteOffset = defaultValue(byteOffset, 0);
-
-        var uint8Array = new Uint8Array(arrayBuffer);
-        var view = new DataView(arrayBuffer);
-        byteOffset += sizeOfUint32;  // Skip magic
-
-        var version = view.getUint32(byteOffset, true);
-        if (version !== 1) {
-            throw new RuntimeError('Only Point Cloud tile version 1 is supported.  Version ' + version + ' is not.');
-        }
-        byteOffset += sizeOfUint32;
-
-        // Skip byteLength
-        byteOffset += sizeOfUint32;
-
-        var featureTableJsonByteLength = view.getUint32(byteOffset, true);
-        if (featureTableJsonByteLength === 0) {
-            throw new RuntimeError('Feature table must have a byte length greater than zero');
-        }
-        byteOffset += sizeOfUint32;
-
-        var featureTableBinaryByteLength = view.getUint32(byteOffset, true);
-        byteOffset += sizeOfUint32;
-
-        var batchTableJsonByteLength = view.getUint32(byteOffset, true);
-        byteOffset += sizeOfUint32;
-        var batchTableBinaryByteLength = view.getUint32(byteOffset, true);
-        byteOffset += sizeOfUint32;
-
-        var featureTableString = getStringFromTypedArray(uint8Array, byteOffset, featureTableJsonByteLength);
-        var featureTableJson = JSON.parse(featureTableString);
-        byteOffset += featureTableJsonByteLength;
-
-        var featureTableBinary = new Uint8Array(arrayBuffer, byteOffset, featureTableBinaryByteLength);
-        byteOffset += featureTableBinaryByteLength;
-
-        // Get the batch table JSON and binary
-        var batchTableJson;
-        var batchTableBinary;
-        if (batchTableJsonByteLength > 0) {
-            // Has a batch table JSON
-            var batchTableString = getStringFromTypedArray(uint8Array, byteOffset, batchTableJsonByteLength);
-            batchTableJson = JSON.parse(batchTableString);
-            byteOffset += batchTableJsonByteLength;
-
-            if (batchTableBinaryByteLength > 0) {
-                // Has a batch table binary
-                batchTableBinary = new Uint8Array(arrayBuffer, byteOffset, batchTableBinaryByteLength);
-                byteOffset += batchTableBinaryByteLength;
-            }
-        }
-
-        var featureTable = new Cesium3DTileFeatureTable(featureTableJson, featureTableBinary);
-
-        var pointsLength = featureTable.getGlobalProperty('POINTS_LENGTH');
-        featureTable.featuresLength = pointsLength;
-
-        if (!defined(pointsLength)) {
-            throw new RuntimeError('Feature table global property: POINTS_LENGTH must be defined');
-        }
-
-        var rtcCenter = featureTable.getGlobalProperty('RTC_CENTER', ComponentDatatype.FLOAT, 3);
-        if (defined(rtcCenter)) {
-            content._rtcCenter = Cartesian3.unpack(rtcCenter);
-        }
-
-        var positions;
-        var colors;
-        var normals;
-        var batchIds;
-
-        var hasPositions = false;
-        var hasColors = false;
-        var hasNormals = false;
-        var hasBatchIds = false;
-
-        var isQuantized = false;
-        var isTranslucent = false;
-        var isRGB565 = false;
-        var isOctEncoded16P = false;
-        var isQuantizedDraco = false;
-        var isOctEncodedDraco = false;
-
-        var dracoBuffer;
-        var dracoFeatureTableProperties;
-        var dracoBatchTableProperties;
-
-        var featureTableDraco = defined(featureTableJson.extensions) ? featureTableJson.extensions['3DTILES_draco_point_compression'] : undefined;
-        var batchTableDraco = (defined(batchTableJson) && defined(batchTableJson.extensions)) ? batchTableJson.extensions['3DTILES_draco_point_compression'] : undefined;
-
-        if (defined(batchTableDraco)) {
-            dracoBatchTableProperties = batchTableDraco.properties;
-        }
-
-        if (defined(featureTableDraco)) {
-            dracoFeatureTableProperties = featureTableDraco.properties;
-            var dracoByteOffset = featureTableDraco.byteOffset;
-            var dracoByteLength = featureTableDraco.byteLength;
-            if (!defined(dracoFeatureTableProperties) || !defined(dracoByteOffset) || !defined(dracoByteLength)) {
-                throw new RuntimeError('Draco properties, byteOffset, and byteLength must be defined');
-            }
-            dracoBuffer = arraySlice(featureTableBinary, dracoByteOffset, dracoByteOffset + dracoByteLength);
-            hasPositions = defined(dracoFeatureTableProperties.POSITION);
-            hasColors = defined(dracoFeatureTableProperties.RGB) || defined(dracoFeatureTableProperties.RGBA);
-            hasNormals = defined(dracoFeatureTableProperties.NORMAL);
-            hasBatchIds = defined(dracoFeatureTableProperties.BATCH_ID);
-            isTranslucent = defined(dracoFeatureTableProperties.RGBA);
-            isQuantizedDraco = hasPositions && content._dequantizeInShader;
-            isOctEncodedDraco = hasNormals && content._dequantizeInShader;
-            content._decodingState = DecodingState.NEEDS_DECODE;
-        }
-
-        if (!hasPositions) {
-            if (defined(featureTableJson.POSITION)) {
-                positions = featureTable.getPropertyArray('POSITION', ComponentDatatype.FLOAT, 3);
-                hasPositions = true;
-            } else if (defined(featureTableJson.POSITION_QUANTIZED)) {
-                positions = featureTable.getPropertyArray('POSITION_QUANTIZED', ComponentDatatype.UNSIGNED_SHORT, 3);
-                isQuantized = true;
-                hasPositions = true;
-
-                var quantizedVolumeScale = featureTable.getGlobalProperty('QUANTIZED_VOLUME_SCALE', ComponentDatatype.FLOAT, 3);
-                if (!defined(quantizedVolumeScale)) {
-                    throw new RuntimeError('Global property: QUANTIZED_VOLUME_SCALE must be defined for quantized positions.');
-                }
-                content._quantizedVolumeScale = Cartesian3.unpack(quantizedVolumeScale);
-
-                var quantizedVolumeOffset = featureTable.getGlobalProperty('QUANTIZED_VOLUME_OFFSET', ComponentDatatype.FLOAT, 3);
-                if (!defined(quantizedVolumeOffset)) {
-                    throw new RuntimeError('Global property: QUANTIZED_VOLUME_OFFSET must be defined for quantized positions.');
-                }
-                content._quantizedVolumeOffset = Cartesian3.unpack(quantizedVolumeOffset);
-            }
-        }
-
-        if (!hasColors) {
-            if (defined(featureTableJson.RGBA)) {
-                colors = featureTable.getPropertyArray('RGBA', ComponentDatatype.UNSIGNED_BYTE, 4);
-                isTranslucent = true;
-                hasColors = true;
-            } else if (defined(featureTableJson.RGB)) {
-                colors = featureTable.getPropertyArray('RGB', ComponentDatatype.UNSIGNED_BYTE, 3);
-                hasColors = true;
-            } else if (defined(featureTableJson.RGB565)) {
-                colors = featureTable.getPropertyArray('RGB565', ComponentDatatype.UNSIGNED_SHORT, 1);
-                isRGB565 = true;
-                hasColors = true;
-            }
-        }
-
-        if (!hasNormals) {
-            if (defined(featureTableJson.NORMAL)) {
-                normals = featureTable.getPropertyArray('NORMAL', ComponentDatatype.FLOAT, 3);
-                hasNormals = true;
-            } else if (defined(featureTableJson.NORMAL_OCT16P)) {
-                normals = featureTable.getPropertyArray('NORMAL_OCT16P', ComponentDatatype.UNSIGNED_BYTE, 2);
-                isOctEncoded16P = true;
-                hasNormals = true;
-            }
-        }
-
-        if (!hasBatchIds) {
-            if (defined(featureTableJson.BATCH_ID)) {
-                batchIds = featureTable.getPropertyArray('BATCH_ID', ComponentDatatype.UNSIGNED_SHORT, 1);
-                hasBatchIds = true;
-            }
-        }
-
-        if (!hasPositions) {
-            throw new RuntimeError('Either POSITION or POSITION_QUANTIZED must be defined.');
-        }
-
-        if (defined(featureTableJson.CONSTANT_RGBA)) {
-            var constantRGBA = featureTable.getGlobalProperty('CONSTANT_RGBA', ComponentDatatype.UNSIGNED_BYTE, 4);
-            content._constantColor = Color.fromBytes(constantRGBA[0], constantRGBA[1], constantRGBA[2], constantRGBA[3], content._constantColor);
-        }
-
-        if (hasBatchIds) {
-            var batchLength = featureTable.getGlobalProperty('BATCH_LENGTH');
-            if (!defined(batchLength)) {
-                throw new RuntimeError('Global property: BATCH_LENGTH must be defined when BATCH_ID is defined.');
-            }
-
-            if (defined(batchTableBinary)) {
-                // Copy the batchTableBinary section and let the underlying ArrayBuffer be freed
-                batchTableBinary = new Uint8Array(batchTableBinary);
-            }
-            content._batchTable = new Cesium3DTileBatchTable(content, batchLength, batchTableJson, batchTableBinary);
-        }
-
-        // If points are not batched and there are per-point properties, use these properties for styling purposes
-        var styleableProperties;
-        if (!hasBatchIds && defined(batchTableBinary)) {
-            styleableProperties = Cesium3DTileBatchTable.getBinaryProperties(pointsLength, batchTableJson, batchTableBinary);
-        }
-
-        content._parsedContent = {
-            positions : positions,
-            colors : colors,
-            normals : normals,
-            batchIds : batchIds,
-            styleableProperties : styleableProperties,
-            draco : {
-                buffer : dracoBuffer,
-                featureTableProperties : dracoFeatureTableProperties,
-                batchTableProperties : dracoBatchTableProperties,
-                properties : combine(dracoFeatureTableProperties, dracoBatchTableProperties),
-                dequantizeInShader : content._dequantizeInShader
->>>>>>> dc744604
+
             }
             return vs;
         };
