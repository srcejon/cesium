/*global define*/
define([
        '../Core/BoundingRectangle',
        '../Core/BoundingSphere',
        '../Core/buildModuleUrl',
        '../Core/Cartesian2',
        '../Core/Cartesian3',
        '../Core/Cartographic',
        '../Core/combine',
        '../Core/ComponentDatatype',
        '../Core/defaultValue',
        '../Core/defined',
        '../Core/defineProperties',
        '../Core/destroyObject',
        '../Core/Ellipsoid',
        '../Core/EllipsoidTerrainProvider',
        '../Core/FeatureDetection',
        '../Core/GeographicProjection',
        '../Core/Geometry',
        '../Core/GeometryAttribute',
        '../Core/Intersect',
        '../Core/loadImage',
        '../Core/Math',
        '../Core/Matrix4',
        '../Core/Occluder',
        '../Core/PrimitiveType',
        '../Core/Rectangle',
        '../Core/TerrainProvider',
        '../Core/Transforms',
        '../Renderer/BufferUsage',
        '../Renderer/ClearCommand',
        '../Renderer/createShaderSource',
        '../Renderer/DrawCommand',
        '../Shaders/GlobeFS',
        '../Shaders/GlobeFSDepth',
        '../Shaders/GlobeFSPole',
        '../Shaders/GlobeVS',
        '../Shaders/GlobeVSDepth',
        '../Shaders/GlobeVSPole',
        '../ThirdParty/when',
        './DepthFunction',
        './GlobeSurfaceShaderSet',
        './GlobeSurfaceTileProvider',
        './ImageryLayerCollection',
        './Pass',
        './QuadtreePrimitive',
        './SceneMode',
        './terrainAttributeLocations'
    ], function(
        BoundingRectangle,
        BoundingSphere,
        buildModuleUrl,
        Cartesian2,
        Cartesian3,
        Cartographic,
        combine,
        ComponentDatatype,
        defaultValue,
        defined,
        defineProperties,
        destroyObject,
        Ellipsoid,
        EllipsoidTerrainProvider,
        FeatureDetection,
        GeographicProjection,
        Geometry,
        GeometryAttribute,
        Intersect,
        loadImage,
        CesiumMath,
        Matrix4,
        Occluder,
        PrimitiveType,
        Rectangle,
        TerrainProvider,
        Transforms,
        BufferUsage,
        ClearCommand,
        createShaderSource,
        DrawCommand,
        GlobeFS,
        GlobeFSDepth,
        GlobeFSPole,
        GlobeVS,
        GlobeVSDepth,
        GlobeVSPole,
        when,
        DepthFunction,
        GlobeSurfaceShaderSet,
        GlobeSurfaceTileProvider,
        ImageryLayerCollection,
        Pass,
        QuadtreePrimitive,
        SceneMode,
        terrainAttributeLocations) {
    "use strict";

    /**
     * The globe rendered in the scene, including its terrain ({@link Globe#terrainProvider})
     * and imagery layers ({@link Globe#imageryLayers}).  Access the globe using {@link Scene#globe}.
     *
     * @alias Globe
     * @constructor
     *
     * @param {Ellipsoid} [ellipsoid=Ellipsoid.WGS84] Determines the size and shape of the
     * globe.
     */
    var Globe = function(ellipsoid) {
        ellipsoid = defaultValue(ellipsoid, Ellipsoid.WGS84);
        var terrainProvider = new EllipsoidTerrainProvider({ellipsoid : ellipsoid});
        var imageryLayerCollection = new ImageryLayerCollection();

        /**
         * The terrain provider providing surface geometry for this globe.
         * @type {TerrainProvider}
         */
        this.terrainProvider = terrainProvider;

        this._ellipsoid = ellipsoid;
        this._imageryLayerCollection = imageryLayerCollection;

        this._surfaceShaderSet = new GlobeSurfaceShaderSet(TerrainProvider.attributeLocations);

        this._surface = new QuadtreePrimitive({
            tileProvider : new GlobeSurfaceTileProvider({
                terrainProvider : terrainProvider,
                imageryLayers : imageryLayerCollection,
                surfaceShaderSet : this._surfaceShaderSet
            })
        });

        this._occluder = new Occluder(new BoundingSphere(Cartesian3.ZERO, ellipsoid.minimumRadius), Cartesian3.ZERO);

        this._rsColor = undefined;
        this._rsColorWithoutDepthTest = undefined;

        this._clearDepthCommand = new ClearCommand({
            depth : 1.0,
            stencil : 0,
            owner : this
        });

        this._depthCommand = new DrawCommand({
            boundingVolume : new BoundingSphere(Cartesian3.ZERO, ellipsoid.maximumRadius),
            pass : Pass.OPAQUE,
            owner : this
        });
        this._northPoleCommand = new DrawCommand({
            pass : Pass.OPAQUE,
            owner : this
        });
        this._southPoleCommand = new DrawCommand({
            pass : Pass.OPAQUE,
            owner : this
        });

        this._drawNorthPole = false;
        this._drawSouthPole = false;

        /**
         * Determines the color of the north pole. If the day tile provider imagery does not
         * extend over the north pole, it will be filled with this color before applying lighting.
         *
         * @type {Cartesian3}
         * @default Cartesian3(2.0 / 255.0, 6.0 / 255.0, 18.0 / 255.0)
         */
        this.northPoleColor = new Cartesian3(2.0 / 255.0, 6.0 / 255.0, 18.0 / 255.0);

        /**
         * Determines the color of the south pole. If the day tile provider imagery does not
         * extend over the south pole, it will be filled with this color before applying lighting.
         *
         * @type {Cartesian3}
         * @default Cartesian3(1.0, 1.0, 1.0)
         */
        this.southPoleColor = new Cartesian3(1.0, 1.0, 1.0);

        /**
         * Determines if the globe will be shown.
         *
         * @type {Boolean}
         * @default true
         */
        this.show = true;

        this._mode = SceneMode.SCENE3D;

        /**
         * The normal map to use for rendering waves in the ocean.  Setting this property will
         * only have an effect if the configured terrain provider includes a water mask.
         *
         * @type {String}
         * @default buildModuleUrl('Assets/Textures/waterNormalsSmall.jpg')
         */
        this.oceanNormalMapUrl = buildModuleUrl('Assets/Textures/waterNormalsSmall.jpg');

        /**
         * True if primitives such as billboards, polylines, labels, etc. should be depth-tested
         * against the terrain surface, or false if such primitives should always be drawn on top
         * of terrain unless they're on the opposite side of the globe.  The disadvantage of depth
         * testing primitives against terrain is that slight numerical noise or terrain level-of-detail
         * switched can sometimes make a primitive that should be on the surface disappear underneath it.
         *
         * @type {Boolean}
         * @default false
         */
        this.depthTestAgainstTerrain = false;

        /**
         * The maximum screen-space error used to drive level-of-detail refinement.  Higher
         * values will provide better performance but lower visual quality.
         *
         * @type {Number}
         * @default 2
         */
        this.maximumScreenSpaceError = 2;

        /**
         * The size of the terrain tile cache, expressed as a number of tiles.  Any additional
         * tiles beyond this number will be freed, as long as they aren't needed for rendering
         * this frame.  A larger number will consume more memory but will show detail faster
         * when, for example, zooming out and then back in.
         *
         * @type {Number}
         * @default 100
         */
        this.tileCacheSize = 100;

        /**
         * Enable lighting the globe with the sun as a light source.
         *
         * @type {Boolean}
         * @default false
         */
        this.enableLighting = false;
        this._enableLighting = false;

        /**
         * The distance where everything becomes lit. This only takes effect
         * when <code>enableLighting</code> is <code>true</code>.
         *
         * @type {Number}
         * @default 6500000.0
         */
        this.lightingFadeOutDistance = 6500000.0;

        /**
         * The distance where lighting resumes. This only takes effect
         * when <code>enableLighting</code> is <code>true</code>.
         *
         * @type {Number}
         * @default 9000000.0
         */
        this.lightingFadeInDistance = 9000000.0;

        this._lastOceanNormalMapUrl = undefined;
        this._oceanNormalMap = undefined;
        this._zoomedOutOceanSpecularIntensity = 0.5;
        this._showingPrettyOcean = false;
        this._hasWaterMask = false;
        this._lightingFadeDistance = new Cartesian2(this.lightingFadeOutDistance, this.lightingFadeInDistance);

        var that = this;

        this._drawUniforms = {
            u_zoomedOutOceanSpecularIntensity : function() {
                return that._zoomedOutOceanSpecularIntensity;
            },
            u_oceanNormalMap : function() {
                return that._oceanNormalMap;
            },
            u_lightingFadeDistance : function() {
                return that._lightingFadeDistance;
            }
        };
    };

    defineProperties(Globe.prototype, {
        /**
         * Gets an ellipsoid describing the shape of this globe.
         * @memberof Globe.prototype
         * @type {Ellipsoid}
         */
        ellipsoid : {
            get: function() {
                return this._ellipsoid;
            }
        },

        /**
         * Gets the collection of image layers that will be rendered on this globe.
         * @memberof Globe.prototype
         * @type {ImageryLayerCollection}
         */
        imageryLayers: {
            get : function() {
                return this._imageryLayerCollection;
            }
        }
    });

    var depthQuadScratch = FeatureDetection.supportsTypedArrays() ? new Float32Array(12) : [];
    var scratchCartesian1 = new Cartesian3();
    var scratchCartesian2 = new Cartesian3();
    var scratchCartesian3 = new Cartesian3();
    var scratchCartesian4 = new Cartesian3();

    function computeDepthQuad(globe, frameState) {
        var radii = globe._ellipsoid.radii;
        var p = frameState.camera.positionWC;

        // Find the corresponding position in the scaled space of the ellipsoid.
        var q = Cartesian3.multiplyComponents(globe._ellipsoid.oneOverRadii, p, scratchCartesian1);

        var qMagnitude = Cartesian3.magnitude(q);
        var qUnit = Cartesian3.normalize(q, scratchCartesian2);

        // Determine the east and north directions at q.
        var eUnit = Cartesian3.normalize(Cartesian3.cross(Cartesian3.UNIT_Z, q, scratchCartesian3), scratchCartesian3);
        var nUnit = Cartesian3.normalize(Cartesian3.cross(qUnit, eUnit, scratchCartesian4), scratchCartesian4);

        // Determine the radius of the 'limb' of the ellipsoid.
        var wMagnitude = Math.sqrt(Cartesian3.magnitudeSquared(q) - 1.0);

        // Compute the center and offsets.
        var center = Cartesian3.multiplyByScalar(qUnit, 1.0 / qMagnitude, scratchCartesian1);
        var scalar = wMagnitude / qMagnitude;
        var eastOffset = Cartesian3.multiplyByScalar(eUnit, scalar, scratchCartesian2);
        var northOffset = Cartesian3.multiplyByScalar(nUnit, scalar, scratchCartesian3);

        // A conservative measure for the longitudes would be to use the min/max longitudes of the bounding frustum.
        var upperLeft = Cartesian3.add(center, northOffset, scratchCartesian4);
        Cartesian3.subtract(upperLeft, eastOffset, upperLeft);
        Cartesian3.multiplyComponents(radii, upperLeft, upperLeft);
        Cartesian3.pack(upperLeft, depthQuadScratch, 0);

        var lowerLeft = Cartesian3.subtract(center, northOffset, scratchCartesian4);
        Cartesian3.subtract(lowerLeft, eastOffset, lowerLeft);
        Cartesian3.multiplyComponents(radii, lowerLeft, lowerLeft);
        Cartesian3.pack(lowerLeft, depthQuadScratch, 3);

        var upperRight = Cartesian3.add(center, northOffset, scratchCartesian4);
        Cartesian3.add(upperRight, eastOffset, upperRight);
        Cartesian3.multiplyComponents(radii, upperRight, upperRight);
        Cartesian3.pack(upperRight, depthQuadScratch, 6);

        var lowerRight = Cartesian3.subtract(center, northOffset, scratchCartesian4);
        Cartesian3.add(lowerRight, eastOffset, lowerRight);
        Cartesian3.multiplyComponents(radii, lowerRight, lowerRight);
        Cartesian3.pack(lowerRight, depthQuadScratch, 9);

        return depthQuadScratch;
    }

    function computePoleQuad(globe, frameState, maxLat, maxGivenLat, viewProjMatrix, viewportTransformation) {
        var pt1 = globe._ellipsoid.cartographicToCartesian(new Cartographic(0.0, maxGivenLat));
        var pt2 = globe._ellipsoid.cartographicToCartesian(new Cartographic(Math.PI, maxGivenLat));
        var radius = Cartesian3.magnitude(Cartesian3.subtract(pt1, pt2)) * 0.5;

        var center = globe._ellipsoid.cartographicToCartesian(new Cartographic(0.0, maxLat));

        var right;
        var dir = frameState.camera.direction;
        if (1.0 - Cartesian3.dot(Cartesian3.negate(Cartesian3.UNIT_Z), dir) < CesiumMath.EPSILON6) {
            right = Cartesian3.UNIT_X;
        } else {
            right = Cartesian3.normalize(Cartesian3.cross(dir, Cartesian3.UNIT_Z));
        }

        var screenRight = Cartesian3.add(center, Cartesian3.multiplyByScalar(right, radius));
        var screenUp = Cartesian3.add(center, Cartesian3.multiplyByScalar(Cartesian3.normalize(Cartesian3.cross(Cartesian3.UNIT_Z, right)), radius));

        Transforms.pointToWindowCoordinates(viewProjMatrix, viewportTransformation, center, center);
        Transforms.pointToWindowCoordinates(viewProjMatrix, viewportTransformation, screenRight, screenRight);
        Transforms.pointToWindowCoordinates(viewProjMatrix, viewportTransformation, screenUp, screenUp);

        var halfWidth = Math.floor(Math.max(Cartesian3.distance(screenUp, center), Cartesian3.distance(screenRight, center)));
        var halfHeight = halfWidth;

        return new BoundingRectangle(
                Math.floor(center.x) - halfWidth,
                Math.floor(center.y) - halfHeight,
                halfWidth * 2.0,
                halfHeight * 2.0);
    }

    var viewportScratch = new BoundingRectangle();
    var vpTransformScratch = new Matrix4();
    var polePositionsScratch = FeatureDetection.supportsTypedArrays() ? new Float32Array(8) : [];

    function fillPoles(globe, context, frameState) {
        var terrainProvider = globe._surface.tileProvider.terrainProvider;
        if (frameState.mode !== SceneMode.SCENE3D) {
            return;
        }

        if (!terrainProvider.ready) {
            return;
        }
        var terrainMaxRectangle = terrainProvider.tilingScheme.rectangle;

        var viewProjMatrix = context.uniformState.viewProjection;
        var viewport = viewportScratch;
        viewport.width = context.drawingBufferWidth;
        viewport.height = context.drawingBufferHeight;
        var viewportTransformation = Matrix4.computeViewportTransformation(viewport, 0.0, 1.0, vpTransformScratch);
        var latitudeExtension = 0.05;

        var rectangle;
        var boundingVolume;
        var frustumCull;
        var occludeePoint;
        var occluded;
        var geometry;
        var rect;
        var occluder = globe._occluder;

        // handle north pole
        if (terrainMaxRectangle.north < CesiumMath.PI_OVER_TWO) {
            rectangle = new Rectangle(
                -Math.PI,
                terrainMaxRectangle.north,
                Math.PI,
                CesiumMath.PI_OVER_TWO
            );
            boundingVolume = BoundingSphere.fromRectangle3D(rectangle, globe._ellipsoid);
            frustumCull = frameState.cullingVolume.getVisibility(boundingVolume) === Intersect.OUTSIDE;
            occludeePoint = Occluder.computeOccludeePointFromRectangle(rectangle, globe._ellipsoid);
            occluded = (occludeePoint && !occluder.isPointVisible(occludeePoint, 0.0)) || !occluder.isBoundingSphereVisible(boundingVolume);

            globe._drawNorthPole = !frustumCull && !occluded;
            if (globe._drawNorthPole) {
                rect = computePoleQuad(globe, frameState, rectangle.north, rectangle.south - latitudeExtension, viewProjMatrix, viewportTransformation);
                polePositionsScratch[0] = rect.x;
                polePositionsScratch[1] = rect.y;
                polePositionsScratch[2] = rect.x + rect.width;
                polePositionsScratch[3] = rect.y;
                polePositionsScratch[4] = rect.x + rect.width;
                polePositionsScratch[5] = rect.y + rect.height;
                polePositionsScratch[6] = rect.x;
                polePositionsScratch[7] = rect.y + rect.height;

                if (!defined(globe._northPoleCommand.vertexArray)) {
                    globe._northPoleCommand.boundingVolume = BoundingSphere.fromRectangle3D(rectangle, globe._ellipsoid);
                    geometry = new Geometry({
                        attributes : {
                            position : new GeometryAttribute({
                                componentDatatype : ComponentDatatype.FLOAT,
                                componentsPerAttribute : 2,
                                values : polePositionsScratch
                            })
                        }
                    });
                    globe._northPoleCommand.vertexArray = context.createVertexArrayFromGeometry({
                        geometry : geometry,
                        attributeLocations : {
                            position : 0
                        },
                        bufferUsage : BufferUsage.STREAM_DRAW
                    });
                } else {
                    globe._northPoleCommand.vertexArray.getAttribute(0).vertexBuffer.copyFromArrayView(polePositionsScratch);
                }
            }
        }

        // handle south pole
        if (terrainMaxRectangle.south > -CesiumMath.PI_OVER_TWO) {
            rectangle = new Rectangle(
                -Math.PI,
                -CesiumMath.PI_OVER_TWO,
                Math.PI,
                terrainMaxRectangle.south
            );
            boundingVolume = BoundingSphere.fromRectangle3D(rectangle, globe._ellipsoid);
            frustumCull = frameState.cullingVolume.getVisibility(boundingVolume) === Intersect.OUTSIDE;
            occludeePoint = Occluder.computeOccludeePointFromRectangle(rectangle, globe._ellipsoid);
            occluded = (occludeePoint && !occluder.isPointVisible(occludeePoint)) || !occluder.isBoundingSphereVisible(boundingVolume);

            globe._drawSouthPole = !frustumCull && !occluded;
            if (globe._drawSouthPole) {
                rect = computePoleQuad(globe, frameState, rectangle.south, rectangle.north + latitudeExtension, viewProjMatrix, viewportTransformation);
                polePositionsScratch[0] = rect.x;
                polePositionsScratch[1] = rect.y;
                polePositionsScratch[2] = rect.x + rect.width;
                polePositionsScratch[3] = rect.y;
                polePositionsScratch[4] = rect.x + rect.width;
                polePositionsScratch[5] = rect.y + rect.height;
                polePositionsScratch[6] = rect.x;
                polePositionsScratch[7] = rect.y + rect.height;

                 if (!defined(globe._southPoleCommand.vertexArray)) {
                     globe._southPoleCommand.boundingVolume = BoundingSphere.fromRectangle3D(rectangle, globe._ellipsoid);
                     geometry = new Geometry({
                         attributes : {
                             position : new GeometryAttribute({
                                 componentDatatype : ComponentDatatype.FLOAT,
                                 componentsPerAttribute : 2,
                                 values : polePositionsScratch
                             })
                         }
                     });
                     globe._southPoleCommand.vertexArray = context.createVertexArrayFromGeometry({
                         geometry : geometry,
                         attributeLocations : {
                             position : 0
                         },
                         bufferUsage : BufferUsage.STREAM_DRAW
                     });
                 } else {
                     globe._southPoleCommand.vertexArray.getAttribute(0).vertexBuffer.copyFromArrayView(polePositionsScratch);
                 }
            }
        }

        var poleIntensity = 0.0;
        var baseLayer = globe._imageryLayerCollection.length > 0 ? globe._imageryLayerCollection.get(0) : undefined;
        if (defined(baseLayer) && defined(baseLayer.imageryProvider) && defined(baseLayer.imageryProvider.getPoleIntensity)) {
            poleIntensity = baseLayer.imageryProvider.getPoleIntensity();
        }

        var drawUniforms = {
            u_dayIntensity : function() {
                return poleIntensity;
            }
        };

        var that = globe;
        if (!defined(globe._northPoleCommand.uniformMap)) {
            var northPoleUniforms = combine(drawUniforms, {
                u_color : function() {
                    return that.northPoleColor;
                }
            });
            globe._northPoleCommand.uniformMap = combine(northPoleUniforms, globe._drawUniforms);
        }

        if (!defined(globe._southPoleCommand.uniformMap)) {
            var southPoleUniforms = combine(drawUniforms, {
                u_color : function() {
                    return that.southPoleColor;
                }
            });
            globe._southPoleCommand.uniformMap = combine(southPoleUniforms, globe._drawUniforms);
        }
    }

    /**
     * @private
     */
    Globe.prototype.update = function(context, frameState, commandList) {
        if (!this.show) {
            return;
        }

        var width = context.drawingBufferWidth;
        var height = context.drawingBufferHeight;

        if (width === 0 || height === 0) {
            return;
        }

        var mode = frameState.mode;
        var projection = frameState.mapProjection;
        var modeChanged = false;

        if (this._mode !== mode || !defined(this._rsColor)) {
            modeChanged = true;
            if (mode === SceneMode.SCENE3D || mode === SceneMode.COLUMBUS_VIEW) {
                this._rsColor = context.createRenderState({ // Write color and depth
                    cull : {
                        enabled : true
                    },
                    depthTest : {
                        enabled : true
                    }
                });
                this._rsColorWithoutDepthTest = context.createRenderState({ // Write color, not depth
                    cull : {
                        enabled : true
                    }
                });
                this._depthCommand.renderState = context.createRenderState({ // Write depth, not color
                    cull : {
                        enabled : true
                    },
                    depthTest : {
                        enabled : true,
                        func : DepthFunction.ALWAYS
                    },
                    colorMask : {
                        red : false,
                        green : false,
                        blue : false,
                        alpha : false
                    }
                });
            } else {
                this._rsColor = context.createRenderState({
                    cull : {
                        enabled : true
                    }
                });
                this._rsColorWithoutDepthTest = context.createRenderState({
                    cull : {
                        enabled : true
                    }
                });
                this._depthCommand.renderState = context.createRenderState({
                    cull : {
                        enabled : true
                    }
                });
            }
        }

        this._northPoleCommand.renderState = this._rsColorWithoutDepthTest;
        this._southPoleCommand.renderState = this._rsColorWithoutDepthTest;

        // update depth plane
        var depthQuad = computeDepthQuad(this, frameState);

        // depth plane
        if (!this._depthCommand.vertexArray) {
            var geometry = new Geometry({
                attributes : {
                    position : new GeometryAttribute({
                        componentDatatype : ComponentDatatype.FLOAT,
                        componentsPerAttribute : 3,
                        values : depthQuad
                    })
                },
                indices : [0, 1, 2, 2, 1, 3],
                primitiveType : PrimitiveType.TRIANGLES
            });
            this._depthCommand.vertexArray = context.createVertexArrayFromGeometry({
                geometry : geometry,
                attributeLocations : {
                    position : 0
                },
                bufferUsage : BufferUsage.DYNAMIC_DRAW
            });
        } else {
            this._depthCommand.vertexArray.getAttribute(0).vertexBuffer.copyFromArrayView(depthQuad);
        }

        if (!defined(this._depthCommand.shaderProgram)) {
            this._depthCommand.shaderProgram = context.createShaderProgram(
                GlobeVSDepth,
                GlobeFSDepth, {
                    position : 0
                });
        }

        if (this._surface.tileProvider.ready &&
            this._surface.tileProvider.terrainProvider.hasWaterMask() &&
            this.oceanNormalMapUrl !== this._lastOceanNormalMapUrl) {

            this._lastOceanNormalMapUrl = this.oceanNormalMapUrl;

            var that = this;
            when(loadImage(this.oceanNormalMapUrl), function(image) {
                that._oceanNormalMap = that._oceanNormalMap && that._oceanNormalMap.destroy();
                that._oceanNormalMap = context.createTexture2D({
                    source : image
                });
            });
        }

        // Initial compile or re-compile if uber-shader parameters changed
<<<<<<< HEAD
        var projectionChanged = this._projection !== projection;
        var hasWaterMask = this._surface.tileProvider.ready && this._surface.tileProvider.terrainProvider.hasWaterMask();
=======
        var hasWaterMask = this._surface._terrainProvider.ready && this._surface._terrainProvider.hasWaterMask();
>>>>>>> a5746034
        var hasWaterMaskChanged = this._hasWaterMask !== hasWaterMask;
        var hasEnableLightingChanged = this._enableLighting !== this.enableLighting;

        if (!defined(this._northPoleCommand.shaderProgram) ||
            !defined(this._southPoleCommand.shaderProgram) ||
            modeChanged ||
            hasWaterMaskChanged ||
            hasEnableLightingChanged ||
            (defined(this._oceanNormalMap)) !== this._showingPrettyOcean) {

            var getPosition3DMode = 'vec4 getPosition(vec3 position3DWC) { return getPosition3DMode(position3DWC); }';
            var getPosition2DMode = 'vec4 getPosition(vec3 position3DWC) { return getPosition2DMode(position3DWC); }';
            var getPositionColumbusViewMode = 'vec4 getPosition(vec3 position3DWC) { return getPositionColumbusViewMode(position3DWC); }';
            var getPositionMorphingMode = 'vec4 getPosition(vec3 position3DWC) { return getPositionMorphingMode(position3DWC); }';

            var getPositionMode;

            switch (mode) {
            case SceneMode.SCENE3D:
                getPositionMode = getPosition3DMode;
                break;
            case SceneMode.SCENE2D:
                getPositionMode = getPosition2DMode;
                break;
            case SceneMode.COLUMBUS_VIEW:
                getPositionMode = getPositionColumbusViewMode;
                break;
            case SceneMode.MORPHING:
                getPositionMode = getPositionMorphingMode;
                break;
            }

            var get2DYPositionFractionGeographicProjection = 'float get2DYPositionFraction() { return get2DGeographicYPositionFraction(); }';
            var get2DYPositionFractionMercatorProjection = 'float get2DYPositionFraction() { return get2DMercatorYPositionFraction(); }';

            var get2DYPositionFraction;

            if (projection instanceof GeographicProjection) {
                get2DYPositionFraction = get2DYPositionFractionGeographicProjection;
            } else {
                get2DYPositionFraction = get2DYPositionFractionMercatorProjection;
            }

            this._surfaceShaderSet.baseVertexShaderString = createShaderSource({
                defines : [
                    (hasWaterMask ? 'SHOW_REFLECTIVE_OCEAN' : ''),
                    (this.enableLighting ? 'ENABLE_LIGHTING' : '')
                ],
                sources : [GlobeVS, getPositionMode, get2DYPositionFraction]
            });

            var showPrettyOcean = hasWaterMask && defined(this._oceanNormalMap);

            this._surfaceShaderSet.baseFragmentShaderString = createShaderSource({
                defines : [
                    (hasWaterMask ? 'SHOW_REFLECTIVE_OCEAN' : ''),
                    (showPrettyOcean ? 'SHOW_OCEAN_WAVES' : ''),
                    (this.enableLighting ? 'ENABLE_LIGHTING' : '')
                ],
                sources : [GlobeFS]
            });
            this._surfaceShaderSet.invalidateShaders();

            var poleShaderProgram = context.replaceShaderProgram(this._northPoleCommand.shaderProgram,
                GlobeVSPole, GlobeFSPole, terrainAttributeLocations);

            this._northPoleCommand.shaderProgram = poleShaderProgram;
            this._southPoleCommand.shaderProgram = poleShaderProgram;

            this._showingPrettyOcean = defined(this._oceanNormalMap);
            this._hasWaterMask = hasWaterMask;
            this._enableLighting = this.enableLighting;
        }

        var cameraPosition = frameState.camera.positionWC;

        this._occluder.cameraPosition = cameraPosition;

        fillPoles(this, context, frameState);

        this._mode = mode;

        var pass = frameState.passes;
        if (pass.render) {
            // render quads to fill the poles
            if (mode === SceneMode.SCENE3D) {
                if (this._drawNorthPole) {
                    commandList.push(this._northPoleCommand);
                }

                if (this._drawSouthPole) {
                    commandList.push(this._southPoleCommand);
                }
            }

            // Don't show the ocean specular highlights when zoomed out in 2D and Columbus View.
            if (mode === SceneMode.SCENE3D) {
                this._zoomedOutOceanSpecularIntensity = 0.5;
            } else {
                this._zoomedOutOceanSpecularIntensity = 0.0;
            }

<<<<<<< HEAD
            var surface = this._surface;
            surface.maximumScreenSpaceError = this.maximumScreenSpaceError;
            surface.tileCacheSize = this.tileCacheSize;

            var tileProvider = surface.tileProvider;
            tileProvider.terrainProvider = this.terrainProvider;
            tileProvider.lightingFadeOutDistance = this.lightingFadeOutDistance;
            tileProvider.lightingFadeInDistance = this.lightingFadeInDistance;
            tileProvider.zoomedOutOceanSpecularIntensity = this._zoomedOutOceanSpecularIntensity;
            tileProvider.oceanNormalMap = this._oceanNormalMap;

            this._surface.update(context, frameState, commandList);
=======
            this._lightingFadeDistance.x = this.lightingFadeOutDistance;
            this._lightingFadeDistance.y = this.lightingFadeInDistance;

            this._surface._maximumScreenSpaceError = this.maximumScreenSpaceError;
            this._surface._tileCacheSize = this.tileCacheSize;
            this._surface.terrainProvider = this.terrainProvider;
            this._surface.update(context,
                frameState,
                commandList,
                this._drawUniforms,
                this._surfaceShaderSet,
                this._rsColor,
                projection);
>>>>>>> a5746034

            // render depth plane
            if (mode === SceneMode.SCENE3D || mode === SceneMode.COLUMBUS_VIEW) {
                if (!this.depthTestAgainstTerrain) {
                    commandList.push(this._clearDepthCommand);
                    if (mode === SceneMode.SCENE3D) {
                        commandList.push(this._depthCommand);
                    }
                }
            }
        }

        if (pass.pick) {
            // Not actually pickable, but render depth-only so primitives on the backface
            // of the globe are not picked.
            commandList.push(this._depthCommand);
        }
    };

    /**
     * Returns true if this object was destroyed; otherwise, false.
     * <br /><br />
     * If this object was destroyed, it should not be used; calling any function other than
     * <code>isDestroyed</code> will result in a {@link DeveloperError} exception.
     *
     * @returns {Boolean} True if this object was destroyed; otherwise, false.
     *
     * @see Globe#destroy
     */
    Globe.prototype.isDestroyed = function() {
        return false;
    };

    /**
     * Destroys the WebGL resources held by this object.  Destroying an object allows for deterministic
     * release of WebGL resources, instead of relying on the garbage collector to destroy this object.
     * <br /><br />
     * Once an object is destroyed, it should not be used; calling any function other than
     * <code>isDestroyed</code> will result in a {@link DeveloperError} exception.  Therefore,
     * assign the return value (<code>undefined</code>) to the object as done in the example.
     *
     * @returns {undefined}
     *
     * @exception {DeveloperError} This object was destroyed, i.e., destroy() was called.
     *
     * @see Globe#isDestroyed
     *
     * @example
     * globe = globe && globe.destroy();
     */
    Globe.prototype.destroy = function() {
        this._northPoleCommand.vertexArray = this._northPoleCommand.vertexArray && this._northPoleCommand.vertexArray.destroy();
        this._southPoleCommand.vertexArray = this._southPoleCommand.vertexArray && this._southPoleCommand.vertexArray.destroy();

        this._surfaceShaderSet = this._surfaceShaderSet && this._surfaceShaderSet.destroy();

        this._northPoleCommand.shaderProgram = this._northPoleCommand.shaderProgram && this._northPoleCommand.shaderProgram.destroy();
        this._southPoleCommand.shaderProgram = this._northPoleCommand.shaderProgram;

        this._depthCommand.shaderProgram = this._depthCommand.shaderProgram && this._depthCommand.shaderProgram.destroy();
        this._depthCommand.vertexArray = this._depthCommand.vertexArray && this._depthCommand.vertexArray.destroy();

        this._surface = this._surface && this._surface.destroy();

        this._oceanNormalMap = this._oceanNormalMap && this._oceanNormalMap.destroy();

        return destroyObject(this);
    };

    return Globe;
});<|MERGE_RESOLUTION|>--- conflicted
+++ resolved
@@ -668,12 +668,7 @@
         }
 
         // Initial compile or re-compile if uber-shader parameters changed
-<<<<<<< HEAD
-        var projectionChanged = this._projection !== projection;
         var hasWaterMask = this._surface.tileProvider.ready && this._surface.tileProvider.terrainProvider.hasWaterMask();
-=======
-        var hasWaterMask = this._surface._terrainProvider.ready && this._surface._terrainProvider.hasWaterMask();
->>>>>>> a5746034
         var hasWaterMaskChanged = this._hasWaterMask !== hasWaterMask;
         var hasEnableLightingChanged = this._enableLighting !== this.enableLighting;
 
@@ -776,7 +771,6 @@
                 this._zoomedOutOceanSpecularIntensity = 0.0;
             }
 
-<<<<<<< HEAD
             var surface = this._surface;
             surface.maximumScreenSpaceError = this.maximumScreenSpaceError;
             surface.tileCacheSize = this.tileCacheSize;
@@ -789,21 +783,6 @@
             tileProvider.oceanNormalMap = this._oceanNormalMap;
 
             this._surface.update(context, frameState, commandList);
-=======
-            this._lightingFadeDistance.x = this.lightingFadeOutDistance;
-            this._lightingFadeDistance.y = this.lightingFadeInDistance;
-
-            this._surface._maximumScreenSpaceError = this.maximumScreenSpaceError;
-            this._surface._tileCacheSize = this.tileCacheSize;
-            this._surface.terrainProvider = this.terrainProvider;
-            this._surface.update(context,
-                frameState,
-                commandList,
-                this._drawUniforms,
-                this._surfaceShaderSet,
-                this._rsColor,
-                projection);
->>>>>>> a5746034
 
             // render depth plane
             if (mode === SceneMode.SCENE3D || mode === SceneMode.COLUMBUS_VIEW) {
