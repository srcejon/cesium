--- conflicted
+++ resolved
@@ -48,11 +48,7 @@
 
   /**
    * The bottom-left corner of the quantization volume. Not applicable for oct encoded attributes.
-<<<<<<< HEAD
-   * The attribute type should match the math type - e.g. if the attribute type
-=======
    * The type should match the attribute type - e.g. if the attribute type
->>>>>>> c4f748e5
    * is AttributeType.VEC4 the offset should be a Cartesian4.
    *
    * @type {Number|Cartesian2|Cartesian3|Cartesian4|Matrix2|Matrix3|Matrix4}
@@ -62,11 +58,7 @@
 
   /**
    * The dimensions of the quantization volume. Not applicable for oct encoded attributes.
-<<<<<<< HEAD
-   * The attribute type should match the math type - e.g. if the attribute type
-=======
    * The type should match the attribute type - e.g. if the attribute type
->>>>>>> c4f748e5
    * is AttributeType.VEC4 the dimensions should be a Cartesian4.
    *
    * @type {Number|Cartesian2|Cartesian3|Cartesian4|Matrix2|Matrix3|Matrix4}
@@ -367,11 +359,7 @@
   this.featureTableId = undefined;
 
   /**
-<<<<<<< HEAD
-   * The texture containing feature IDs.
-=======
    * The texture reader containing feature IDs.
->>>>>>> c4f748e5
    *
    * @type {ModelComponents.TextureReader}
    * @private
@@ -673,7 +661,7 @@
    * @type {Texture}
    * @private
    */
-  this.textureReader = undefined;
+  this.texture = undefined;
 
   /**
    * The texture coordinate set.
