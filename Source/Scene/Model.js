--- conflicted
+++ resolved
@@ -5,7 +5,6 @@
         '../Core/Cartesian3',
         '../Core/Cartesian4',
         '../Core/Cartographic',
-        '../Core/Color',
         '../Core/clone',
         '../Core/Color',
         '../Core/combine',
@@ -52,7 +51,6 @@
         './BlendingState',
         './ColorBlendMode',
         './getBinaryAccessor',
-        './BlendingState',
         './HeightReference',
         './ModelAnimationCache',
         './ModelAnimationCollection',
@@ -69,7 +67,6 @@
         Cartesian3,
         Cartesian4,
         Cartographic,
-        Color,
         clone,
         Color,
         combine,
@@ -116,7 +113,6 @@
         BlendingState,
         ColorBlendMode,
         getBinaryAccessor,
-        BlendingState,
         HeightReference,
         ModelAnimationCache,
         ModelAnimationCollection,
@@ -2983,7 +2979,6 @@
         };
     }
 
-<<<<<<< HEAD
     function createHighlightColorFunction(model) {
         return function() {
             return model.highlightColor;
@@ -2993,7 +2988,9 @@
     function createHighlightSizeFunction(model) {
         return function() {
             return model.highlightSize;
-=======
+        };
+    }
+
     function createColorFunction(model) {
         return function() {
             return model.color;
@@ -3003,7 +3000,6 @@
     function createColorBlendFunction(model) {
         return function() {
             return ColorBlendMode.getColorBlend(model.colorBlendMode, model.colorBlendAmount);
->>>>>>> 30113c09
         };
     }
 
@@ -3256,14 +3252,11 @@
                     pickCommand : pickCommand,
                     command2D : command2D,
                     pickCommand2D : pickCommand2D,
-<<<<<<< HEAD
                     highlightCommand: highlightCommand,
-                    highlightCommand2D: highlightCommand2D
-=======
+                    highlightCommand2D: highlightCommand2D,
                     // Generate on demand when color alpha is less than 1.0
                     translucentCommand : undefined,
                     translucentCommand2D : undefined
->>>>>>> 30113c09
                 };
                 runtimeNode.commands.push(nodeCommand);
                 nodeCommands.push(nodeCommand);
@@ -4115,14 +4108,9 @@
                 for (i = 0; i < length; ++i) {
                     nc = nodeCommands[i];
                     if (nc.show) {
-<<<<<<< HEAD
-                        commandList.push(nc.command);
-
-=======
                         var translucent = (alpha < 1.0);
                         var command = translucent ? nc.translucentCommand : nc.command;
                         commandList.push(command);
->>>>>>> 30113c09
                         boundingVolume = nc.command.boundingVolume;
                         if (frameState.mode === SceneMode.SCENE2D &&
                             (boundingVolume.center.y + boundingVolume.radius > idl2D || boundingVolume.center.y - boundingVolume.radius < idl2D)) {
