import Cartesian2 from "../Core/Cartesian2.js";
import Cartesian3 from "../Core/Cartesian3.js";
import Cartographic from "../Core/Cartographic.js";
import Check from "../Core/Check.js";
import ComponentDatatype from "../Core/ComponentDatatype.js";
import defaultValue from "../Core/defaultValue.js";
import defined from "../Core/defined.js";
import EncodedCartesian3 from "../Core/EncodedCartesian3.js";
import GeometryInstanceAttribute from "../Core/GeometryInstanceAttribute.js";
import CesiumMath from "../Core/Math.js";
import Matrix4 from "../Core/Matrix4.js";
import Rectangle from "../Core/Rectangle.js";
import Transforms from "../Core/Transforms.js";
import ShaderSource from "../Renderer/ShaderSource.js";
import PerInstanceColorAppearance from "../Scene/PerInstanceColorAppearance.js";
import ShadowVolumeAppearanceFS from "../Shaders/ShadowVolumeAppearanceFS.js";

/**
 * Creates shaders for a ClassificationPrimitive to use a given Appearance, as well as for picking.
 *
 * @param {Boolean} extentsCulling Discard fragments outside the instance's texture coordinate extents.
 * @param {Boolean} planarExtents If true, texture coordinates will be computed using planes instead of spherical coordinates.
 * @param {Appearance} appearance An Appearance to be used with a ClassificationPrimitive via GroundPrimitive.
 * @private
 */
function ShadowVolumeAppearance(extentsCulling, planarExtents, appearance) {
  //>>includeStart('debug', pragmas.debug);
  Check.typeOf.bool("extentsCulling", extentsCulling);
  Check.typeOf.bool("planarExtents", planarExtents);
  Check.typeOf.object("appearance", appearance);
  //>>includeEnd('debug');

  this._projectionExtentDefines = {
    eastMostYhighDefine: "",
    eastMostYlowDefine: "",
    westMostYhighDefine: "",
    westMostYlowDefine: "",
  };

  // Compute shader dependencies
  var colorShaderDependencies = new ShaderDependencies();
  colorShaderDependencies.requiresTextureCoordinates = extentsCulling;
  colorShaderDependencies.requiresEC = !appearance.flat;

  var pickShaderDependencies = new ShaderDependencies();
  pickShaderDependencies.requiresTextureCoordinates = extentsCulling;

  if (appearance instanceof PerInstanceColorAppearance) {
    // PerInstanceColorAppearance doesn't have material.shaderSource, instead it has its own vertex and fragment shaders
    colorShaderDependencies.requiresNormalEC = !appearance.flat;
  } else {
    // Scan material source for what hookups are needed. Assume czm_materialInput materialInput.
    var materialShaderSource =
      appearance.material.shaderSource + "\n" + appearance.fragmentShaderSource;

    colorShaderDependencies.normalEC =
      materialShaderSource.indexOf("materialInput.normalEC") !== -1 ||
      materialShaderSource.indexOf("czm_getDefaultMaterial") !== -1;
    colorShaderDependencies.positionToEyeEC =
      materialShaderSource.indexOf("materialInput.positionToEyeEC") !== -1;
    colorShaderDependencies.tangentToEyeMatrix =
      materialShaderSource.indexOf("materialInput.tangentToEyeMatrix") !== -1;
    colorShaderDependencies.st =
      materialShaderSource.indexOf("materialInput.st") !== -1;
  }

  this._colorShaderDependencies = colorShaderDependencies;
  this._pickShaderDependencies = pickShaderDependencies;
  this._appearance = appearance;
  this._extentsCulling = extentsCulling;
  this._planarExtents = planarExtents;
}

/**
 * Create the fragment shader for a ClassificationPrimitive's color pass when rendering for color.
 *
 * @param {Boolean} columbusView2D Whether the shader will be used for Columbus View or 2D.
 * @returns {ShaderSource} Shader source for the fragment shader.
 */
ShadowVolumeAppearance.prototype.createFragmentShader = function (
  columbusView2D
) {
  //>>includeStart('debug', pragmas.debug);
  Check.typeOf.bool("columbusView2D", columbusView2D);
  //>>includeEnd('debug');

  var appearance = this._appearance;
  var dependencies = this._colorShaderDependencies;

  var defines = [];
  if (!columbusView2D && !this._planarExtents) {
    defines.push("SPHERICAL");
  }
  if (dependencies.requiresEC) {
    defines.push("REQUIRES_EC");
  }
  if (dependencies.requiresWC) {
    defines.push("REQUIRES_WC");
  }
  if (dependencies.requiresTextureCoordinates) {
    defines.push("TEXTURE_COORDINATES");
  }
  if (this._extentsCulling) {
    defines.push("CULL_FRAGMENTS");
  }
  if (dependencies.requiresNormalEC) {
    defines.push("NORMAL_EC");
  }
  if (appearance instanceof PerInstanceColorAppearance) {
    defines.push("PER_INSTANCE_COLOR");
  }

  // Material inputs. Use of parameters in the material is different
  // from requirement of the parameters in the overall shader, for example,
  // texture coordinates may be used for fragment culling but not for the material itself.
  if (dependencies.normalEC) {
    defines.push("USES_NORMAL_EC");
  }
  if (dependencies.positionToEyeEC) {
    defines.push("USES_POSITION_TO_EYE_EC");
  }
  if (dependencies.tangentToEyeMatrix) {
    defines.push("USES_TANGENT_TO_EYE");
  }
  if (dependencies.st) {
    defines.push("USES_ST");
  }

  if (appearance.flat) {
    defines.push("FLAT");
  }

  var materialSource = "";
  if (!(appearance instanceof PerInstanceColorAppearance)) {
    materialSource = appearance.material.shaderSource;
  }

  return new ShaderSource({
    defines: defines,
    sources: [materialSource, ShadowVolumeAppearanceFS],
  });
};

ShadowVolumeAppearance.prototype.createPickFragmentShader = function (
  columbusView2D
) {
  //>>includeStart('debug', pragmas.debug);
  Check.typeOf.bool("columbusView2D", columbusView2D);
  //>>includeEnd('debug');

  var dependencies = this._pickShaderDependencies;

  var defines = ["PICK"];
  if (!columbusView2D && !this._planarExtents) {
    defines.push("SPHERICAL");
  }
  if (dependencies.requiresEC) {
    defines.push("REQUIRES_EC");
  }
  if (dependencies.requiresWC) {
    defines.push("REQUIRES_WC");
  }
  if (dependencies.requiresTextureCoordinates) {
    defines.push("TEXTURE_COORDINATES");
  }
  if (this._extentsCulling) {
    defines.push("CULL_FRAGMENTS");
  }
  return new ShaderSource({
    defines: defines,
    sources: [ShadowVolumeAppearanceFS],
    pickColorQualifier: "varying",
  });
};

/**
 * Create the vertex shader for a ClassificationPrimitive's color pass on the final of 3 shadow volume passes
 *
 * @param {String[]} defines External defines to pass to the vertex shader.
 * @param {String} vertexShaderSource ShadowVolumeAppearanceVS with any required modifications for computing position.
 * @param {Boolean} columbusView2D Whether the shader will be used for Columbus View or 2D.
 * @param {MapProjection} mapProjection Current scene's map projection.
 * @returns {String} Shader source for the vertex shader.
 */
ShadowVolumeAppearance.prototype.createVertexShader = function (
  defines,
  vertexShaderSource,
  columbusView2D,
  mapProjection
) {
  //>>includeStart('debug', pragmas.debug);
  Check.defined("defines", defines);
  Check.typeOf.string("vertexShaderSource", vertexShaderSource);
  Check.typeOf.bool("columbusView2D", columbusView2D);
  Check.defined("mapProjection", mapProjection);
  //>>includeEnd('debug');
  return createShadowVolumeAppearanceVS(
    this._colorShaderDependencies,
    this._planarExtents,
    columbusView2D,
    defines,
    vertexShaderSource,
    this._appearance,
    mapProjection,
    this._projectionExtentDefines
  );
};

/**
 * Create the vertex shader for a ClassificationPrimitive's pick pass on the final of 3 shadow volume passes
 *
 * @param {String[]} defines External defines to pass to the vertex shader.
 * @param {String} vertexShaderSource ShadowVolumeAppearanceVS with any required modifications for computing position and picking.
 * @param {Boolean} columbusView2D Whether the shader will be used for Columbus View or 2D.
 * @param {MapProjection} mapProjection Current scene's map projection.
 * @returns {String} Shader source for the vertex shader.
 */
ShadowVolumeAppearance.prototype.createPickVertexShader = function (
  defines,
  vertexShaderSource,
  columbusView2D,
  mapProjection
) {
  //>>includeStart('debug', pragmas.debug);
  Check.defined("defines", defines);
  Check.typeOf.string("vertexShaderSource", vertexShaderSource);
  Check.typeOf.bool("columbusView2D", columbusView2D);
  Check.defined("mapProjection", mapProjection);
  //>>includeEnd('debug');
  return createShadowVolumeAppearanceVS(
    this._pickShaderDependencies,
    this._planarExtents,
    columbusView2D,
    defines,
    vertexShaderSource,
    undefined,
    mapProjection,
    this._projectionExtentDefines
  );
};

var longitudeExtentsCartesianScratch = new Cartesian3();
var longitudeExtentsCartographicScratch = new Cartographic();
var longitudeExtentsEncodeScratch = {
  high: 0.0,
  low: 0.0,
};
function createShadowVolumeAppearanceVS(
  shaderDependencies,
  planarExtents,
  columbusView2D,
  defines,
  vertexShaderSource,
  appearance,
  mapProjection,
  projectionExtentDefines
) {
  var allDefines = defines.slice();

  if (projectionExtentDefines.eastMostYhighDefine === "") {
    var eastMostCartographic = longitudeExtentsCartographicScratch;
    eastMostCartographic.longitude = CesiumMath.PI;
    eastMostCartographic.latitude = 0.0;
    eastMostCartographic.height = 0.0;
    var eastMostCartesian = mapProjection.project(
      eastMostCartographic,
      longitudeExtentsCartesianScratch
    );
    var encoded = EncodedCartesian3.encode(
      eastMostCartesian.x,
      longitudeExtentsEncodeScratch
    );
    projectionExtentDefines.eastMostYhighDefine =
      "EAST_MOST_X_HIGH " +
      encoded.high.toFixed((encoded.high + "").length + 1);
    projectionExtentDefines.eastMostYlowDefine =
      "EAST_MOST_X_LOW " + encoded.low.toFixed((encoded.low + "").length + 1);

    var westMostCartographic = longitudeExtentsCartographicScratch;
    westMostCartographic.longitude = -CesiumMath.PI;
    westMostCartographic.latitude = 0.0;
    westMostCartographic.height = 0.0;
    var westMostCartesian = mapProjection.project(
      westMostCartographic,
      longitudeExtentsCartesianScratch
    );
    encoded = EncodedCartesian3.encode(
      westMostCartesian.x,
      longitudeExtentsEncodeScratch
    );
    projectionExtentDefines.westMostYhighDefine =
      "WEST_MOST_X_HIGH " +
      encoded.high.toFixed((encoded.high + "").length + 1);
    projectionExtentDefines.westMostYlowDefine =
      "WEST_MOST_X_LOW " + encoded.low.toFixed((encoded.low + "").length + 1);
  }

  if (columbusView2D) {
    allDefines.push(projectionExtentDefines.eastMostYhighDefine);
    allDefines.push(projectionExtentDefines.eastMostYlowDefine);
    allDefines.push(projectionExtentDefines.westMostYhighDefine);
    allDefines.push(projectionExtentDefines.westMostYlowDefine);
  }

  if (defined(appearance) && appearance instanceof PerInstanceColorAppearance) {
    allDefines.push("PER_INSTANCE_COLOR");
  }
  if (shaderDependencies.requiresTextureCoordinates) {
    allDefines.push("TEXTURE_COORDINATES");
    if (!(planarExtents || columbusView2D)) {
      allDefines.push("SPHERICAL");
    }
    if (columbusView2D) {
      allDefines.push("COLUMBUS_VIEW_2D");
    }
  }

  return new ShaderSource({
    defines: allDefines,
    sources: [vertexShaderSource],
  });
}

/**
 * Tracks shader dependencies.
 * @private
 */
function ShaderDependencies() {
  this._requiresEC = false;
  this._requiresWC = false; // depends on eye coordinates, needed for material and for phong
  this._requiresNormalEC = false; // depends on eye coordinates, needed for material
  this._requiresTextureCoordinates = false; // depends on world coordinates, needed for material and for culling

  this._usesNormalEC = false;
  this._usesPositionToEyeEC = false;
  this._usesTangentToEyeMat = false;
  this._usesSt = false;
}

Object.defineProperties(ShaderDependencies.prototype, {
  // Set when assessing final shading (flat vs. phong) and culling using computed texture coordinates
  requiresEC: {
    get: function () {
      return this._requiresEC;
    },
    set: function (value) {
      this._requiresEC = value || this._requiresEC;
    },
  },
  requiresWC: {
    get: function () {
      return this._requiresWC;
    },
    set: function (value) {
      this._requiresWC = value || this._requiresWC;
      this.requiresEC = this._requiresWC;
    },
  },
  requiresNormalEC: {
    get: function () {
      return this._requiresNormalEC;
    },
    set: function (value) {
      this._requiresNormalEC = value || this._requiresNormalEC;
      this.requiresEC = this._requiresNormalEC;
    },
  },
  requiresTextureCoordinates: {
    get: function () {
      return this._requiresTextureCoordinates;
    },
    set: function (value) {
      this._requiresTextureCoordinates =
        value || this._requiresTextureCoordinates;
      this.requiresWC = this._requiresTextureCoordinates;
    },
  },
  // Get/Set when assessing material hookups
  normalEC: {
    set: function (value) {
      this.requiresNormalEC = value;
      this._usesNormalEC = value;
    },
    get: function () {
      return this._usesNormalEC;
    },
  },
  tangentToEyeMatrix: {
    set: function (value) {
      this.requiresWC = value;
      this.requiresNormalEC = value;
      this._usesTangentToEyeMat = value;
    },
    get: function () {
      return this._usesTangentToEyeMat;
    },
  },
  positionToEyeEC: {
    set: function (value) {
      this.requiresEC = value;
      this._usesPositionToEyeEC = value;
    },
    get: function () {
      return this._usesPositionToEyeEC;
    },
  },
  st: {
    set: function (value) {
      this.requiresTextureCoordinates = value;
      this._usesSt = value;
    },
    get: function () {
      return this._usesSt;
    },
  },
});

function pointLineDistance(point1, point2, point) {
  return (
    Math.abs(
      (point2.y - point1.y) * point.x -
        (point2.x - point1.x) * point.y +
        point2.x * point1.y -
        point2.y * point1.x
    ) / Cartesian2.distance(point2, point1)
  );
}

var points2DScratch = [
  new Cartesian2(),
  new Cartesian2(),
  new Cartesian2(),
  new Cartesian2(),
];

// textureCoordinateRotationPoints form 2 lines in the computed UV space that remap to desired texture coordinates.
// This allows simulation of baked texture coordinates for EllipseGeometry, RectangleGeometry, and PolygonGeometry.
function addTextureCoordinateRotationAttributes(
  attributes,
  textureCoordinateRotationPoints
) {
  var points2D = points2DScratch;

  var minXYCorner = Cartesian2.unpack(
    textureCoordinateRotationPoints,
    0,
    points2D[0]
  );
  var maxYCorner = Cartesian2.unpack(
    textureCoordinateRotationPoints,
    2,
    points2D[1]
  );
  var maxXCorner = Cartesian2.unpack(
    textureCoordinateRotationPoints,
    4,
    points2D[2]
  );

  attributes.uMaxVmax = new GeometryInstanceAttribute({
    componentDatatype: ComponentDatatype.FLOAT,
    componentsPerAttribute: 4,
    normalize: false,
    value: [maxYCorner.x, maxYCorner.y, maxXCorner.x, maxXCorner.y],
  });

  var inverseExtentX =
    1.0 / pointLineDistance(minXYCorner, maxYCorner, maxXCorner);
  var inverseExtentY =
    1.0 / pointLineDistance(minXYCorner, maxXCorner, maxYCorner);

  attributes.uvMinAndExtents = new GeometryInstanceAttribute({
    componentDatatype: ComponentDatatype.FLOAT,
    componentsPerAttribute: 4,
    normalize: false,
    value: [minXYCorner.x, minXYCorner.y, inverseExtentX, inverseExtentY],
  });
}

<<<<<<< HEAD
function encodeLowLessThan100k(value, valueName, attributes) {
  // Encode a value like 12,345.678 to 4 uint8 values: 12 34 56 78
  var fract = Math.abs(value);
  var d12 = Math.floor(fract / 1000);
  fract -= d12 * 1000; // 345.678
  var d34 = Math.floor(fract / 10);
  fract -= d34 * 10; // 5.678
  var d56 = Math.floor(fract * 10);
  fract -= d56 * 0.1; // 0.078
  var d78 = Math.floor(fract * 1000);

  if (value < 0) {
    d12 = 255 - d12;
  }

  attributes[valueName] = new GeometryInstanceAttribute({
    componentDatatype: ComponentDatatype.UNSIGNED_BYTE,
    componentsPerAttribute: 4,
    normalize: false,
    value: [d12, d34, d56, d78],
  });
}

function encodeHighLessThan100Million(value, valueName, attributes) {
  // Encode a value like -12,345,678 to 4 uint8 values: sign+12 34 56 78
  var fract = Math.abs(value);
  var d12 = Math.floor(fract / 1000000);
  fract -= d12 * 1000000; // 345678
  var d34 = Math.floor(fract / 10000);
  fract -= d34 * 10000; // 5678
  var d56 = Math.floor(fract / 100);
  fract -= d56 * 100; // 78
  var d78 = Math.floor(fract);

  if (value < 0) {
    d12 = 255 - d12;
  }

  attributes[valueName] = new GeometryInstanceAttribute({
    componentDatatype: ComponentDatatype.UNSIGNED_BYTE,
    componentsPerAttribute: 4,
    normalize: false,
    value: [d12, d34, d56, d78],
  });
}

function encodeLessThan1000k(value, valueName, attributes) {
  // Encode a value like -123456.78 to 4 uint8 values sign+12 34 56 78
  var fract = Math.abs(value);
  var d12 = Math.floor(fract / 10000);
  fract -= d12 * 10000; // 3456.78
  var d34 = Math.floor(fract / 100);
  fract -= d34 * 100; // 56.78
  var d56 = Math.floor(fract);
  fract -= d56; // 0.78
  var d78 = Math.floor(fract / 0.001);

  if (value < 0) {
    d12 = 255 - d12;
  }

  attributes[valueName] = new GeometryInstanceAttribute({
    componentDatatype: ComponentDatatype.UNSIGNED_BYTE,
    componentsPerAttribute: 4,
    normalize: false,
    value: [d12, d34, d56, d78],
  });
}

var cornerScratch = new Cartographic();
=======
var cornerScratch = new Cartesian3();
>>>>>>> 05ba46dc
var topLeftScratch = new Cartographic();
var bottomRightScratch = new Cartographic();
var projectedExtentsScratch = new Rectangle();
var highLowScratch = { high: 0.0, low: 0.0 };
function add2DTextureCoordinateAttributes(rectangle, projection, attributes) {
  // Compute corner positions in double precision
  var projectedExtents = Rectangle.approximateProjectedExtents(
    {
      cartographicRectangle: rectangle,
      mapProjection: projection,
    },
    projectedExtentsScratch
  );

  var bottomLeftCorner = Rectangle.southwest(projectedExtents, cornerScratch);
  var topLeft = Rectangle.northwest(projectedExtents, topLeftScratch);
  var bottomRight = Rectangle.southeast(projectedExtents, bottomRightScratch);

  // Since these positions are all in the 2D plane, there's a lot of zeros
  // and a lot of repetition. So we only need to encode 4 values.
  // Encode:
  // x: x value for bottomLeftCorner
  // y: y value for bottomLeftCorner
  // z: y value for topLeft
  // w: x value for bottomRight
<<<<<<< HEAD

  var encoded;
  if (!useFloatBatchTable) {
    encoded = EncodedCartesian3.encode(
      bottomLeftCorner.longitude,
      highLowScratch
    );
    encodeHighLessThan100Million(encoded.high, "planes2D_HIGH_x", attributes);
    encodeLowLessThan100k(encoded.low, "planes2D_LOW_x", attributes);

    encoded = EncodedCartesian3.encode(
      bottomLeftCorner.latitude,
      highLowScratch
    );
    encodeHighLessThan100Million(encoded.high, "planes2D_HIGH_y", attributes);
    encodeLowLessThan100k(encoded.low, "planes2D_LOW_y", attributes);

    encoded = EncodedCartesian3.encode(topLeft.latitude, highLowScratch);
    encodeHighLessThan100Million(encoded.high, "planes2D_HIGH_z", attributes);
    encodeLowLessThan100k(encoded.low, "planes2D_LOW_z", attributes);

    encoded = EncodedCartesian3.encode(bottomRight.longitude, highLowScratch);
    encodeHighLessThan100Million(encoded.high, "planes2D_HIGH_w", attributes);
    encodeLowLessThan100k(encoded.low, "planes2D_LOW_w", attributes);
    return;
  }

  var valuesHigh = [0, 0, 0, 0];
  var valuesLow = [0, 0, 0, 0];
  encoded = EncodedCartesian3.encode(
=======

  var valuesHigh = [0, 0, 0, 0];
  var valuesLow = [0, 0, 0, 0];
  var encoded = EncodedCartesian3.encode(
>>>>>>> 05ba46dc
    bottomLeftCorner.longitude,
    highLowScratch
  );
  valuesHigh[0] = encoded.high;
  valuesLow[0] = encoded.low;

  encoded = EncodedCartesian3.encode(bottomLeftCorner.latitude, highLowScratch);
  valuesHigh[1] = encoded.high;
  valuesLow[1] = encoded.low;

  encoded = EncodedCartesian3.encode(topLeft.latitude, highLowScratch);
  valuesHigh[2] = encoded.high;
  valuesLow[2] = encoded.low;

  encoded = EncodedCartesian3.encode(bottomRight.longitude, highLowScratch);
  valuesHigh[3] = encoded.high;
  valuesLow[3] = encoded.low;

  attributes.planes2D_HIGH = new GeometryInstanceAttribute({
    componentDatatype: ComponentDatatype.FLOAT,
    componentsPerAttribute: 4,
    normalize: false,
    value: valuesHigh,
  });

  attributes.planes2D_LOW = new GeometryInstanceAttribute({
    componentDatatype: ComponentDatatype.FLOAT,
    componentsPerAttribute: 4,
    normalize: false,
    value: valuesLow,
  });
}

var enuMatrixScratch = new Matrix4();
var inverseEnuScratch = new Matrix4();
var rectanglePointCartesianScratch = new Cartesian3();
var rectangleCenterScratch = new Cartographic();
var pointsCartographicScratch = [
  new Cartographic(),
  new Cartographic(),
  new Cartographic(),
  new Cartographic(),
  new Cartographic(),
  new Cartographic(),
  new Cartographic(),
  new Cartographic(),
];
/**
 * When computing planes to bound the rectangle,
 * need to factor in "bulge" and other distortion.
 * Flatten the ellipsoid-centered corners and edge-centers of the rectangle
 * into the plane of the local ENU system, compute bounds in 2D, and
 * project back to ellipsoid-centered.
 *
 * @private
 */
function computeRectangleBounds(
  rectangle,
  ellipsoid,
  height,
  southWestCornerResult,
  eastVectorResult,
  northVectorResult
) {
  // Compute center of rectangle
  var centerCartographic = Rectangle.center(rectangle, rectangleCenterScratch);
  centerCartographic.height = height;
  var centerCartesian = Cartographic.toCartesian(
    centerCartographic,
    ellipsoid,
    rectanglePointCartesianScratch
  );
  var enuMatrix = Transforms.eastNorthUpToFixedFrame(
    centerCartesian,
    ellipsoid,
    enuMatrixScratch
  );
  var inverseEnu = Matrix4.inverse(enuMatrix, inverseEnuScratch);

  var west = rectangle.west;
  var east = rectangle.east;
  var north = rectangle.north;
  var south = rectangle.south;

  var cartographics = pointsCartographicScratch;
  cartographics[0].latitude = south;
  cartographics[0].longitude = west;
  cartographics[1].latitude = north;
  cartographics[1].longitude = west;
  cartographics[2].latitude = north;
  cartographics[2].longitude = east;
  cartographics[3].latitude = south;
  cartographics[3].longitude = east;

  var longitudeCenter = (west + east) * 0.5;
  var latitudeCenter = (north + south) * 0.5;

  cartographics[4].latitude = south;
  cartographics[4].longitude = longitudeCenter;
  cartographics[5].latitude = north;
  cartographics[5].longitude = longitudeCenter;
  cartographics[6].latitude = latitudeCenter;
  cartographics[6].longitude = west;
  cartographics[7].latitude = latitudeCenter;
  cartographics[7].longitude = east;

  var minX = Number.POSITIVE_INFINITY;
  var maxX = Number.NEGATIVE_INFINITY;
  var minY = Number.POSITIVE_INFINITY;
  var maxY = Number.NEGATIVE_INFINITY;
  for (var i = 0; i < 8; i++) {
    cartographics[i].height = height;
    var pointCartesian = Cartographic.toCartesian(
      cartographics[i],
      ellipsoid,
      rectanglePointCartesianScratch
    );
    Matrix4.multiplyByPoint(inverseEnu, pointCartesian, pointCartesian);
    pointCartesian.z = 0.0; // flatten into XY plane of ENU coordinate system
    minX = Math.min(minX, pointCartesian.x);
    maxX = Math.max(maxX, pointCartesian.x);
    minY = Math.min(minY, pointCartesian.y);
    maxY = Math.max(maxY, pointCartesian.y);
  }

  var southWestCorner = southWestCornerResult;
  southWestCorner.x = minX;
  southWestCorner.y = minY;
  southWestCorner.z = 0.0;
  Matrix4.multiplyByPoint(enuMatrix, southWestCorner, southWestCorner);

  var southEastCorner = eastVectorResult;
  southEastCorner.x = maxX;
  southEastCorner.y = minY;
  southEastCorner.z = 0.0;
  Matrix4.multiplyByPoint(enuMatrix, southEastCorner, southEastCorner);
  // make eastward vector
  Cartesian3.subtract(southEastCorner, southWestCorner, eastVectorResult);

  var northWestCorner = northVectorResult;
  northWestCorner.x = minX;
  northWestCorner.y = maxY;
  northWestCorner.z = 0.0;
  Matrix4.multiplyByPoint(enuMatrix, northWestCorner, northWestCorner);
  // make eastward vector
  Cartesian3.subtract(northWestCorner, southWestCorner, northVectorResult);
}

var eastwardScratch = new Cartesian3();
var northwardScratch = new Cartesian3();
var encodeScratch = new EncodedCartesian3();
/**
 * Gets an attributes object containing:
 * - 3 high-precision points as 6 GeometryInstanceAttributes. These points are used to compute eye-space planes.
 * - 1 texture coordinate rotation GeometryInstanceAttributes
 * - 2 GeometryInstanceAttributes used to compute high-precision points in 2D and Columbus View.
 *   These points are used to compute eye-space planes like above.
 *
 * Used to compute texture coordinates for small-area ClassificationPrimitives with materials or multiple non-overlapping instances.
 *
 * @see ShadowVolumeAppearance
 * @private
 *
 * @param {Rectangle} boundingRectangle Rectangle object that the points will approximately bound
 * @param {Number[]} textureCoordinateRotationPoints Points in the computed texture coordinate system for remapping texture coordinates
 * @param {Ellipsoid} ellipsoid Ellipsoid for converting Rectangle points to world coordinates
 * @param {MapProjection} projection The MapProjection used for 2D and Columbus View.
 * @param {Number} [height=0] The maximum height for the shadow volume.
 * @returns {Object} An attributes dictionary containing planar texture coordinate attributes.
 */
ShadowVolumeAppearance.getPlanarTextureCoordinateAttributes = function (
  boundingRectangle,
  textureCoordinateRotationPoints,
  ellipsoid,
  projection,
  height
) {
  //>>includeStart('debug', pragmas.debug);
  Check.typeOf.object("boundingRectangle", boundingRectangle);
  Check.defined(
    "textureCoordinateRotationPoints",
    textureCoordinateRotationPoints
  );
  Check.typeOf.object("ellipsoid", ellipsoid);
  Check.typeOf.object("projection", projection);
  //>>includeEnd('debug');

  var corner = cornerScratch;
  var eastward = eastwardScratch;
  var northward = northwardScratch;
  computeRectangleBounds(
    boundingRectangle,
    ellipsoid,
    defaultValue(height, 0.0),
    corner,
    eastward,
    northward
  );

  var attributes = {};
  addTextureCoordinateRotationAttributes(
    attributes,
    textureCoordinateRotationPoints
  );

  var encoded = EncodedCartesian3.fromCartesian(corner, encodeScratch);

  attributes.southWest_HIGH = new GeometryInstanceAttribute({
    componentDatatype: ComponentDatatype.FLOAT,
    componentsPerAttribute: 3,
    normalize: false,
    value: Cartesian3.pack(encoded.high, [0, 0, 0]),
  });
  attributes.southWest_LOW = new GeometryInstanceAttribute({
    componentDatatype: ComponentDatatype.FLOAT,
    componentsPerAttribute: 3,
    normalize: false,
    value: Cartesian3.pack(encoded.low, [0, 0, 0]),
  });
  attributes.eastward = new GeometryInstanceAttribute({
    componentDatatype: ComponentDatatype.FLOAT,
    componentsPerAttribute: 3,
    normalize: false,
    value: Cartesian3.pack(eastward, [0, 0, 0]),
  });
  attributes.northward = new GeometryInstanceAttribute({
    componentDatatype: ComponentDatatype.FLOAT,
    componentsPerAttribute: 3,
    normalize: false,
    value: Cartesian3.pack(northward, [0, 0, 0]),
  });

  add2DTextureCoordinateAttributes(boundingRectangle, projection, attributes);
  return attributes;
};

var cartographicScratch = new Cartographic();
var spherePointScratch = new Cartesian3();
function latLongToSpherical(latitude, longitude, ellipsoid, result) {
  var cartographic = cartographicScratch;
  cartographic.latitude = latitude;
  cartographic.longitude = longitude;
  cartographic.height = 0.0;

  var spherePoint = Cartographic.toCartesian(
    cartographic,
    ellipsoid,
    spherePointScratch
  );

  // Project into plane with vertical for latitude
  var magXY = Math.sqrt(
    spherePoint.x * spherePoint.x + spherePoint.y * spherePoint.y
  );

  // Use fastApproximateAtan2 for alignment with shader
  var sphereLatitude = CesiumMath.fastApproximateAtan2(magXY, spherePoint.z);
  var sphereLongitude = CesiumMath.fastApproximateAtan2(
    spherePoint.x,
    spherePoint.y
  );

  result.x = sphereLatitude;
  result.y = sphereLongitude;

  return result;
}

var sphericalScratch = new Cartesian2();
/**
 * Gets an attributes object containing:
 * - the southwest corner of a rectangular area in spherical coordinates, as well as the inverse of the latitude/longitude range.
 *   These are computed using the same atan2 approximation used in the shader.
 * - 1 texture coordinate rotation GeometryInstanceAttributes
 * - 2 GeometryInstanceAttributes used to compute high-precision points in 2D and Columbus View.
 *   These points are used to compute eye-space planes like above.
 *
 * Used when computing texture coordinates for large-area ClassificationPrimitives with materials or
 * multiple non-overlapping instances.
 * @see ShadowVolumeAppearance
 * @private
 *
 * @param {Rectangle} boundingRectangle Rectangle object that the spherical extents will approximately bound
 * @param {Number[]} textureCoordinateRotationPoints Points in the computed texture coordinate system for remapping texture coordinates
 * @param {Ellipsoid} ellipsoid Ellipsoid for converting Rectangle points to world coordinates
 * @param {MapProjection} projection The MapProjection used for 2D and Columbus View.
 * @returns {Object} An attributes dictionary containing spherical texture coordinate attributes.
 */
ShadowVolumeAppearance.getSphericalExtentGeometryInstanceAttributes = function (
  boundingRectangle,
  textureCoordinateRotationPoints,
  ellipsoid,
  projection
) {
  //>>includeStart('debug', pragmas.debug);
  Check.typeOf.object("boundingRectangle", boundingRectangle);
  Check.defined(
    "textureCoordinateRotationPoints",
    textureCoordinateRotationPoints
  );
  Check.typeOf.object("ellipsoid", ellipsoid);
  Check.typeOf.object("projection", projection);
  //>>includeEnd('debug');

  // rectangle cartographic coords !== spherical because it's on an ellipsoid
  var southWestExtents = latLongToSpherical(
    boundingRectangle.south,
    boundingRectangle.west,
    ellipsoid,
    sphericalScratch
  );

  var south = southWestExtents.x;
  var west = southWestExtents.y;

  var northEastExtents = latLongToSpherical(
    boundingRectangle.north,
    boundingRectangle.east,
    ellipsoid,
    sphericalScratch
  );
  var north = northEastExtents.x;
  var east = northEastExtents.y;

  // If the bounding rectangle crosses the IDL, rotate the spherical extents so the cross no longer happens.
  // This rotation must happen in the shader too.
  var rotationRadians = 0.0;
  if (west > east) {
    rotationRadians = CesiumMath.PI - west;
    west = -CesiumMath.PI;
    east += rotationRadians;
  }

  // Slightly pad extents to avoid floating point error when fragment culling at edges.
  south -= CesiumMath.EPSILON5;
  west -= CesiumMath.EPSILON5;
  north += CesiumMath.EPSILON5;
  east += CesiumMath.EPSILON5;

  var longitudeRangeInverse = 1.0 / (east - west);
  var latitudeRangeInverse = 1.0 / (north - south);

  var attributes = {
    sphericalExtents: new GeometryInstanceAttribute({
      componentDatatype: ComponentDatatype.FLOAT,
      componentsPerAttribute: 4,
      normalize: false,
      value: [south, west, latitudeRangeInverse, longitudeRangeInverse],
    }),
    longitudeRotation: new GeometryInstanceAttribute({
      componentDatatype: ComponentDatatype.FLOAT,
      componentsPerAttribute: 1,
      normalize: false,
      value: [rotationRadians],
    }),
  };

  addTextureCoordinateRotationAttributes(
    attributes,
    textureCoordinateRotationPoints
  );
  add2DTextureCoordinateAttributes(boundingRectangle, projection, attributes);
  return attributes;
};

ShadowVolumeAppearance.hasAttributesForTextureCoordinatePlanes = function (
  attributes
) {
  return (
    defined(attributes.southWest_HIGH) &&
    defined(attributes.southWest_LOW) &&
    defined(attributes.northward) &&
    defined(attributes.eastward) &&
    defined(attributes.planes2D_HIGH) &&
    defined(attributes.planes2D_LOW) &&
    defined(attributes.uMaxVmax) &&
    defined(attributes.uvMinAndExtents)
  );
};

ShadowVolumeAppearance.hasAttributesForSphericalExtents = function (
  attributes
) {
  return (
    defined(attributes.sphericalExtents) &&
    defined(attributes.longitudeRotation) &&
    defined(attributes.planes2D_HIGH) &&
    defined(attributes.planes2D_LOW) &&
    defined(attributes.uMaxVmax) &&
    defined(attributes.uvMinAndExtents)
  );
};

function shouldUseSpherical(rectangle) {
  return (
    Math.max(rectangle.width, rectangle.height) >
    ShadowVolumeAppearance.MAX_WIDTH_FOR_PLANAR_EXTENTS
  );
}

/**
 * Computes whether the given rectangle is wide enough that texture coordinates
 * over its area should be computed using spherical extents instead of distance to planes.
 *
 * @param {Rectangle} rectangle A rectangle
 * @private
 */
ShadowVolumeAppearance.shouldUseSphericalCoordinates = function (rectangle) {
  //>>includeStart('debug', pragmas.debug);
  Check.typeOf.object("rectangle", rectangle);
  //>>includeEnd('debug');

  return shouldUseSpherical(rectangle);
};

/**
 * Texture coordinates for ground primitives are computed either using spherical coordinates for large areas or
 * using distance from planes for small areas.
 *
 * @type {Number}
 * @constant
 * @private
 */
ShadowVolumeAppearance.MAX_WIDTH_FOR_PLANAR_EXTENTS = CesiumMath.toRadians(1.0);
export default ShadowVolumeAppearance;<|MERGE_RESOLUTION|>--- conflicted
+++ resolved
@@ -477,80 +477,7 @@
   });
 }
 
-<<<<<<< HEAD
-function encodeLowLessThan100k(value, valueName, attributes) {
-  // Encode a value like 12,345.678 to 4 uint8 values: 12 34 56 78
-  var fract = Math.abs(value);
-  var d12 = Math.floor(fract / 1000);
-  fract -= d12 * 1000; // 345.678
-  var d34 = Math.floor(fract / 10);
-  fract -= d34 * 10; // 5.678
-  var d56 = Math.floor(fract * 10);
-  fract -= d56 * 0.1; // 0.078
-  var d78 = Math.floor(fract * 1000);
-
-  if (value < 0) {
-    d12 = 255 - d12;
-  }
-
-  attributes[valueName] = new GeometryInstanceAttribute({
-    componentDatatype: ComponentDatatype.UNSIGNED_BYTE,
-    componentsPerAttribute: 4,
-    normalize: false,
-    value: [d12, d34, d56, d78],
-  });
-}
-
-function encodeHighLessThan100Million(value, valueName, attributes) {
-  // Encode a value like -12,345,678 to 4 uint8 values: sign+12 34 56 78
-  var fract = Math.abs(value);
-  var d12 = Math.floor(fract / 1000000);
-  fract -= d12 * 1000000; // 345678
-  var d34 = Math.floor(fract / 10000);
-  fract -= d34 * 10000; // 5678
-  var d56 = Math.floor(fract / 100);
-  fract -= d56 * 100; // 78
-  var d78 = Math.floor(fract);
-
-  if (value < 0) {
-    d12 = 255 - d12;
-  }
-
-  attributes[valueName] = new GeometryInstanceAttribute({
-    componentDatatype: ComponentDatatype.UNSIGNED_BYTE,
-    componentsPerAttribute: 4,
-    normalize: false,
-    value: [d12, d34, d56, d78],
-  });
-}
-
-function encodeLessThan1000k(value, valueName, attributes) {
-  // Encode a value like -123456.78 to 4 uint8 values sign+12 34 56 78
-  var fract = Math.abs(value);
-  var d12 = Math.floor(fract / 10000);
-  fract -= d12 * 10000; // 3456.78
-  var d34 = Math.floor(fract / 100);
-  fract -= d34 * 100; // 56.78
-  var d56 = Math.floor(fract);
-  fract -= d56; // 0.78
-  var d78 = Math.floor(fract / 0.001);
-
-  if (value < 0) {
-    d12 = 255 - d12;
-  }
-
-  attributes[valueName] = new GeometryInstanceAttribute({
-    componentDatatype: ComponentDatatype.UNSIGNED_BYTE,
-    componentsPerAttribute: 4,
-    normalize: false,
-    value: [d12, d34, d56, d78],
-  });
-}
-
-var cornerScratch = new Cartographic();
-=======
 var cornerScratch = new Cartesian3();
->>>>>>> 05ba46dc
 var topLeftScratch = new Cartographic();
 var bottomRightScratch = new Cartographic();
 var projectedExtentsScratch = new Rectangle();
@@ -576,43 +503,10 @@
   // y: y value for bottomLeftCorner
   // z: y value for topLeft
   // w: x value for bottomRight
-<<<<<<< HEAD
-
-  var encoded;
-  if (!useFloatBatchTable) {
-    encoded = EncodedCartesian3.encode(
-      bottomLeftCorner.longitude,
-      highLowScratch
-    );
-    encodeHighLessThan100Million(encoded.high, "planes2D_HIGH_x", attributes);
-    encodeLowLessThan100k(encoded.low, "planes2D_LOW_x", attributes);
-
-    encoded = EncodedCartesian3.encode(
-      bottomLeftCorner.latitude,
-      highLowScratch
-    );
-    encodeHighLessThan100Million(encoded.high, "planes2D_HIGH_y", attributes);
-    encodeLowLessThan100k(encoded.low, "planes2D_LOW_y", attributes);
-
-    encoded = EncodedCartesian3.encode(topLeft.latitude, highLowScratch);
-    encodeHighLessThan100Million(encoded.high, "planes2D_HIGH_z", attributes);
-    encodeLowLessThan100k(encoded.low, "planes2D_LOW_z", attributes);
-
-    encoded = EncodedCartesian3.encode(bottomRight.longitude, highLowScratch);
-    encodeHighLessThan100Million(encoded.high, "planes2D_HIGH_w", attributes);
-    encodeLowLessThan100k(encoded.low, "planes2D_LOW_w", attributes);
-    return;
-  }
-
-  var valuesHigh = [0, 0, 0, 0];
-  var valuesLow = [0, 0, 0, 0];
-  encoded = EncodedCartesian3.encode(
-=======
 
   var valuesHigh = [0, 0, 0, 0];
   var valuesLow = [0, 0, 0, 0];
   var encoded = EncodedCartesian3.encode(
->>>>>>> 05ba46dc
     bottomLeftCorner.longitude,
     highLowScratch
   );
