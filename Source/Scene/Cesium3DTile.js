/*global define*/
define([
        '../Core/BoxOutlineGeometry',
        '../Core/Cartesian3',
        '../Core/Color',
        '../Core/ColorGeometryInstanceAttribute',
        '../Core/defaultValue',
        '../Core/defined',
        '../Core/defineProperties',
        '../Core/destroyObject',
        '../Core/DeveloperError',
        '../Core/GeometryInstance',
        '../Core/getExtensionFromUri',
        '../Core/Intersect',
        '../Core/Matrix3',
        '../Core/Matrix4',
        '../Core/OrientedBoundingBox',
        '../Core/Rectangle',
        '../Core/RectangleOutlineGeometry',
        '../Core/SphereOutlineGeometry',
        '../ThirdParty/Uri',
        '../ThirdParty/when',
        './Cesium3DTileContentProviderFactory',
        './Cesium3DTileContentState',
        './Cesium3DTileRefine',
        './Empty3DTileContentProvider',
        './PerInstanceColorAppearance',
        './Primitive',
        './TileBoundingRegion',
        './TileBoundingSphere',
        './Tileset3DTileContentProvider',
        './TileOrientedBoundingBox'
    ], function(
        BoxOutlineGeometry,
        Cartesian3,
        Color,
        ColorGeometryInstanceAttribute,
        defaultValue,
        defined,
        defineProperties,
        destroyObject,
        DeveloperError,
        GeometryInstance,
        getExtensionFromUri,
        Intersect,
        Matrix3,
        Matrix4,
        OrientedBoundingBox,
        Rectangle,
        RectangleOutlineGeometry,
        SphereOutlineGeometry,
        Uri,
        when,
        Cesium3DTileContentProviderFactory,
        Cesium3DTileContentState,
        Cesium3DTileRefine,
        Empty3DTileContentProvider,
        PerInstanceColorAppearance,
        Primitive,
        TileBoundingRegion,
        TileBoundingSphere,
        Tileset3DTileContentProvider,
        TileOrientedBoundingBox) {
    "use strict";

    /**
     * DOC_TBA
     */
    function Cesium3DTile(tileset, baseUrl, header, parent) {
        this._header = header;
        var contentHeader = header.content;

        this._boundingVolume = createBoundingVolume(header.boundingVolume);

// TODO: if the content type has pixel size, like points or billboards, the bounding volume needs
// to dynamic size bigger like BillboardCollection and PointCollection

        var contentBoundingVolume;

        if (defined(contentHeader) && defined(contentHeader.boundingVolume)) {
            // Non-leaf tiles may have a content-box bounding-volume, which is a tight-fit box
            // around only the models in the tile.  This box is useful for culling for rendering,
            // but not for culling for traversing the tree since it is not spatial coherence, i.e.,
            // since it only bounds models in the tile, not the entire tile, children may be
            // outside of this box.
            contentBoundingVolume = createBoundingVolume(contentHeader.boundingVolume);
        }
        this._contentBoundingVolume = contentBoundingVolume;

        /**
         * DOC_TBA
         *
         * @readonly
         */
        this.geometricError = header.geometricError;

// TODO: use default for a smaller tree.json?  Or inherit from parent.  Same for "type" and others.
        /**
         * DOC_TBA
         *
         * @readonly
         */
        this.refine = (header.refine === 'replace') ? Cesium3DTileRefine.REPLACE : Cesium3DTileRefine.ADD;

        /**
         * DOC_TBA
         *
         * @type {Array}
         * @readonly
         */
        this.children = [];

        /**
         * DOC_TBA
         *
         * @readonly
         */
        this.parent = parent;

        /**
         * DOC_TBA
         *
         * @readonly
         */
        this.numberOfChildrenWithoutContent = defined(header.children) ? header.children.length : 0;

        this._numberOfUnrefinableChildren = this.numberOfChildrenWithoutContent;

        this.refining = false;

        this.hasContent = true;

        /**
         * DOC_TBA
         *
         * @readonly
         */
        this.hasTilesetContent = false;

        /**
         * DOC_TBA
         *
         * @type {Promise}
         * @readonly
         */
        this.readyPromise = when.defer();

        var content;
        if (defined(contentHeader)) {
            var contentUrl = contentHeader.url;
            var url = (new Uri(contentUrl).isAbsolute()) ? contentUrl : baseUrl + contentUrl;
            var type = getExtensionFromUri(url);
            var contentFactory = Cesium3DTileContentProviderFactory[type];

            if (type === 'json') {
                this.hasTilesetContent = true;
                this.hasContent = false;
                this._numberOfUnrefinableChildren = 1;
            }

            if (defined(contentFactory)) {
                content = contentFactory(tileset, this, url);
            } else {
                throw new DeveloperError('Unknown tile content type, ' + type + ', for ' + url);
            }
        } else {
            content = new Empty3DTileContentProvider();
            this.hasContent = false;
        }
        this._content = content;

        function setRefinable(tile) {
            var parent = tile.parent;
            if (defined(parent) && (tile.hasContent || tile.isRefinable())) {
                // When a tile with content is loaded, its parent can safely refine to it without any gaps in rendering
                // Since an empty tile doesn't have content of its own, its descendants with content need to be loaded
                // before the parent is able to refine to it.
                --parent._numberOfUnrefinableChildren;
                // If the parent is empty, traverse up the tree to update ancestor tiles.
                if (!parent.hasContent) {
                    setRefinable(parent);
                }
            }
        }

        var that = this;

        // Content enters the READY state
        when(content.readyPromise).then(function(content) {
            if (defined(that.parent)) {
                --that.parent.numberOfChildrenWithoutContent;
            }

            setRefinable(that);

            that.readyPromise.resolve(that);
        }).otherwise(function(error) {
            that.readyPromise.reject(error);
//TODO: that.parent.numberOfChildrenWithoutContent will never reach zero and therefore that.parent will never refine
        });

        // Members that are updated every frame for rendering optimizations:

        /**
         * @private
         */
        this.distanceToCamera = 0;

        /**
         * The plane mask of the parent for use with {@link CullingVolume#computeVisibilityWithPlaneMask}).
         *
         * @type {Number}
         * @private
         */
        this.parentPlaneMask = 0;

<<<<<<< HEAD
        this._debugBoundingVolume = undefined;
        this._debugContentBoundingVolume = undefined;
    };
=======
        this._debugBox = undefined;
        this._debugcontentBox = undefined;
        this._debugOrientedBoundingBox = undefined;
        this._debugContentsOrientedBoundingBox = undefined;
    }
>>>>>>> 4b81de96

    defineProperties(Cesium3DTile.prototype, {
        /**
         * DOC_TBA
         *
         * @readonly
         */
        content : {
            get : function() {
                return this._content;
            }
        },

        /**
         * Get the bounding volume of the tile
         *
         * @type {Object}
         * @readonly
         */
        contentsBoundingVolume : {
            get : function() {
                return defaultValue(this._contentBoundingVolume, this._boundingVolume);
            }
        },

        /**
         * DOC_TBA
         *
         * @type {Promise}
         * @readonly
         */
        processingPromise : {
            get : function() {
                return this._content.processingPromise;
            }
        }
    });

    /**
     * DOC_TBA
     */
    Cesium3DTile.prototype.isReady = function() {
        return this._content.state === Cesium3DTileContentState.READY;
    };

    /**
     * DOC_TBA
     */
    Cesium3DTile.prototype.isRefinable = function() {
        return this._numberOfUnrefinableChildren === 0;
    };

    /**
     * DOC_TBA
     */
    Cesium3DTile.prototype.isContentUnloaded = function() {
        return this._content.state === Cesium3DTileContentState.UNLOADED;
    };

    /**
     * DOC_TBA
     */
    Cesium3DTile.prototype.requestContent = function() {
        this._content.request();
    };

    /**
     * DOC_TBA
     */
    Cesium3DTile.prototype.visibility = function(cullingVolume) {
        return cullingVolume.computeVisibilityWithPlaneMask(this._boundingVolume, this.parentPlaneMask);
    };

    /**
     * DOC_TBA
     */
    Cesium3DTile.prototype.contentsVisibility = function(cullingVolume) {
        var boundingVolume = this._contentBoundingVolume;
        if (!defined(boundingVolume)) {
            return Intersect.INSIDE;
        }
<<<<<<< HEAD

        return cullingVolume.computeVisibility(boundingVolume);
=======
        
        return cullingVolume.computeVisibility(this._contentsOrientedBoundingBox);
>>>>>>> 4b81de96
    };

    /**
     * DOC_TBA
     */
    Cesium3DTile.prototype.distanceToTile = function(frameState) {
        return this._boundingVolume.distanceToCamera(frameState);
    };

    function createBoundingVolume(boundingVolumeHeader) {
        var volume;
        if (boundingVolumeHeader.box) {
            var box = boundingVolumeHeader.box;
            var center = new Cartesian3(box[0], box[1], box[2]);
            var halfAxes = Matrix3.fromArray(box, 3);

            volume = new TileOrientedBoundingBox({
                center: center,
                halfAxes: halfAxes
            });
        } else if (boundingVolumeHeader.region) {
            var region = boundingVolumeHeader.region;
            var rectangleRegion = new Rectangle(region[0], region[1], region[2], region[3]);

            volume = new TileBoundingRegion({
                rectangle : rectangleRegion,
                minimumHeight : region[4],
                maximumHeight : region[5]
            });
        } else if (boundingVolumeHeader.sphere) {
            var sphere = boundingVolumeHeader.sphere;

            volume = new TileBoundingSphere(
                new Cartesian3(sphere[0], sphere[1], sphere[2]),
                sphere[3]
            );
        }

        return volume;
    }

// TODO: remove workaround for https://github.com/AnalyticalGraphicsInc/cesium/issues/2657
    function workaround2657(boundingVolume) {
        if (defined(boundingVolume.region)) {
            var region = boundingVolume.region;
            return (region[1] !== region[3]) && (region[0] !== region[2]);
        } else {
            return true;
        }
    }

    function applyDebugSettings(tile, owner, frameState) {
        // Tiles do not have a content.box if it is the same as the tile's box.
<<<<<<< HEAD
        var hasContentBoundingVolume = defined(tile._header.content) && defined(tile._header.content.boundingVolume);

        var showVolume = owner.debugShowBoundingVolume || (owner.debugShowContentBoundingVolume && !hasContentBoundingVolume);
        if (showVolume && workaround2657(tile._header.boundingVolume)) {
            if (!defined(tile._debugBoundingVolume)) {
                tile._debugBoundingVolume = tile._boundingVolume.createDebugVolume(hasContentBoundingVolume ? Color.WHITE : Color.RED);
=======
        var hasContentBox = defined(tile._header.content) && defined(tile._header.content.box);

        var showBox = owner.debugShowBox || (owner.debugShowContentBox && !hasContentBox);
        if (showBox && workaround2657(tile._header.box)) {
            if (!defined(tile._debugBox)) {
                tile._debugBox = createDebugBox(tile._header.box, hasContentBox ? Color.WHITE : Color.RED);
            }
            tile._debugBox.update(frameState);
        } else if (!showBox && defined(tile._debugBox)) {
            tile._debugBox = tile._debugBox.destroy();
        }

        if (owner.debugShowContentBox && hasContentBox && workaround2657(tile._header.content.box)) {
            if (!defined(tile._debugcontentBox)) {
                tile._debugcontentBox = createDebugBox(tile._header.content.box, Color.BLUE);
            }
            tile._debugcontentBox.update(frameState);
        } else if (!owner.debugShowContentBox && defined(tile._debugcontentBox)) {
            tile._debugcontentBox = tile._debugcontentBox.destroy();
        }

        if (owner.debugShowBoundingVolume) {
            if (!defined(tile._debugOrientedBoundingBox)) {
                tile._debugOrientedBoundingBox = createDebugOrientedBox(tile._orientedBoundingBox, hasContentBox ? Color.WHITE : Color.RED);
>>>>>>> 4b81de96
            }
            tile._debugBoundingVolume.update(frameState);
        } else if (!showVolume && defined(tile._debugBoundingVolume)) {
            tile._debugBoundingVolume = tile._debugBoundingVolume.destroy();
        }

<<<<<<< HEAD
        if (owner.debugShowContentBoundingVolume && hasContentBoundingVolume && workaround2657(tile._header.content.boundingVolume)) {
            if (!defined(tile._debugContentBoundingVolume)) {
                tile._debugContentBoundingVolume = tile._boundingVolume.createDebugVolume(Color.BLUE);
=======
        if (owner.debugShowContentsBoundingVolume && hasContentBox) {
            if (!defined(tile._debugContentsOrientedBoundingBox)) {
                tile._debugContentsOrientedBoundingBox = createDebugOrientedBox(tile._contentsOrientedBoundingBox, Color.BLUE);
>>>>>>> 4b81de96
            }
            tile._debugContentBoundingVolume.update(frameState);
        } else if (!owner.debugShowContentBoundingVolume && defined(tile._debugContentBoundingVolume)) {
            tile._debugContentBoundingVolume = tile._debugContentBoundingVolume.destroy();
        }
    }

    /**
     * DOC_TBA
     */
    Cesium3DTile.prototype.update = function(owner, frameState) {
        applyDebugSettings(this, owner, frameState);
        this._content.update(owner, frameState);
    };

    var scratchCommandList = [];

    /**
     * DOC_TBA
     */
    Cesium3DTile.prototype.process = function(owner, frameState) {
        var savedCommandList = frameState.commandList;
        frameState.commandList = scratchCommandList;

        this._content.update(owner, frameState);

        scratchCommandList.length = 0;
        frameState.commandList = savedCommandList;
    };

    /**
     * DOC_TBA
     */
    Cesium3DTile.prototype.isDestroyed = function() {
        return false;
    };

    /**
     * DOC_TBA
     */
    Cesium3DTile.prototype.destroy = function() {
        this._content = this._content && this._content.destroy();
        this._debugBoundingVolume = this._debugBoundingVolume && this._debugBoundingVolume.destroy();
        this._debugContentBoundingVolume = this._debugContentBoundingVolume && this._debugContentBoundingVolume.destroy();
        this._boundingVolume = this._boundingVolume && this._boundingVolume.destroy();
        this._contentBoundingVolume = this._contentBoundingVolume && this._contentBoundingVolume.destroy();
        return destroyObject(this);
    };

    return Cesium3DTile;
});<|MERGE_RESOLUTION|>--- conflicted
+++ resolved
@@ -214,17 +214,9 @@
          */
         this.parentPlaneMask = 0;
 
-<<<<<<< HEAD
         this._debugBoundingVolume = undefined;
         this._debugContentBoundingVolume = undefined;
-    };
-=======
-        this._debugBox = undefined;
-        this._debugcontentBox = undefined;
-        this._debugOrientedBoundingBox = undefined;
-        this._debugContentsOrientedBoundingBox = undefined;
     }
->>>>>>> 4b81de96
 
     defineProperties(Cesium3DTile.prototype, {
         /**
@@ -306,13 +298,7 @@
         if (!defined(boundingVolume)) {
             return Intersect.INSIDE;
         }
-<<<<<<< HEAD
-
         return cullingVolume.computeVisibility(boundingVolume);
-=======
-        
-        return cullingVolume.computeVisibility(this._contentsOrientedBoundingBox);
->>>>>>> 4b81de96
     };
 
     /**
@@ -366,54 +352,21 @@
 
     function applyDebugSettings(tile, owner, frameState) {
         // Tiles do not have a content.box if it is the same as the tile's box.
-<<<<<<< HEAD
         var hasContentBoundingVolume = defined(tile._header.content) && defined(tile._header.content.boundingVolume);
 
         var showVolume = owner.debugShowBoundingVolume || (owner.debugShowContentBoundingVolume && !hasContentBoundingVolume);
         if (showVolume && workaround2657(tile._header.boundingVolume)) {
             if (!defined(tile._debugBoundingVolume)) {
                 tile._debugBoundingVolume = tile._boundingVolume.createDebugVolume(hasContentBoundingVolume ? Color.WHITE : Color.RED);
-=======
-        var hasContentBox = defined(tile._header.content) && defined(tile._header.content.box);
-
-        var showBox = owner.debugShowBox || (owner.debugShowContentBox && !hasContentBox);
-        if (showBox && workaround2657(tile._header.box)) {
-            if (!defined(tile._debugBox)) {
-                tile._debugBox = createDebugBox(tile._header.box, hasContentBox ? Color.WHITE : Color.RED);
-            }
-            tile._debugBox.update(frameState);
-        } else if (!showBox && defined(tile._debugBox)) {
-            tile._debugBox = tile._debugBox.destroy();
-        }
-
-        if (owner.debugShowContentBox && hasContentBox && workaround2657(tile._header.content.box)) {
-            if (!defined(tile._debugcontentBox)) {
-                tile._debugcontentBox = createDebugBox(tile._header.content.box, Color.BLUE);
-            }
-            tile._debugcontentBox.update(frameState);
-        } else if (!owner.debugShowContentBox && defined(tile._debugcontentBox)) {
-            tile._debugcontentBox = tile._debugcontentBox.destroy();
-        }
-
-        if (owner.debugShowBoundingVolume) {
-            if (!defined(tile._debugOrientedBoundingBox)) {
-                tile._debugOrientedBoundingBox = createDebugOrientedBox(tile._orientedBoundingBox, hasContentBox ? Color.WHITE : Color.RED);
->>>>>>> 4b81de96
             }
             tile._debugBoundingVolume.update(frameState);
         } else if (!showVolume && defined(tile._debugBoundingVolume)) {
             tile._debugBoundingVolume = tile._debugBoundingVolume.destroy();
         }
 
-<<<<<<< HEAD
         if (owner.debugShowContentBoundingVolume && hasContentBoundingVolume && workaround2657(tile._header.content.boundingVolume)) {
             if (!defined(tile._debugContentBoundingVolume)) {
                 tile._debugContentBoundingVolume = tile._boundingVolume.createDebugVolume(Color.BLUE);
-=======
-        if (owner.debugShowContentsBoundingVolume && hasContentBox) {
-            if (!defined(tile._debugContentsOrientedBoundingBox)) {
-                tile._debugContentsOrientedBoundingBox = createDebugOrientedBox(tile._contentsOrientedBoundingBox, Color.BLUE);
->>>>>>> 4b81de96
             }
             tile._debugContentBoundingVolume.update(frameState);
         } else if (!owner.debugShowContentBoundingVolume && defined(tile._debugContentBoundingVolume)) {
@@ -456,10 +409,13 @@
      */
     Cesium3DTile.prototype.destroy = function() {
         this._content = this._content && this._content.destroy();
+        // TODO: Is there a reason to destroy the bounding volumes (and thus to implement destroy() functions for them)? The destroyObject function description says it should be used to for objects that have GL resources. 
+        /*
         this._debugBoundingVolume = this._debugBoundingVolume && this._debugBoundingVolume.destroy();
         this._debugContentBoundingVolume = this._debugContentBoundingVolume && this._debugContentBoundingVolume.destroy();
         this._boundingVolume = this._boundingVolume && this._boundingVolume.destroy();
         this._contentBoundingVolume = this._contentBoundingVolume && this._contentBoundingVolume.destroy();
+        */
         return destroyObject(this);
     };
 
