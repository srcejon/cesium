--- conflicted
+++ resolved
@@ -262,10 +262,7 @@
             releaseGltfJson : true, // Models are unique and will not benefit from caching so save memory
             basePath : getBaseUri(this._url),
             modelMatrix : this._tile.computedTransform,
-<<<<<<< HEAD
-=======
             shadows: this._tileset.shadows,
->>>>>>> 3b42f6d7
             incrementallyLoadTextures : false,
             vertexShaderLoaded : batchTable.getVertexShaderCallback(),
             fragmentShaderLoaded : batchTable.getFragmentShaderCallback(),
