import Cartesian3 from "../Core/Cartesian3.js";
import Color from "../Core/Color.js";
import combine from "../Core/combine.js";
import ComponentDatatype from "../Core/ComponentDatatype.js";
import defaultValue from "../Core/defaultValue.js";
import defined from "../Core/defined.js";
import deprecationWarning from "../Core/deprecationWarning.js";
import destroyObject from "../Core/destroyObject.js";
import DeveloperError from "../Core/DeveloperError.js";
import ExperimentalFeatures from "../Core/ExperimentalFeatures.js";
import getJsonFromTypedArray from "../Core/getJsonFromTypedArray.js";
import Matrix4 from "../Core/Matrix4.js";
import RequestType from "../Core/RequestType.js";
import RuntimeError from "../Core/RuntimeError.js";
import Pass from "../Renderer/Pass.js";
import Axis from "./Axis.js";
import Cesium3DTileBatchTable from "./Cesium3DTileBatchTable.js";
import Cesium3DTileFeature from "./Cesium3DTileFeature.js";
import Cesium3DTileFeatureTable from "./Cesium3DTileFeatureTable.js";
import ClassificationModel from "./ClassificationModel.js";
import Model from "./Model.js";
import ModelAnimationLoop from "./ModelAnimationLoop.js";
import ModelExperimental from "./ModelExperimental/ModelExperimental.js";
import ModelUtility from "./ModelUtility.js";
import parseBatchTable from "./parseBatchTable.js";

/**
 * Represents the contents of a
 * {@link https://github.com/CesiumGS/3d-tiles/tree/main/specification/TileFormats/Batched3DModel|Batched 3D Model}
 * tile in a {@link https://github.com/CesiumGS/3d-tiles/tree/main/specification|3D Tiles} tileset.
 * <p>
 * Implements the {@link Cesium3DTileContent} interface.
 * </p>
 *
 * @alias Batched3DModel3DTileContent
 * @constructor
 *
 * @private
 */
function Batched3DModel3DTileContent(
  tileset,
  tile,
  resource,
  arrayBuffer,
  byteOffset
) {
  this._tileset = tileset;
  this._tile = tile;
  this._resource = resource;
  this._model = undefined;
  this._batchTable = undefined;
  this._features = undefined;

  this._classificationType = tileset.vectorClassificationOnly
    ? undefined
    : tileset.classificationType;

  // Populate from gltf when available
  this._batchIdAttributeName = undefined;
  this._diffuseAttributeOrUniformName = {};

  this._rtcCenterTransform = undefined;
  this._contentModelMatrix = undefined;

  this.featurePropertiesDirty = false;
  this._groupMetadata = undefined;

<<<<<<< HEAD
=======
  this._featureMetadata = undefined;
>>>>>>> cd144b36
  this._featureTables = [];
  this._featureTableId = undefined;
  this._featureTable = undefined;

  initialize(this, arrayBuffer, byteOffset);
}

// This can be overridden for testing purposes
Batched3DModel3DTileContent._deprecationWarning = deprecationWarning;

Object.defineProperties(Batched3DModel3DTileContent.prototype, {
  featuresLength: {
    get: function () {
<<<<<<< HEAD
      return defined(this._featureTable)
        ? this._featureTable.featuresLength
        : 0;
=======
      return defined(this.batchTable) ? this.batchTable.featuresLength : 0;
>>>>>>> cd144b36
    },
  },

  pointsLength: {
    get: function () {
      return this._model.pointsLength;
    },
  },

  trianglesLength: {
    get: function () {
      return this._model.trianglesLength;
    },
  },

  geometryByteLength: {
    get: function () {
      return this._model.geometryByteLength;
    },
  },

  texturesByteLength: {
    get: function () {
      return this._model.texturesByteLength;
    },
  },

  batchTableByteLength: {
    get: function () {
<<<<<<< HEAD
      return 0;
=======
      return defined(this.batchTable) ? this.batchTable.memorySizeInBytes : 0;
>>>>>>> cd144b36
    },
  },

  innerContents: {
    get: function () {
      return undefined;
    },
  },

  readyPromise: {
    get: function () {
      return this._model.readyPromise;
    },
  },

  tileset: {
    get: function () {
      return this._tileset;
    },
  },

  tile: {
    get: function () {
      return this._tile;
    },
  },

  url: {
    get: function () {
      return this._resource.getUrlComponent(true);
    },
  },

  batchTable: {
    get: function () {
<<<<<<< HEAD
      return defined(this._featureTable)
        ? this._featureTable
        : this._batchTable;
=======
      return ExperimentalFeatures.enableModelExperimental
        ? this._featureTable
        : this._batchTable;
    },
  },

  /**
   * @private
   */
  featureMetadata: {
    get: function () {
      return this._featureMetadata;
    },
  },

  /**
   * @private
   */
  featureTables: {
    get: function () {
      return this._featureTables;
    },
    set: function (value) {
      this._featureTables = value;
    },
  },

  /**
   * @private
   */
  featureTableId: {
    get: function () {
      return this._featureTableId;
    },
    set: function (value) {
      this._featureTableId = value;
      this._featureTable = this._featureTables[value];
>>>>>>> cd144b36
    },
  },

  groupMetadata: {
    get: function () {
      return this._groupMetadata;
    },
    set: function (value) {
      this._groupMetadata = value;
    },
  },
  /**
   * @private
   */
  featureTables: {
    get: function () {
      return this._featureTables;
    },
    set: function (value) {
      this._featureTables = value;
    },
  },

  /**
   * @private
   */
  featureTableId: {
    get: function () {
      return this._featureTableId;
    },
    set: function (value) {
      this._featureTableId = value;
      this._featureTable = this._featureTables[value];
    },
  },
});

var sizeOfUint32 = Uint32Array.BYTES_PER_ELEMENT;

function getBatchIdAttributeName(gltf) {
  var batchIdAttributeName = ModelUtility.getAttributeOrUniformBySemantic(
    gltf,
    "_BATCHID"
  );
  if (!defined(batchIdAttributeName)) {
    batchIdAttributeName = ModelUtility.getAttributeOrUniformBySemantic(
      gltf,
      "BATCHID"
    );
    if (defined(batchIdAttributeName)) {
      Batched3DModel3DTileContent._deprecationWarning(
        "b3dm-legacy-batchid",
        "The glTF in this b3dm uses the semantic `BATCHID`. Application-specific semantics should be prefixed with an underscore: `_BATCHID`."
      );
    }
  }
  return batchIdAttributeName;
}

function getVertexShaderCallback(content) {
  return function (vs, programId) {
    var batchTable = content._batchTable;
    var handleTranslucent = !defined(content._classificationType);

    var gltf = content._model.gltf;
    if (defined(gltf)) {
      content._batchIdAttributeName = getBatchIdAttributeName(gltf);
      content._diffuseAttributeOrUniformName[
        programId
      ] = ModelUtility.getDiffuseAttributeOrUniform(gltf, programId);
    }

    var callback = batchTable.getVertexShaderCallback(
      handleTranslucent,
      content._batchIdAttributeName,
      content._diffuseAttributeOrUniformName[programId]
    );
    return defined(callback) ? callback(vs) : vs;
  };
}

function getFragmentShaderCallback(content) {
  return function (fs, programId) {
    var batchTable = content._batchTable;
    var handleTranslucent = !defined(content._classificationType);

    var gltf = content._model.gltf;
    if (defined(gltf)) {
      content._diffuseAttributeOrUniformName[
        programId
      ] = ModelUtility.getDiffuseAttributeOrUniform(gltf, programId);
    }
    var callback = batchTable.getFragmentShaderCallback(
      handleTranslucent,
      content._diffuseAttributeOrUniformName[programId],
      false
    );
    return defined(callback) ? callback(fs) : fs;
  };
}

function getPickIdCallback(content) {
  return function () {
    return content._batchTable.getPickId();
  };
}

function getClassificationFragmentShaderCallback(content) {
  return function (fs) {
    var batchTable = content._batchTable;
    var callback = batchTable.getClassificationFragmentShaderCallback();
    return defined(callback) ? callback(fs) : fs;
  };
}

function createColorChangedCallback(content) {
  return function (batchId, color) {
    content._model.updateCommands(batchId, color);
  };
}

function initialize(content, arrayBuffer, byteOffset) {
  var tileset = content._tileset;
  var tile = content._tile;
  var resource = content._resource;

  var byteStart = defaultValue(byteOffset, 0);
  byteOffset = byteStart;

  var uint8Array = new Uint8Array(arrayBuffer);
  var view = new DataView(arrayBuffer);
  byteOffset += sizeOfUint32; // Skip magic

  var version = view.getUint32(byteOffset, true);
  if (version !== 1) {
    throw new RuntimeError(
      "Only Batched 3D Model version 1 is supported.  Version " +
        version +
        " is not."
    );
  }
  byteOffset += sizeOfUint32;

  var byteLength = view.getUint32(byteOffset, true);
  byteOffset += sizeOfUint32;

  var featureTableJsonByteLength = view.getUint32(byteOffset, true);
  byteOffset += sizeOfUint32;

  var featureTableBinaryByteLength = view.getUint32(byteOffset, true);
  byteOffset += sizeOfUint32;

  var batchTableJsonByteLength = view.getUint32(byteOffset, true);
  byteOffset += sizeOfUint32;

  var batchTableBinaryByteLength = view.getUint32(byteOffset, true);
  byteOffset += sizeOfUint32;

  var batchLength;

  // Legacy header #1: [batchLength] [batchTableByteLength]
  // Legacy header #2: [batchTableJsonByteLength] [batchTableBinaryByteLength] [batchLength]
  // Current header: [featureTableJsonByteLength] [featureTableBinaryByteLength] [batchTableJsonByteLength] [batchTableBinaryByteLength]
  // If the header is in the first legacy format 'batchTableJsonByteLength' will be the start of the JSON string (a quotation mark) or the glTF magic.
  // Accordingly its first byte will be either 0x22 or 0x67, and so the minimum uint32 expected is 0x22000000 = 570425344 = 570MB. It is unlikely that the feature table JSON will exceed this length.
  // The check for the second legacy format is similar, except it checks 'batchTableBinaryByteLength' instead
  if (batchTableJsonByteLength >= 570425344) {
    // First legacy check
    byteOffset -= sizeOfUint32 * 2;
    batchLength = featureTableJsonByteLength;
    batchTableJsonByteLength = featureTableBinaryByteLength;
    batchTableBinaryByteLength = 0;
    featureTableJsonByteLength = 0;
    featureTableBinaryByteLength = 0;
    Batched3DModel3DTileContent._deprecationWarning(
      "b3dm-legacy-header",
      "This b3dm header is using the legacy format [batchLength] [batchTableByteLength]. The new format is [featureTableJsonByteLength] [featureTableBinaryByteLength] [batchTableJsonByteLength] [batchTableBinaryByteLength] from https://github.com/CesiumGS/3d-tiles/tree/main/specification/TileFormats/Batched3DModel."
    );
  } else if (batchTableBinaryByteLength >= 570425344) {
    // Second legacy check
    byteOffset -= sizeOfUint32;
    batchLength = batchTableJsonByteLength;
    batchTableJsonByteLength = featureTableJsonByteLength;
    batchTableBinaryByteLength = featureTableBinaryByteLength;
    featureTableJsonByteLength = 0;
    featureTableBinaryByteLength = 0;
    Batched3DModel3DTileContent._deprecationWarning(
      "b3dm-legacy-header",
      "This b3dm header is using the legacy format [batchTableJsonByteLength] [batchTableBinaryByteLength] [batchLength]. The new format is [featureTableJsonByteLength] [featureTableBinaryByteLength] [batchTableJsonByteLength] [batchTableBinaryByteLength] from https://github.com/CesiumGS/3d-tiles/tree/main/specification/TileFormats/Batched3DModel."
    );
  }

  var featureTableJson;
  if (featureTableJsonByteLength === 0) {
    featureTableJson = {
      BATCH_LENGTH: defaultValue(batchLength, 0),
    };
  } else {
    featureTableJson = getJsonFromTypedArray(
      uint8Array,
      byteOffset,
      featureTableJsonByteLength
    );
    byteOffset += featureTableJsonByteLength;
  }

  var featureTableBinary = new Uint8Array(
    arrayBuffer,
    byteOffset,
    featureTableBinaryByteLength
  );
  byteOffset += featureTableBinaryByteLength;

  var featureTable = new Cesium3DTileFeatureTable(
    featureTableJson,
    featureTableBinary
  );

  batchLength = featureTable.getGlobalProperty("BATCH_LENGTH");
  featureTable.featuresLength = batchLength;

  var batchTableJson;
  var batchTableBinary;
  if (batchTableJsonByteLength > 0) {
    // PERFORMANCE_IDEA: is it possible to allocate this on-demand?  Perhaps keep the
    // arraybuffer/string compressed in memory and then decompress it when it is first accessed.
    //
    // We could also make another request for it, but that would make the property set/get
    // API async, and would double the number of numbers in some cases.
    batchTableJson = getJsonFromTypedArray(
      uint8Array,
      byteOffset,
      batchTableJsonByteLength
    );
    byteOffset += batchTableJsonByteLength;

    if (batchTableBinaryByteLength > 0) {
      // Has a batch table binary
      batchTableBinary = new Uint8Array(
        arrayBuffer,
        byteOffset,
        batchTableBinaryByteLength
      );
      // Copy the batchTableBinary section and let the underlying ArrayBuffer be freed
      batchTableBinary = new Uint8Array(batchTableBinary);
      byteOffset += batchTableBinaryByteLength;
    }
  }

  var colorChangedCallback;
  if (defined(content._classificationType)) {
    colorChangedCallback = createColorChangedCallback(content);
  }

<<<<<<< HEAD
  var featureMetadata;
  var batchTable;
  if (ExperimentalFeatures.enableModelExperimental) {
    featureMetadata = parseBatchTable({
=======
  var batchTable;
  if (
    ExperimentalFeatures.enableModelExperimental &&
    batchLength > 0 &&
    defined(batchTableJson)
  ) {
    var featureMetadata = parseBatchTable({
>>>>>>> cd144b36
      count: batchLength,
      batchTable: batchTableJson,
      binaryBody: batchTableBinary,
    });
<<<<<<< HEAD
=======
    content._featureMetadata = featureMetadata;
>>>>>>> cd144b36
  } else {
    batchTable = new Cesium3DTileBatchTable(
      content,
      batchLength,
      batchTableJson,
      batchTableBinary,
      colorChangedCallback
    );
    content._batchTable = batchTable;
  }

  var gltfByteLength = byteStart + byteLength - byteOffset;
  if (gltfByteLength === 0) {
    throw new RuntimeError("glTF byte length must be greater than 0.");
  }

  var gltfView;
  if (byteOffset % 4 === 0) {
    gltfView = new Uint8Array(arrayBuffer, byteOffset, gltfByteLength);
  } else {
    // Create a copy of the glb so that it is 4-byte aligned
    Batched3DModel3DTileContent._deprecationWarning(
      "b3dm-glb-unaligned",
      "The embedded glb is not aligned to a 4-byte boundary."
    );
    gltfView = new Uint8Array(
      uint8Array.subarray(byteOffset, byteOffset + gltfByteLength)
    );
  }

  var pickObject = {
    content: content,
    primitive: tileset,
  };

  content._rtcCenterTransform = Matrix4.IDENTITY;
  var rtcCenter = featureTable.getGlobalProperty(
    "RTC_CENTER",
    ComponentDatatype.FLOAT,
    3
  );
  if (defined(rtcCenter)) {
    content._rtcCenterTransform = Matrix4.fromTranslation(
      Cartesian3.fromArray(rtcCenter)
    );
  }

  content._contentModelMatrix = Matrix4.multiply(
    tile.computedTransform,
    content._rtcCenterTransform,
    new Matrix4()
  );

  if (!defined(content._classificationType)) {
    var modelOptions = {
      gltf: gltfView,
      cull: false, // The model is already culled by 3D Tiles
      releaseGltfJson: true, // Models are unique and will not benefit from caching so save memory
      opaquePass: Pass.CESIUM_3D_TILE, // Draw opaque portions of the model during the 3D Tiles pass
      basePath: resource,
      modelMatrix: content._contentModelMatrix,
      upAxis: tileset._gltfUpAxis,
      forwardAxis: Axis.X,
      incrementallyLoadTextures: false,
      content: content,
    };

    if (ExperimentalFeatures.enableModelExperimental) {
<<<<<<< HEAD
      content._featureMetadata = featureMetadata;
=======
      modelOptions.content = content;
>>>>>>> cd144b36
      modelOptions.customShader = tileset.customShader;
      modelOptions.content = content;
      content._model = ModelExperimental.fromGltf(modelOptions);
    } else {
      modelOptions = combine(modelOptions, {
        requestType: RequestType.TILES3D,
        shadows: tileset.shadows,
        debugWireframe: tileset.debugWireframe,
        vertexShaderLoaded: getVertexShaderCallback(content),
        fragmentShaderLoaded: getFragmentShaderCallback(content),
        uniformMapLoaded: batchTable.getUniformMapCallback(),
        pickIdLoaded: getPickIdCallback(content),
        addBatchIdToGeneratedShaders: batchLength > 0, // If the batch table has values in it, generated shaders will need a batchId attribute
        pickObject: pickObject,
        imageBasedLightingFactor: tileset.imageBasedLightingFactor,
        lightColor: tileset.lightColor,
        luminanceAtZenith: tileset.luminanceAtZenith,
        sphericalHarmonicCoefficients: tileset.sphericalHarmonicCoefficients,
        specularEnvironmentMaps: tileset.specularEnvironmentMaps,
        backFaceCulling: tileset.backFaceCulling,
        showOutline: tileset.showOutline,
      });
      // PERFORMANCE_IDEA: patch the shader on demand, e.g., the first time show/color changes.
      // The pick shader still needs to be patched.
      content._model = new Model(modelOptions);
    }

    content._model.readyPromise.then(function (model) {
      if (defined(model.activeAnimations)) {
        model.activeAnimations.addAll({
          loop: ModelAnimationLoop.REPEAT,
        });
      }
    });
  } else {
    // This transcodes glTF to an internal representation for geometry so we can take advantage of the re-batching of vector data.
    // For a list of limitations on the input glTF, see the documentation for classificationType of Cesium3DTileset.
    content._model = new ClassificationModel({
      gltf: gltfView,
      cull: false, // The model is already culled by 3D Tiles
      basePath: resource,
      requestType: RequestType.TILES3D,
      modelMatrix: content._contentModelMatrix,
      upAxis: tileset._gltfUpAxis,
      forwardAxis: Axis.X,
      debugWireframe: tileset.debugWireframe,
      vertexShaderLoaded: getVertexShaderCallback(content),
      classificationShaderLoaded: getClassificationFragmentShaderCallback(
        content
      ),
      uniformMapLoaded: batchTable.getUniformMapCallback(),
      pickIdLoaded: getPickIdCallback(content),
      classificationType: content._classificationType,
      batchTable: batchTable,
    });
  }
}

function createFeatures(content) {
  var featuresLength = content.featuresLength;
  if (!defined(content._features) && featuresLength > 0) {
    var features = new Array(featuresLength);
    for (var i = 0; i < featuresLength; ++i) {
      features[i] = new Cesium3DTileFeature(content, i);
    }
    content._features = features;
  }
}

Batched3DModel3DTileContent.prototype.hasProperty = function (batchId, name) {
  return this.batchTable.hasProperty(batchId, name);
};

Batched3DModel3DTileContent.prototype.getFeature = function (batchId) {
  if (
    ExperimentalFeatures.enableModelExperimental &&
<<<<<<< HEAD
    defined(this._batchTable)
  ) {
    return this._batchTable.getFeature(batchId);
  }
=======
    defined(this.batchTable)
  ) {
    return this.batchTable.getFeature(batchId);
  }

>>>>>>> cd144b36
  //>>includeStart('debug', pragmas.debug);
  var featuresLength = this.featuresLength;
  if (!defined(batchId) || batchId < 0 || batchId >= featuresLength) {
    throw new DeveloperError(
      "batchId is required and between zero and featuresLength - 1 (" +
        (featuresLength - 1) +
        ")."
    );
  }
  //>>includeEnd('debug');

  createFeatures(this);
  return this._features[batchId];
};

Batched3DModel3DTileContent.prototype.applyDebugSettings = function (
  enabled,
  color
) {
  color = enabled ? color : Color.WHITE;
  if (this.featuresLength === 0) {
    this._model.color = color;
  } else {
    this._batchTable.setAllColor(color);
  }
};

Batched3DModel3DTileContent.prototype.applyStyle = function (style) {
  if (this.featuresLength === 0) {
    var hasColorStyle = defined(style) && defined(style.color);
    var hasShowStyle = defined(style) && defined(style.show);
    this._model.color = hasColorStyle
      ? style.color.evaluateColor(undefined, this._model.color)
      : Color.clone(Color.WHITE, this._model.color);
    this._model.show = hasShowStyle ? style.show.evaluate(undefined) : true;
  } else {
    this._batchTable.applyStyle(style);
  }
};

Batched3DModel3DTileContent.prototype.update = function (tileset, frameState) {
  var commandStart = frameState.commandList.length;

  var model = this._model;
  var tile = this._tile;
  var batchTable = this.batchTable;

<<<<<<< HEAD
  if (ExperimentalFeatures.enableModelExperimental) {
    var featureTables = this._featureTables;
    if (defined(featureTables)) {
      for (var featureTableId in featureTables) {
        if (featureTables.hasOwnProperty(featureTableId)) {
          var featureTable = featureTables[featureTableId];
          featureTable.update(frameState);
        }
      }
    }
  } else {
    // In the PROCESSING state we may be calling update() to move forward
    // the content's resource loading.  In the READY state, it will
    // actually generate commands.
=======
  // In the PROCESSING state we may be calling update() to move forward
  // the content's resource loading.  In the READY state, it will
  // actually generate commands.
  if (defined(batchTable)) {
>>>>>>> cd144b36
    batchTable.update(tileset, frameState);
  }

  this._contentModelMatrix = Matrix4.multiply(
    tile.computedTransform,
    this._rtcCenterTransform,
    this._contentModelMatrix
  );
  model.modelMatrix = this._contentModelMatrix;

  model.shadows = tileset.shadows;
  model.imageBasedLightingFactor = tileset.imageBasedLightingFactor;
  model.lightColor = tileset.lightColor;
  model.luminanceAtZenith = tileset.luminanceAtZenith;
  model.sphericalHarmonicCoefficients = tileset.sphericalHarmonicCoefficients;
  model.specularEnvironmentMaps = tileset.specularEnvironmentMaps;
  model.backFaceCulling = tileset.backFaceCulling;
  model.debugWireframe = tileset.debugWireframe;

  // Update clipping planes
  var tilesetClippingPlanes = tileset.clippingPlanes;
  model.referenceMatrix = tileset.clippingPlanesOriginMatrix;
  if (defined(tilesetClippingPlanes) && tile.clippingPlanesDirty) {
    // Dereference the clipping planes from the model if they are irrelevant.
    // Link/Dereference directly to avoid ownership checks.
    // This will also trigger synchronous shader regeneration to remove or add the clipping plane and color blending code.
    model._clippingPlanes =
      tilesetClippingPlanes.enabled && tile._isClipped
        ? tilesetClippingPlanes
        : undefined;
  }

  // If the model references a different ClippingPlaneCollection due to the tileset's collection being replaced with a
  // ClippingPlaneCollection that gives this tile the same clipping status, update the model to use the new ClippingPlaneCollection.
  if (
    defined(tilesetClippingPlanes) &&
    defined(model._clippingPlanes) &&
    model._clippingPlanes !== tilesetClippingPlanes
  ) {
    model._clippingPlanes = tilesetClippingPlanes;
  }

  model.update(frameState);

  if (!ExperimentalFeatures.enableModelExperimental) {
    // If any commands were pushed, add derived commands
    var commandEnd = frameState.commandList.length;
    if (
      commandStart < commandEnd &&
      (frameState.passes.render || frameState.passes.pick) &&
      !defined(this._classificationType)
    ) {
      batchTable.addDerivedCommands(frameState, commandStart);
    }
  }
};

Batched3DModel3DTileContent.prototype.isDestroyed = function () {
  return false;
};

Batched3DModel3DTileContent.prototype.destroy = function () {
  this._model = this._model && this._model.destroy();
  this._batchTable = this._batchTable && this._batchTable.destroy();
  return destroyObject(this);
};
export default Batched3DModel3DTileContent;<|MERGE_RESOLUTION|>--- conflicted
+++ resolved
@@ -65,10 +65,7 @@
   this.featurePropertiesDirty = false;
   this._groupMetadata = undefined;
 
-<<<<<<< HEAD
-=======
   this._featureMetadata = undefined;
->>>>>>> cd144b36
   this._featureTables = [];
   this._featureTableId = undefined;
   this._featureTable = undefined;
@@ -82,13 +79,7 @@
 Object.defineProperties(Batched3DModel3DTileContent.prototype, {
   featuresLength: {
     get: function () {
-<<<<<<< HEAD
-      return defined(this._featureTable)
-        ? this._featureTable.featuresLength
-        : 0;
-=======
       return defined(this.batchTable) ? this.batchTable.featuresLength : 0;
->>>>>>> cd144b36
     },
   },
 
@@ -118,11 +109,7 @@
 
   batchTableByteLength: {
     get: function () {
-<<<<<<< HEAD
-      return 0;
-=======
       return defined(this.batchTable) ? this.batchTable.memorySizeInBytes : 0;
->>>>>>> cd144b36
     },
   },
 
@@ -158,11 +145,6 @@
 
   batchTable: {
     get: function () {
-<<<<<<< HEAD
-      return defined(this._featureTable)
-        ? this._featureTable
-        : this._batchTable;
-=======
       return ExperimentalFeatures.enableModelExperimental
         ? this._featureTable
         : this._batchTable;
@@ -200,7 +182,6 @@
     set: function (value) {
       this._featureTableId = value;
       this._featureTable = this._featureTables[value];
->>>>>>> cd144b36
     },
   },
 
@@ -210,30 +191,6 @@
     },
     set: function (value) {
       this._groupMetadata = value;
-    },
-  },
-  /**
-   * @private
-   */
-  featureTables: {
-    get: function () {
-      return this._featureTables;
-    },
-    set: function (value) {
-      this._featureTables = value;
-    },
-  },
-
-  /**
-   * @private
-   */
-  featureTableId: {
-    get: function () {
-      return this._featureTableId;
-    },
-    set: function (value) {
-      this._featureTableId = value;
-      this._featureTable = this._featureTables[value];
     },
   },
 });
@@ -455,12 +412,6 @@
     colorChangedCallback = createColorChangedCallback(content);
   }
 
-<<<<<<< HEAD
-  var featureMetadata;
-  var batchTable;
-  if (ExperimentalFeatures.enableModelExperimental) {
-    featureMetadata = parseBatchTable({
-=======
   var batchTable;
   if (
     ExperimentalFeatures.enableModelExperimental &&
@@ -468,15 +419,11 @@
     defined(batchTableJson)
   ) {
     var featureMetadata = parseBatchTable({
->>>>>>> cd144b36
       count: batchLength,
       batchTable: batchTableJson,
       binaryBody: batchTableBinary,
     });
-<<<<<<< HEAD
-=======
     content._featureMetadata = featureMetadata;
->>>>>>> cd144b36
   } else {
     batchTable = new Cesium3DTileBatchTable(
       content,
@@ -545,11 +492,7 @@
     };
 
     if (ExperimentalFeatures.enableModelExperimental) {
-<<<<<<< HEAD
-      content._featureMetadata = featureMetadata;
-=======
       modelOptions.content = content;
->>>>>>> cd144b36
       modelOptions.customShader = tileset.customShader;
       modelOptions.content = content;
       content._model = ModelExperimental.fromGltf(modelOptions);
@@ -626,18 +569,11 @@
 Batched3DModel3DTileContent.prototype.getFeature = function (batchId) {
   if (
     ExperimentalFeatures.enableModelExperimental &&
-<<<<<<< HEAD
-    defined(this._batchTable)
-  ) {
-    return this._batchTable.getFeature(batchId);
-  }
-=======
     defined(this.batchTable)
   ) {
     return this.batchTable.getFeature(batchId);
   }
 
->>>>>>> cd144b36
   //>>includeStart('debug', pragmas.debug);
   var featuresLength = this.featuresLength;
   if (!defined(batchId) || batchId < 0 || batchId >= featuresLength) {
@@ -685,27 +621,10 @@
   var tile = this._tile;
   var batchTable = this.batchTable;
 
-<<<<<<< HEAD
-  if (ExperimentalFeatures.enableModelExperimental) {
-    var featureTables = this._featureTables;
-    if (defined(featureTables)) {
-      for (var featureTableId in featureTables) {
-        if (featureTables.hasOwnProperty(featureTableId)) {
-          var featureTable = featureTables[featureTableId];
-          featureTable.update(frameState);
-        }
-      }
-    }
-  } else {
-    // In the PROCESSING state we may be calling update() to move forward
-    // the content's resource loading.  In the READY state, it will
-    // actually generate commands.
-=======
   // In the PROCESSING state we may be calling update() to move forward
   // the content's resource loading.  In the READY state, it will
   // actually generate commands.
   if (defined(batchTable)) {
->>>>>>> cd144b36
     batchTable.update(tileset, frameState);
   }
 
