/*global define*/
define([
        '../Core/defaultValue',
        '../Core/destroyObject',
        '../Core/BoundingSphere',
        '../Core/BoundingRectangle',
        '../Core/Cartesian2',
        '../Core/Cartesian3',
        '../Core/Cartesian4',
        '../Core/EllipsoidGeometry',
        '../Core/DeveloperError',
        '../Core/Ellipsoid',
        '../Core/EllipsoidalOccluder',
        '../Core/Intersect',
        '../Core/Matrix4',
        '../Core/GeometryFilters',
        '../Core/PrimitiveType',
        '../Core/Queue',
        '../Core/TaskProcessor',
        '../Core/WebMercatorProjection',
        '../Renderer/DrawCommand',
        '../Renderer/PixelDatatype',
        '../Renderer/PixelFormat',
        '../Renderer/TextureMagnificationFilter',
        '../Renderer/TextureMinificationFilter',
        '../Renderer/TextureWrap',
        './ImageryLayer',
        './ImageryState',
        './SceneMode',
        './TerrainProvider',
        './TerrainState',
        './TileLoadQueue',
        './TileReplacementQueue',
        './TileState',
        './TileTerrain',
        '../ThirdParty/when'
    ], function(
        defaultValue,
        destroyObject,
        BoundingSphere,
        BoundingRectangle,
        Cartesian2,
        Cartesian3,
        Cartesian4,
        EllipsoidGeometry,
        DeveloperError,
        Ellipsoid,
        EllipsoidalOccluder,
        Intersect,
        Matrix4,
        GeometryFilters,
        PrimitiveType,
        Queue,
        TaskProcessor,
        WebMercatorProjection,
        DrawCommand,
        PixelDatatype,
        PixelFormat,
        TextureMagnificationFilter,
        TextureMinificationFilter,
        TextureWrap,
        ImageryLayer,
        ImageryState,
        SceneMode,
        TerrainProvider,
        TerrainState,
        TileLoadQueue,
        TileReplacementQueue,
        TileState,
        TileTerrain,
        when) {
    "use strict";

    /**
     * Manages and renders the terrain and imagery on the surface of a {@link CentralBody}.
     * This class should be considered an implementation detail of {@link CentralBody} and not
     * used directly.
     *
     * @alias CentralBodySurface
     * @constructor
     * @private
     */
    var CentralBodySurface = function(description) {
        if (typeof description.terrainProvider === 'undefined') {
            throw new DeveloperError('description.terrainProvider is required.');
        }
        if (typeof description.imageryLayerCollection === 'undefined') {
            throw new DeveloperError('description.imageryLayerCollection is required.');
        }

        this._terrainProvider = description.terrainProvider;
        this._imageryLayerCollection = description.imageryLayerCollection;
        this._maxScreenSpaceError = defaultValue(description.maxScreenSpaceError, 2);

        this._imageryLayerCollection.layerAdded.addEventListener(CentralBodySurface.prototype._onLayerAdded, this);
        this._imageryLayerCollection.layerRemoved.addEventListener(CentralBodySurface.prototype._onLayerRemoved, this);
        this._imageryLayerCollection.layerMoved.addEventListener(CentralBodySurface.prototype._onLayerMoved, this);
        this._imageryLayerCollection.layerShownOrHidden.addEventListener(CentralBodySurface.prototype._onLayerShownOrHidden, this);

        this._layerOrderChanged = false;

        var terrainTilingScheme = this._terrainProvider.getTilingScheme();
        this._levelZeroTiles = undefined;

        this._tilesToRenderByTextureCount = [];
        this._tileCommands = [];
        this._tileCommandUniformMaps = [];
        this._tileTraversalQueue = new Queue();
        this._tileLoadQueue = new TileLoadQueue();
        this._tileReplacementQueue = new TileReplacementQueue();
        this._tileCacheSize = 100;

        // The number of milliseconds each frame to allow for processing the tile load queue.
        // At least one tile will be processed per frame (assuming that any need processing),
        // even if this value is 0.
        this._loadQueueTimeSlice = 5;

        var ellipsoid = terrainTilingScheme.getEllipsoid();
        this._ellipsoidalOccluder = new EllipsoidalOccluder(ellipsoid, Cartesian3.ZERO);

        this._debug = {
            enableDebugOutput : false,
            boundingSphereTile : undefined,

            maxDepth : 0,
            tilesVisited : 0,
            tilesCulled : 0,
            tilesRendered : 0,
            texturesRendered : 0,
            tilesWaitingForChildren : 0,

            lastMaxDepth : -1,
            lastTilesVisited : -1,
            lastTilesCulled : -1,
            lastTilesRendered : -1,
            lastTexturesRendered : -1,
            lastTilesWaitingForChildren : -1,

            suspendLodUpdate : false
        };
    };

    CentralBodySurface.prototype.update = function(context, frameState, colorCommandList, centralBodyUniformMap, shaderSet, renderState, projection) {
        updateLayers(this);
        selectTilesForRendering(this, context, frameState);
        processTileLoadQueue(this, context, frameState);
        createRenderCommandsForSelectedTiles(this, context, frameState, shaderSet, projection, centralBodyUniformMap, colorCommandList, renderState);
    };

    CentralBodySurface.prototype.getTerrainProvider = function() {
        return this._terrainProvider;
    };

    CentralBodySurface.prototype.setTerrainProvider = function(terrainProvider) {
        if (this._terrainProvider === terrainProvider) {
            return;
        }

        if (typeof terrainProvider === 'undefined') {
            throw new DeveloperError('terrainProvider is required.');
        }

        this._terrainProvider = terrainProvider;

        // Clear the replacement queue
        var replacementQueue = this._tileReplacementQueue;
        replacementQueue.head = undefined;
        replacementQueue.tail = undefined;
        replacementQueue.count = 0;

        // Free and recreate the level zero tiles.
        var levelZeroTiles = this._levelZeroTiles;
        if (typeof levelZeroTiles !== 'undefined') {
            for (var i = 0; i < levelZeroTiles.length; ++i) {
                levelZeroTiles[i].freeResources();
            }
        }

        this._levelZeroTiles = undefined;
    };

    CentralBodySurface.prototype._onLayerAdded = function(layer, index) {
        if (typeof this._levelZeroTiles === 'undefined') {
            return;
        }

        // create TileImagerys for this layer for all previously loaded tiles
        if (layer.show) {
            var tile = this._tileReplacementQueue.head;
            while (typeof tile !== 'undefined') {
                if (layer._createTileImagerySkeletons(tile, this._terrainProvider)) {
                    tile.state = TileState.LOADING;
                }
                tile = tile.replacementNext;
            }

            this._layerOrderChanged = true;
        }
    };

    CentralBodySurface.prototype._onLayerRemoved = function(layer, index) {
        if (typeof this._levelZeroTiles === 'undefined') {
            return;
        }

        // destroy TileImagerys for this layer for all previously loaded tiles
        var tile = this._tileReplacementQueue.head;
        while (typeof tile !== 'undefined') {
            var tileImageryCollection = tile.imagery;

            var startIndex = -1;
            var numDestroyed = 0;
            for ( var i = 0, len = tileImageryCollection.length; i < len; ++i) {
                var tileImagery = tileImageryCollection[i];
                var imagery = tileImagery.imagery;
                if (imagery.imageryLayer === layer) {
                    if (startIndex === -1) {
                        startIndex = i;
                    }

                    tileImagery.freeResources();
                    ++numDestroyed;
                } else if (startIndex !== -1) {
                    // iterated past the section of TileImagerys belonging to this layer, no need to continue.
                    break;
                }
            }

            if (startIndex !== -1) {
                tileImageryCollection.splice(startIndex, numDestroyed);
            }
            // If the base layer has been removed, mark the tile as non-renderable.
            if (layer.isBaseLayer()) {
                tile.isRenderable = false;
            }

            tile = tile.replacementNext;
        }
    };

    CentralBodySurface.prototype._onLayerMoved = function(layer, newIndex, oldIndex) {
        if (typeof this._levelZeroTiles === 'undefined') {
            return;
        }

        this._layerOrderChanged = true;
    };

    CentralBodySurface.prototype._onLayerShownOrHidden = function(layer, index, show) {
        if (typeof this._levelZeroTiles === 'undefined') {
            return;
        }

        if (show) {
            this._onLayerAdded(layer, index);
        } else {
            this._onLayerRemoved(layer, index);
        }
    };

    /**
     * Returns true if this object was destroyed; otherwise, false.
     * <br /><br />
     * If this object was destroyed, it should not be used; calling any function other than
     * <code>isDestroyed</code> will result in a {@link DeveloperError} exception.
     *
     * @memberof CentralBodySurface
     *
     * @return {Boolean} True if this object was destroyed; otherwise, false.
     *
     * @see CentralBodySurface#destroy
     */
    CentralBodySurface.prototype.isDestroyed = function() {
        return false;
    };

    /**
     * Destroys the WebGL resources held by this object.  Destroying an object allows for deterministic
     * release of WebGL resources, instead of relying on the garbage collector to destroy this object.
     * <br /><br />
     * Once an object is destroyed, it should not be used; calling any function other than
     * <code>isDestroyed</code> will result in a {@link DeveloperError} exception.  Therefore,
     * assign the return value (<code>undefined</code>) to the object as done in the example.
     *
     * @memberof CentralBodySurface
     *
     * @return {undefined}
     *
     * @exception {DeveloperError} This object was destroyed, i.e., destroy() was called.
     *
     * @see CentralBodySurface#isDestroyed
     */
    CentralBodySurface.prototype.destroy = function() {
        var levelZeroTiles = this._levelZeroTiles;
        if (typeof levelZeroTiles !== 'undefined') {
            for (var i = 0; i < levelZeroTiles.length; ++i) {
                levelZeroTiles[i].freeResources();
            }
        }

        this._imageryLayerCollection.destroy();

        return destroyObject(this);
    };

    function sortTileImageryByLayerIndex(a, b) {
        return a.imagery.imageryLayer._layerIndex - b.imagery.imageryLayer._layerIndex;
    }

    function updateLayers(surface) {
        surface._imageryLayerCollection._update();

        if (surface._layerOrderChanged) {
            surface._layerOrderChanged = false;

            // Sort the TileImagery instances in each tile by the layer index.
            var tile = surface._tileReplacementQueue.head;
            while (typeof tile !== 'undefined') {
                tile.imagery.sort(sortTileImageryByLayerIndex);
                tile = tile.replacementNext;
            }
        }
    }

    function selectTilesForRendering(surface, context, frameState) {
        var debug = surface._debug;

        if (debug.suspendLodUpdate) {
            return;
        }

        var i, len;

        // Clear the render list.
        var tilesToRenderByTextureCount = surface._tilesToRenderByTextureCount;
        for (i = 0, len = tilesToRenderByTextureCount.length; i < len; ++i) {
            var tiles = tilesToRenderByTextureCount[i];
            if (typeof tiles !== 'undefined') {
                tiles.length = 0;
            }
        }

        var traversalQueue = surface._tileTraversalQueue;
        traversalQueue.clear();

        debug.maxDepth = 0;
        debug.tilesVisited = 0;
        debug.tilesCulled = 0;
        debug.tilesRendered = 0;
        debug.texturesRendered = 0;
        debug.tilesWaitingForChildren = 0;

        surface._tileLoadQueue.clear();
        surface._tileLoadQueue.markInsertionPoint();
        surface._tileReplacementQueue.markStartOfRenderFrame();

        // We can't render anything before the level zero tiles exist.
        if (typeof surface._levelZeroTiles === 'undefined') {
            if (surface._terrainProvider.isReady()) {
                var terrainTilingScheme = surface._terrainProvider.getTilingScheme();
                surface._levelZeroTiles = terrainTilingScheme.createLevelZeroTiles();
            } else {
                // Nothing to do until the terrain provider is ready.
                return;
            }
        }

        var cameraPosition = frameState.camera.getPositionWC();

        var ellipsoid = surface._terrainProvider.getTilingScheme().getEllipsoid();
        var cameraPositionCartographic = ellipsoid.cartesianToCartographic(cameraPosition);

        surface._ellipsoidalOccluder.setCameraPosition(cameraPosition);

        var tile;

        // Enqueue the root tiles that are renderable and visible.
        var levelZeroTiles = surface._levelZeroTiles;
        for (i = 0, len = levelZeroTiles.length; i < len; ++i) {
            tile = levelZeroTiles[i];
            if (tile.state !== TileState.READY) {
                queueTileLoad(surface, tile);
            }
            if (tile.isRenderable && isTileVisible(surface, frameState, tile)) {
                traversalQueue.enqueue(tile);
            } else {
                ++debug.tilesCulled;
                if (!tile.isRenderable) {
                    ++debug.tilesWaitingForChildren;
                }
            }
        }

        // Traverse the tiles in breadth-first order.
        // This ordering allows us to load bigger, lower-detail tiles before smaller, higher-detail ones.
        // This maximizes the average detail across the scene and results in fewer sharp transitions
        // between very different LODs.
        while (typeof (tile = traversalQueue.dequeue()) !== 'undefined') {
            ++debug.tilesVisited;

            surface._tileReplacementQueue.markTileRendered(tile);

            if (tile.level > debug.maxDepth) {
                debug.maxDepth = tile.level;
            }

            // There are a few different algorithms we could use here.
            // This one doesn't load children unless we refine to them.
            // We may want to revisit this in the future.

            if (screenSpaceError(surface, context, frameState, cameraPosition, cameraPositionCartographic, tile) < surface._maxScreenSpaceError) {
                // This tile meets SSE requirements, so render it.
                addTileToRenderList(surface, tile);
            } else if (queueChildrenLoadAndDetermineIfChildrenAreAllRenderable(surface, frameState, tile)) {
                // SSE is not good enough and children are loaded, so refine.
                var children = tile.children;
                // PERFORMANCE_IDEA: traverse children front-to-back so we can avoid sorting by distance later.
                for (i = 0, len = children.length; i < len; ++i) {
                    if (isTileVisible(surface, frameState, children[i])) {
                        traversalQueue.enqueue(children[i]);
                    } else {
                        ++debug.tilesCulled;
                    }
                }
            } else {
                ++debug.tilesWaitingForChildren;
                // SSE is not good enough but not all children are loaded, so render this tile anyway.
                addTileToRenderList(surface, tile);
            }
        }

        if (debug.enableDebugOutput) {
            if (debug.tilesVisited !== debug.lastTilesVisited ||
                debug.tilesRendered !== debug.lastTilesRendered ||
                debug.texturesRendered !== debug.lastTexturesRendered ||
                debug.tilesCulled !== debug.lastTilesCulled ||
                debug.maxDepth !== debug.lastMaxDepth ||
                debug.tilesWaitingForChildren !== debug.lastTilesWaitingForChildren) {

                /*global console*/
                console.log('Visited ' + debug.tilesVisited + ', Rendered: ' + debug.tilesRendered + ', Textures: ' + debug.texturesRendered + ', Culled: ' + debug.tilesCulled + ', Max Depth: ' + debug.maxDepth + ', Waiting for children: ' + debug.tilesWaitingForChildren);

                debug.lastTilesVisited = debug.tilesVisited;
                debug.lastTilesRendered = debug.tilesRendered;
                debug.lastTexturesRendered = debug.texturesRendered;
                debug.lastTilesCulled = debug.tilesCulled;
                debug.lastMaxDepth = debug.maxDepth;
                debug.lastTilesWaitingForChildren = debug.tilesWaitingForChildren;
            }
        }
    }

    function screenSpaceError(surface, context, frameState, cameraPosition, cameraPositionCartographic, tile) {
        if (frameState.mode === SceneMode.SCENE2D) {
            return screenSpaceError2D(surface, context, frameState, cameraPosition, cameraPositionCartographic, tile);
        }

        var extent = tile.extent;

        var latitudeFactor = 1.0;

        // Adjust by latitude in 3D only.
        if (frameState.mode === SceneMode.SCENE3D) {
            var latitudeClosestToEquator = 0.0;
            if (extent.south > 0.0) {
                latitudeClosestToEquator = extent.south;
            } else if (extent.north < 0.0) {
                latitudeClosestToEquator = extent.north;
            }

            latitudeFactor = Math.cos(latitudeClosestToEquator);
        }

        var maxGeometricError = latitudeFactor * surface._terrainProvider.getLevelMaximumGeometricError(tile.level);


        var distance = Math.sqrt(distanceSquaredToTile(frameState, cameraPosition, cameraPositionCartographic, tile));
        tile.distance = distance;

        var canvas = context.getCanvas();
        var height = canvas.clientHeight;

        var camera = frameState.camera;
        var frustum = camera.frustum;
        var fovy = frustum.fovy;

        // PERFORMANCE_IDEA: factor out stuff that's constant across tiles.
        return (maxGeometricError * height) / (2 * distance * Math.tan(0.5 * fovy));
    }

    function screenSpaceError2D(surface, context, frameState, cameraPosition, cameraPositionCartographic, tile) {
        var camera = frameState.camera;
        var frustum = camera.frustum;
        var canvas = context.getCanvas();
        var width = canvas.clientWidth;
        var height = canvas.clientHeight;

        var maxGeometricError = surface._terrainProvider.getLevelMaximumGeometricError(tile.level);
        var pixelSize = Math.max(frustum.top - frustum.bottom, frustum.right - frustum.left) / Math.max(width, height);
        return maxGeometricError / pixelSize;
    }

    function addTileToRenderList(surface, tile) {
        var readyTextureCount = 0;
        var tileImageryCollection = tile.imagery;
        for ( var i = 0, len = tileImageryCollection.length; i < len; ++i) {
            var tileImagery = tileImageryCollection[i];
            var imageryLayer = tileImagery.imagery.imageryLayer;
            if (tileImagery.imagery.state === ImageryState.READY && imageryLayer.alpha !== 0.0) {
                ++readyTextureCount;
            }
        }

        var tileSet = surface._tilesToRenderByTextureCount[readyTextureCount];
        if (typeof tileSet === 'undefined') {
            tileSet = [];
            surface._tilesToRenderByTextureCount[readyTextureCount] = tileSet;
        }

        tileSet.push(tile);

        var debug = surface._debug;
        ++debug.tilesRendered;
        debug.texturesRendered += readyTextureCount;
    }

    var boundingSphereScratch = new BoundingSphere();

    function isTileVisible(surface, frameState, tile) {
        var cullingVolume = frameState.cullingVolume;

        var boundingVolume = tile.boundingSphere3D;

        if (frameState.mode !== SceneMode.SCENE3D) {
            boundingVolume = boundingSphereScratch;
            BoundingSphere.fromExtentWithHeights2D(tile.extent, frameState.scene2D.projection, tile.minimumHeight, tile.maximumHeight, boundingVolume);
            boundingVolume.center = new Cartesian3(boundingVolume.center.z, boundingVolume.center.x, boundingVolume.center.y);

            if (frameState.mode === SceneMode.MORPHING) {
                boundingVolume = BoundingSphere.union(tile.boundingSphere3D, boundingVolume, boundingVolume);
            }
        }

        if (cullingVolume.getVisibility(boundingVolume) === Intersect.OUTSIDE) {
            return false;
        }

        if (frameState.mode === SceneMode.SCENE3D) {
            var occludeePointInScaledSpace = tile.occludeePointInScaledSpace;
            if (typeof occludeePointInScaledSpace === 'undefined') {
                return true;
            }

            return surface._ellipsoidalOccluder.isScaledSpacePointVisible(occludeePointInScaledSpace);
        }

        return true;
    }

    var southwestCornerScratch = new Cartesian3();
    var northeastCornerScratch = new Cartesian3();
    var negativeUnitY = Cartesian3.UNIT_Y.negate();
    var negativeUnitZ = Cartesian3.UNIT_Z.negate();
    var vectorScratch = new Cartesian3();

    function distanceSquaredToTile(frameState, cameraCartesianPosition, cameraCartographicPosition, tile) {
        var southwestCornerCartesian = tile.southwestCornerCartesian;
        var northeastCornerCartesian = tile.northeastCornerCartesian;
        var westNormal = tile.westNormal;
        var southNormal = tile.southNormal;
        var eastNormal = tile.eastNormal;
        var northNormal = tile.northNormal;
        var maximumHeight = tile.maximumHeight;

        if (frameState.mode !== SceneMode.SCENE3D) {
            southwestCornerCartesian = frameState.scene2D.projection.project(tile.extent.getSouthwest(), southwestCornerScratch);
            southwestCornerCartesian.z = southwestCornerCartesian.y;
            southwestCornerCartesian.y = southwestCornerCartesian.x;
            southwestCornerCartesian.x = 0.0;
            northeastCornerCartesian = frameState.scene2D.projection.project(tile.extent.getNortheast(), northeastCornerScratch);
            northeastCornerCartesian.z = northeastCornerCartesian.y;
            northeastCornerCartesian.y = northeastCornerCartesian.x;
            northeastCornerCartesian.x = 0.0;
            westNormal = negativeUnitY;
            eastNormal = Cartesian3.UNIT_Y;
            southNormal = negativeUnitZ;
            northNormal = Cartesian3.UNIT_Z;
            maximumHeight = 0.0;
        }

        var vectorFromSouthwestCorner = cameraCartesianPosition.subtract(southwestCornerCartesian, vectorScratch);
        var distanceToWestPlane = vectorFromSouthwestCorner.dot(westNormal);
        var distanceToSouthPlane = vectorFromSouthwestCorner.dot(southNormal);

        var vectorFromNortheastCorner = cameraCartesianPosition.subtract(northeastCornerCartesian, vectorScratch);
        var distanceToEastPlane = vectorFromNortheastCorner.dot(eastNormal);
        var distanceToNorthPlane = vectorFromNortheastCorner.dot(northNormal);

        var cameraHeight;
        if (frameState.mode === SceneMode.SCENE3D) {
            cameraHeight = cameraCartographicPosition.height;
        } else {
            cameraHeight = cameraCartesianPosition.x;
        }
        var distanceFromTop = cameraHeight - maximumHeight;

        var result = 0.0;

        if (distanceToWestPlane > 0.0) {
            result += distanceToWestPlane * distanceToWestPlane;
        } else if (distanceToEastPlane > 0.0) {
            result += distanceToEastPlane * distanceToEastPlane;
        }

        if (distanceToSouthPlane > 0.0) {
            result += distanceToSouthPlane * distanceToSouthPlane;
        } else if (distanceToNorthPlane > 0.0) {
            result += distanceToNorthPlane * distanceToNorthPlane;
        }

        if (distanceFromTop > 0.0) {
            result += distanceFromTop * distanceFromTop;
        }

        return result;
    }

    function queueChildrenLoadAndDetermineIfChildrenAreAllRenderable(surface, frameState, tile) {
        var allRenderable = true;

        var children = tile.getChildren();
        for (var i = 0, len = children.length; i < len; ++i) {
            var child = children[i];
            surface._tileReplacementQueue.markTileRendered(child);
            if (child.state !== TileState.READY) {
                queueTileLoad(surface, child);
            }
            if (!child.isRenderable) {
                allRenderable = false;
            }
        }

        return allRenderable;
    }

    function queueTileLoad(surface, tile) {
        surface._tileLoadQueue.insertBeforeInsertionPoint(tile);
    }

    function processTileLoadQueue(surface, context, frameState) {
        var tileLoadQueue = surface._tileLoadQueue;
        var terrainProvider = surface._terrainProvider;
        var imageryLayerCollection = surface._imageryLayerCollection;

        var tile = tileLoadQueue.head;
        if (typeof tile === 'undefined') {
            return;
        }

        // Remove any tiles that were not used this frame beyond the number
        // we're allowed to keep.
        surface._tileReplacementQueue.trimTiles(surface._tileCacheSize);

        var startTime = Date.now();
        var timeSlice = surface._loadQueueTimeSlice;
        var endTime = startTime + timeSlice;

        do {
            surface._tileReplacementQueue.markTileRendered(tile);

            tile.processStateMachine(context, terrainProvider, imageryLayerCollection);

            var next = tile.loadNext;

            if (tile.state === TileState.READY) {
                tileLoadQueue.remove(tile);
            }

            tile = next;
        } while (Date.now() < endTime && typeof tile !== 'undefined');
    }

    // This is debug code to render the bounding sphere of the tile in
    // CentralBodySurface._debug.boundingSphereTile.
    CentralBodySurface.prototype.debugShowBoundingSphereOfTileAt = function(cartographicPick) {
        // Find the tile in the render list that overlaps this extent
        var tilesToRenderByTextureCount = this._tilesToRenderByTextureCount;
        var result;
        var tile;
        for (var i = 0; i < tilesToRenderByTextureCount.length && typeof result === 'undefined'; ++i) {
            var tileSet = tilesToRenderByTextureCount[i];
            if (typeof tileSet === 'undefined') {
                continue;
            }
            for (var j = 0; j < tileSet.length; ++j) {
                tile = tileSet[j];
                if (tile.extent.contains(cartographicPick)) {
                    result = tile;
                    break;
                }
            }
        }

        if (typeof result !== 'undefined') {
            console.log('x: ' + result.x + ' y: ' + result.y + ' level: ' + result.level + ' radius: ' + result.boundingSphere3D.radius + ' center magnitude: ' + result.boundingSphere3D.center.magnitude());
        }

        this._debug.boundingSphereTile = result;
    };

<<<<<<< HEAD
=======
    function debugCreateRenderCommandsForTileBoundingSphere(surface, context, frameState, centralBodyUniformMap, shaderSet, renderState, colorCommandList) {
        if (typeof surface._debug !== 'undefined' && typeof surface._debug.boundingSphereTile !== 'undefined') {
            if (!surface._debug.boundingSphereVA) {
                var radius = surface._debug.boundingSphereTile.boundingSphere3D.radius;
                var sphere = new EllipsoidGeometry(new Ellipsoid(radius, radius, radius), 10);
                GeometryFilters.toWireframe(sphere);
                surface._debug.boundingSphereVA = context.createVertexArrayFromMesh({
                    mesh : sphere,
                    attributeIndices : GeometryFilters.createAttributeIndices(sphere)
                });
            }

            var tile = surface._debug.boundingSphereTile;
            if (typeof tile.vertexArray === 'undefined') {
                return;
            }

            var rtc2 = tile.center;

            var uniformMap2 = createTileUniformMap();
            mergeUniformMap(uniformMap2, centralBodyUniformMap);

            uniformMap2.waterMask = tile.waterMaskTexture;

            uniformMap2.center3D = rtc2;

            var viewMatrix = frameState.camera.getViewMatrix();

            var centerEye2 = viewMatrix.multiplyByVector(new Cartesian4(rtc2.x, rtc2.y, rtc2.z, 1.0));
            uniformMap2.modifiedModelView = viewMatrix.setColumn(3, centerEye2, uniformMap2.modifiedModelView);

            uniformMap2.dayTextures[0] = context.getDefaultTexture();
            uniformMap2.dayTextureTranslationAndScale[0] = new Cartesian4(0.0, 0.0, 1.0, 1.0);
            uniformMap2.dayTextureTexCoordsExtent[0] = new Cartesian4(0.0, 0.0, 1.0, 1.0);
            uniformMap2.dayTextureAlpha[0] = 1.0;

            var boundingSphereCommand = new DrawCommand();
            boundingSphereCommand.shaderProgram = shaderSet.getShaderProgram(context, 0);
            boundingSphereCommand.renderState = renderState;
            boundingSphereCommand.primitiveType = PrimitiveType.LINES;
            boundingSphereCommand.vertexArray = surface._debug.boundingSphereVA;
            boundingSphereCommand.uniformMap = uniformMap2;

            colorCommandList.push(boundingSphereCommand);
        }
    }

>>>>>>> 039bf6a5
    CentralBodySurface.prototype.debugToggleLodUpdate = function(frameState) {
        this._debug.suspendLodUpdate = !this._debug.suspendLodUpdate;
    };

    function tileDistanceSortFunction(a, b) {
        return a.distance - b.distance;
    }

    function createTileUniformMap() {
        return {
            u_center3D : function() {
                return this.center3D;
            },
            u_tileExtent : function() {
                return this.tileExtent;
            },
            u_modifiedModelView : function() {
                return this.modifiedModelView;
            },
            u_dayTextures : function() {
                return this.dayTextures;
            },
            u_dayTextureTranslationAndScale : function() {
                return this.dayTextureTranslationAndScale;
            },
            u_dayTextureTexCoordsExtent : function() {
                return this.dayTextureTexCoordsExtent;
            },
            u_dayTextureAlpha : function() {
                return this.dayTextureAlpha;
            },
            u_dayTextureBrightness : function() {
                return this.dayTextureBrightness;
            },
            u_dayTextureContrast : function() {
                return this.dayTextureContrast;
            },
            u_dayTextureHue : function() {
                return this.dayTextureHue;
            },
            u_dayTextureSaturation : function() {
                return this.dayTextureSaturation;
            },
            u_dayTextureOneOverGamma : function() {
                return this.dayTextureOneOverGamma;
            },
            u_dayIntensity : function() {
                return this.dayIntensity;
            },
            u_southAndNorthLatitude : function() {
                return this.southAndNorthLatitude;
            },
            u_southMercatorYLowAndHighAndOneOverHeight : function() {
               return this.southMercatorYLowAndHighAndOneOverHeight;
            },
            u_waterMask : function() {
                return this.waterMask;
            },
            u_waterMaskTranslationAndScale : function() {
                return this.waterMaskTranslationAndScale;
            },

            center3D : undefined,
            modifiedModelView : new Matrix4(),
            tileExtent : new Cartesian4(),

            dayTextures : [],
            dayTextureTranslationAndScale : [],
            dayTextureTexCoordsExtent : [],
            dayTextureAlpha : [],
            dayTextureBrightness : [],
            dayTextureContrast : [],
            dayTextureHue : [],
            dayTextureSaturation : [],
            dayTextureOneOverGamma : [],
            dayIntensity : 0.0,

            southAndNorthLatitude : new Cartesian2(),
            southMercatorYLowAndHighAndOneOverHeight : new Cartesian3(),

            waterMask : undefined,
            waterMaskTranslationAndScale : new Cartesian4()
        };
    }

    function mergeUniformMap(target, source) {
        for (var property in source) {
            if (source.hasOwnProperty(property)) {
                target[property] = source[property];
            }
        }
    }

    var float32ArrayScratch = typeof Float32Array !== 'undefined' ? new Float32Array(1) : undefined;
    var modifiedModelViewScratch = new Matrix4();
    var tileExtentScratch = new Cartesian4();
    var rtcScratch = new Cartesian3();
    var centerEyeScratch = new Cartesian4();

    function createRenderCommandsForSelectedTiles(surface, context, frameState, shaderSet, projection, centralBodyUniformMap, colorCommandList, renderState) {
        var viewMatrix = frameState.camera.getViewMatrix();

        var maxTextures = context.getMaximumTextureImageUnits();

        var tileCommands = surface._tileCommands;
        var tileCommandUniformMaps = surface._tileCommandUniformMaps;
        var tileCommandIndex = -1;

        var tilesToRenderByTextureCount = surface._tilesToRenderByTextureCount;
        for (var tileSetIndex = 0, tileSetLength = tilesToRenderByTextureCount.length; tileSetIndex < tileSetLength; ++tileSetIndex) {
            var tileSet = tilesToRenderByTextureCount[tileSetIndex];
            if (typeof tileSet === 'undefined' || tileSet.length === 0) {
                continue;
            }

            tileSet.sort(tileDistanceSortFunction);

            for (var i = 0, len = tileSet.length; i < len; i++) {
                var tile = tileSet[i];

                var rtc = tile.center;

                // Not used in 3D.
                var tileExtent = tileExtentScratch;

                // Only used for Mercator projections.
                var southLatitude = 0.0;
                var northLatitude = 0.0;
                var southMercatorYHigh = 0.0;
                var southMercatorYLow = 0.0;
                var oneOverMercatorHeight = 0.0;

                if (frameState.mode !== SceneMode.SCENE3D) {
                    var southwest = projection.project(tile.extent.getSouthwest());
                    var northeast = projection.project(tile.extent.getNortheast());

                    tileExtent.x = southwest.x;
                    tileExtent.y = southwest.y;
                    tileExtent.z = northeast.x;
                    tileExtent.w = northeast.y;

                    // In 2D and Columbus View, use the center of the tile for RTC rendering.
                    if (frameState.mode !== SceneMode.MORPHING) {
                        rtc = rtcScratch;
                        rtc.x = 0.0;
                        rtc.y = (tileExtent.z + tileExtent.x) * 0.5;
                        rtc.z = (tileExtent.w + tileExtent.y) * 0.5;
                        tileExtent.x -= rtc.y;
                        tileExtent.y -= rtc.z;
                        tileExtent.z -= rtc.y;
                        tileExtent.w -= rtc.z;
                    }

                    if (projection instanceof WebMercatorProjection) {
                        southLatitude = tile.extent.south;
                        northLatitude = tile.extent.north;

                        var southMercatorY = WebMercatorProjection.geodeticLatitudeToMercatorAngle(southLatitude);
                        var northMercatorY = WebMercatorProjection.geodeticLatitudeToMercatorAngle(northLatitude);

                        float32ArrayScratch[0] = southMercatorY;
                        southMercatorYHigh = float32ArrayScratch[0];
                        southMercatorYLow = southMercatorY - float32ArrayScratch[0];

                        oneOverMercatorHeight = 1.0 / (northMercatorY - southMercatorY);
                    }
                }

                var centerEye = centerEyeScratch;
                centerEye.x = rtc.x;
                centerEye.y = rtc.y;
                centerEye.z = rtc.z;
                centerEye.w = 1.0;

                Matrix4.multiplyByVector(viewMatrix, centerEye, centerEye);
                viewMatrix.setColumn(3, centerEye, modifiedModelViewScratch);

                var tileImageryCollection = tile.imagery;
                var imageryIndex = 0;
                var imageryLen = tileImageryCollection.length;

                do {
                    var numberOfDayTextures = 0;

                    ++tileCommandIndex;
                    var command = tileCommands[tileCommandIndex];
                    if (typeof command === 'undefined') {
                        command = new DrawCommand();
                        command.owner = tile;
                        command.cull = false;
                        tileCommands[tileCommandIndex] = command;
                        tileCommandUniformMaps[tileCommandIndex] = createTileUniformMap();
                    }
                    command.owner = tile;

                    command.debugShowBoundingVolume = tile === surface._debug.boundingSphereTile;

                    var uniformMap = tileCommandUniformMaps[tileCommandIndex];
                    mergeUniformMap(uniformMap, centralBodyUniformMap);

                    uniformMap.center3D = tile.center;

                    Cartesian4.clone(tileExtent, uniformMap.tileExtent);
                    uniformMap.southAndNorthLatitude.x = southLatitude;
                    uniformMap.southAndNorthLatitude.y = northLatitude;
                    uniformMap.southMercatorYLowAndHighAndOneOverHeight.x = southMercatorYLow;
                    uniformMap.southMercatorYLowAndHighAndOneOverHeight.y = southMercatorYHigh;
                    uniformMap.southMercatorYLowAndHighAndOneOverHeight.z = oneOverMercatorHeight;
                    Matrix4.clone(modifiedModelViewScratch, uniformMap.modifiedModelView);

                    var applyBrightness = false;
                    var applyContrast = false;
                    var applyHue = false;
                    var applySaturation = false;
                    var applyGamma = false;
                    var applyAlpha = false;

                    while (numberOfDayTextures < maxTextures && imageryIndex < imageryLen) {
                        var tileImagery = tileImageryCollection[imageryIndex];
                        var imagery = tileImagery.imagery;
                        var imageryLayer = imagery.imageryLayer;
                        ++imageryIndex;

                        if (imagery.state !== ImageryState.READY || imageryLayer.alpha === 0.0) {
                            continue;
                        }

                        if (typeof tileImagery.textureTranslationAndScale === 'undefined') {
                            tileImagery.textureTranslationAndScale = imageryLayer._calculateTextureTranslationAndScale(tile, tileImagery);
                        }

                        uniformMap.dayTextures[numberOfDayTextures] = imagery.texture;
                        uniformMap.dayTextureTranslationAndScale[numberOfDayTextures] = tileImagery.textureTranslationAndScale;
                        uniformMap.dayTextureTexCoordsExtent[numberOfDayTextures] = tileImagery.textureCoordinateExtent;

                        if (typeof imageryLayer.alpha === 'function') {
                            uniformMap.dayTextureAlpha[numberOfDayTextures] = imageryLayer.alpha(frameState, imageryLayer, imagery.x, imagery.y, imagery.level);
                        } else {
                            uniformMap.dayTextureAlpha[numberOfDayTextures] = imageryLayer.alpha;
                        }
                        applyAlpha = applyAlpha || uniformMap.dayTextureAlpha[numberOfDayTextures] !== 1.0;

                        if (typeof imageryLayer.brightness === 'function') {
                            uniformMap.dayTextureBrightness[numberOfDayTextures] = imageryLayer.brightness(frameState, imageryLayer, imagery.x, imagery.y, imagery.level);
                        } else {
                            uniformMap.dayTextureBrightness[numberOfDayTextures] = imageryLayer.brightness;
                        }
                        applyBrightness = applyBrightness || uniformMap.dayTextureBrightness[numberOfDayTextures] !== ImageryLayer.DEFAULT_BRIGHTNESS;

                        if (typeof imageryLayer.contrast === 'function') {
                            uniformMap.dayTextureContrast[numberOfDayTextures] = imageryLayer.contrast(frameState, imageryLayer, imagery.x, imagery.y, imagery.level);
                        } else {
                            uniformMap.dayTextureContrast[numberOfDayTextures] = imageryLayer.contrast;
                        }
                        applyContrast = applyContrast || uniformMap.dayTextureContrast[numberOfDayTextures] !== ImageryLayer.DEFAULT_CONTRAST;

                        if (typeof imageryLayer.hue === 'function') {
                            uniformMap.dayTextureHue[numberOfDayTextures] = imageryLayer.hue(frameState, imageryLayer, imagery.x, imagery.y, imagery.level);
                        } else {
                            uniformMap.dayTextureHue[numberOfDayTextures] = imageryLayer.hue;
                        }
                        applyHue = applyHue || uniformMap.dayTextureHue[numberOfDayTextures] !== ImageryLayer.DEFAULT_HUE;

                        if (typeof imageryLayer.saturation === 'function') {
                            uniformMap.dayTextureSaturation[numberOfDayTextures] = imageryLayer.saturation(frameState, imageryLayer, imagery.x, imagery.y, imagery.level);
                        } else {
                            uniformMap.dayTextureSaturation[numberOfDayTextures] = imageryLayer.saturation;
                        }
                        applySaturation = applySaturation || uniformMap.dayTextureSaturation[numberOfDayTextures] !== ImageryLayer.DEFAULT_SATURATION;

                        if (typeof imageryLayer.gamma === 'function') {
                            uniformMap.dayTextureOneOverGamma[numberOfDayTextures] = 1.0 / imageryLayer.gamma(frameState, imageryLayer, imagery.x, imagery.y, imagery.level);
                        } else {
                            uniformMap.dayTextureOneOverGamma[numberOfDayTextures] = 1.0 / imageryLayer.gamma;
                        }
                        applyGamma = applyGamma || uniformMap.dayTextureOneOverGamma[numberOfDayTextures] !== 1.0 / ImageryLayer.DEFAULT_GAMMA;

                        ++numberOfDayTextures;
                    }

                    // trim texture array to the used length so we don't end up using old textures
                    // which might get destroyed eventually
                    uniformMap.dayTextures.length = numberOfDayTextures;
                    uniformMap.waterMask = tile.waterMaskTexture;
                    Cartesian4.clone(tile.waterMaskTranslationAndScale, uniformMap.waterMaskTranslationAndScale);

                    colorCommandList.push(command);

                    command.shaderProgram = shaderSet.getShaderProgram(context, tileSetIndex, applyBrightness, applyContrast, applyHue, applySaturation, applyGamma, applyAlpha);
                    command.renderState = renderState;
                    command.primitiveType = TerrainProvider.wireframe ? PrimitiveType.LINES : PrimitiveType.TRIANGLES;
                    command.vertexArray = tile.vertexArray;
                    command.uniformMap = uniformMap;

                    var boundingVolume = tile.boundingSphere3D;

                    if (frameState.mode !== SceneMode.SCENE3D) {
                        boundingVolume = BoundingSphere.fromExtentWithHeights2D(tile.extent, frameState.scene2D.projection, tile.minimumHeight, tile.maximumHeight);
                        boundingVolume.center = new Cartesian3(boundingVolume.center.z, boundingVolume.center.x, boundingVolume.center.y);

                        if (frameState.mode === SceneMode.MORPHING) {
                            boundingVolume = BoundingSphere.union(tile.boundingSphere3D, boundingVolume, boundingVolume);
                        }
                    }

                    command.boundingVolume = boundingVolume;

                } while (imageryIndex < imageryLen);
            }
        }

        // trim command list to the number actually needed
        tileCommands.length = Math.max(0, tileCommandIndex + 1);
    }

    return CentralBodySurface;
});<|MERGE_RESOLUTION|>--- conflicted
+++ resolved
@@ -13,7 +13,6 @@
         '../Core/EllipsoidalOccluder',
         '../Core/Intersect',
         '../Core/Matrix4',
-        '../Core/GeometryFilters',
         '../Core/PrimitiveType',
         '../Core/Queue',
         '../Core/TaskProcessor',
@@ -48,7 +47,6 @@
         EllipsoidalOccluder,
         Intersect,
         Matrix4,
-        GeometryFilters,
         PrimitiveType,
         Queue,
         TaskProcessor,
@@ -708,56 +706,6 @@
         this._debug.boundingSphereTile = result;
     };
 
-<<<<<<< HEAD
-=======
-    function debugCreateRenderCommandsForTileBoundingSphere(surface, context, frameState, centralBodyUniformMap, shaderSet, renderState, colorCommandList) {
-        if (typeof surface._debug !== 'undefined' && typeof surface._debug.boundingSphereTile !== 'undefined') {
-            if (!surface._debug.boundingSphereVA) {
-                var radius = surface._debug.boundingSphereTile.boundingSphere3D.radius;
-                var sphere = new EllipsoidGeometry(new Ellipsoid(radius, radius, radius), 10);
-                GeometryFilters.toWireframe(sphere);
-                surface._debug.boundingSphereVA = context.createVertexArrayFromMesh({
-                    mesh : sphere,
-                    attributeIndices : GeometryFilters.createAttributeIndices(sphere)
-                });
-            }
-
-            var tile = surface._debug.boundingSphereTile;
-            if (typeof tile.vertexArray === 'undefined') {
-                return;
-            }
-
-            var rtc2 = tile.center;
-
-            var uniformMap2 = createTileUniformMap();
-            mergeUniformMap(uniformMap2, centralBodyUniformMap);
-
-            uniformMap2.waterMask = tile.waterMaskTexture;
-
-            uniformMap2.center3D = rtc2;
-
-            var viewMatrix = frameState.camera.getViewMatrix();
-
-            var centerEye2 = viewMatrix.multiplyByVector(new Cartesian4(rtc2.x, rtc2.y, rtc2.z, 1.0));
-            uniformMap2.modifiedModelView = viewMatrix.setColumn(3, centerEye2, uniformMap2.modifiedModelView);
-
-            uniformMap2.dayTextures[0] = context.getDefaultTexture();
-            uniformMap2.dayTextureTranslationAndScale[0] = new Cartesian4(0.0, 0.0, 1.0, 1.0);
-            uniformMap2.dayTextureTexCoordsExtent[0] = new Cartesian4(0.0, 0.0, 1.0, 1.0);
-            uniformMap2.dayTextureAlpha[0] = 1.0;
-
-            var boundingSphereCommand = new DrawCommand();
-            boundingSphereCommand.shaderProgram = shaderSet.getShaderProgram(context, 0);
-            boundingSphereCommand.renderState = renderState;
-            boundingSphereCommand.primitiveType = PrimitiveType.LINES;
-            boundingSphereCommand.vertexArray = surface._debug.boundingSphereVA;
-            boundingSphereCommand.uniformMap = uniformMap2;
-
-            colorCommandList.push(boundingSphereCommand);
-        }
-    }
-
->>>>>>> 039bf6a5
     CentralBodySurface.prototype.debugToggleLodUpdate = function(frameState) {
         this._debug.suspendLodUpdate = !this._debug.suspendLodUpdate;
     };
