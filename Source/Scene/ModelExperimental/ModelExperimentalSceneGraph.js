import buildDrawCommand from "./buildDrawCommand.js";
import BoundingSphere from "../../Core/BoundingSphere.js";
import Check from "../../Core/Check.js";
import defaultValue from "../../Core/defaultValue.js";
import defined from "../../Core/defined.js";
import Matrix4 from "../../Core/Matrix4.js";
import ModelExperimentalPrimitive from "./ModelExperimentalPrimitive.js";
import ModelExperimentalNode from "./ModelExperimentalNode.js";
import ModelExperimentalUtility from "./ModelExperimentalUtility.js";
import ModelRenderResources from "./ModelRenderResources.js";
import NodeRenderResources from "./NodeRenderResources.js";
import PrimitiveRenderResources from "./PrimitiveRenderResources.js";

/**
 * An in memory representation of the scene graph for a {@link ModelExperimental}
 *
 * @param {Object} options An object containing the following options
 * @param {ModelExperimental} options.model The model this scene graph belongs to
 * @param {ModelComponents} options.modelComponents The model components describing the model
 *
 * @alias ModelExperimentalSceneGraph
 * @constructor
 *
 * @private
 */
export default function ModelExperimentalSceneGraph(options) {
  options = defaultValue(options, defaultValue.EMPTY_OBJECT);
  //>>includeStart('debug', pragmas.debug);
  Check.typeOf.object("options.model", options.model);
  Check.typeOf.object("options.modelComponents", options.modelComponents);
  //>>includeEnd('debug');

  /**
   * A reference to the {@link ModelExperimental} that owns this scene graph.
   *
   * @type {ModelExperimental}
   * @readonly
   *
   * @private
   */
  this._model = options.model;

  /**
   * The model components that represent the contents of the 3D model file.
   *
   * @type {ModelComponents}
   * @readonly
   *
   * @private
   */
  this._modelComponents = options.modelComponents;

  /**
   * Pipeline stages to apply across the model.
   *
   * @type {Object[]}
   * @readonly
   *
   * @private
   */
  this._pipelineStages = [];

  /**
   * The scene nodes that make up the scene graph
   *
   * @type {ModelExperimentalNode[]}
   * @readonly
   *
   * @private
   */
  this._runtimeNodes = [];

  /**
   * Once computed, the {@link DrawCommand}s that are used to render this
   * scene graph are stored here.
   *
   * @type {DrawCommand[]}
   * @readonly
   *
   * @private
   */
  this._drawCommands = [];

  /**
<<<<<<< HEAD
   * The up direction of the model. It will be used to compute a matrix
   * to orient models so Z is upwards
   *
   * @type {Axis}
   * @readonly
   *
   * @private
   */
  this._upAxis = defaultValue(options.upAxis, Axis.Y);
  /**
   * The forward direction of the model. It will be used to compute a matrix
   * to orient models so X is forwards.
   *
   * @type {Axis}
   * @readonly
   *
   * @private
   */
  this._forwardAxis = defaultValue(options.forwardAxis, Axis.Z);
  this._allowPicking = defaultValue(options.allowPicking, true);

  /**
=======
>>>>>>> 61876fb4
   * The bounding sphere containing all the primitives in the scene graph.
   *
   * @type {BoundingSphere}
   * @readonly
   *
   * @private
   */
  this._boundingSphere = undefined;

  /**
   * The array of bounding spheres of all the primitives in the scene graph.
   *
   * @type {BoundingSphere[]}
   * @readonly
   *
   * @private
   */
  this._boundingSpheres = [];

  initialize(this);
}

function initialize(sceneGraph) {
  var modelMatrix = Matrix4.clone(sceneGraph._model.modelMatrix);
  var scene = sceneGraph._modelComponents.scene;

  ModelExperimentalUtility.correctModelMatrix(
    modelMatrix,
    scene.upAxis,
    scene.forwardAxis
  );

  var rootNodes = sceneGraph._modelComponents.scene.nodes;
  for (var i = 0; i < rootNodes.length; i++) {
    var rootNode = sceneGraph._modelComponents.scene.nodes[i];
    var rootNodeModelMatrix = Matrix4.multiply(
      modelMatrix,
      ModelExperimentalUtility.getNodeTransform(rootNode),
      new Matrix4()
    );

    traverseSceneGraph(sceneGraph, rootNode, rootNodeModelMatrix);
  }
}

/**
 * Recursively traverse through the nodes in the scene graph, using depth-first
 * post-order traversal.
 *
 * @param {ModelSceneGraph} sceneGraph The scene graph
 * @param {ModelComponents.Node} node The current node
 * @param {Matrix4} modelMatrix The current computed model matrix for this node.
 *
 * @private
 */
function traverseSceneGraph(sceneGraph, node, modelMatrix) {
  // No processing needs to happen if node has no children and no mesh primitives.
  if (!defined(node.children) && !defined(node.primitives)) {
    return;
  }

  // Traverse through scene graph.
  var i;
  if (defined(node.children)) {
    for (i = 0; i < node.children.length; i++) {
      var childNode = node.children[i];
      var childNodeModelMatrix = Matrix4.multiply(
        modelMatrix,
        ModelExperimentalUtility.getNodeTransform(childNode),
        new Matrix4()
      );

      traverseSceneGraph(sceneGraph, childNode, childNodeModelMatrix);
    }
  }

  // Process node and mesh primitives.
  var runtimeNode = new ModelExperimentalNode({
    node: node,
    modelMatrix: modelMatrix,
  });

  if (defined(node.primitives)) {
    for (i = 0; i < node.primitives.length; i++) {
      runtimeNode.runtimePrimitives.push(
        new ModelExperimentalPrimitive({
          primitive: node.primitives[i],
          allowPicking: sceneGraph._allowPicking,
        })
      );
    }
  }

  sceneGraph._runtimeNodes.push(runtimeNode);
}

/**
 * Generates the draw commands for each primitive in the model.
 *
 * @param {FrameState} frameState The current frame state. This is needed to
 * allocate GPU resources as needed.
 *
 * @private
 */
ModelExperimentalSceneGraph.prototype.buildDrawCommands = function (
  frameState
) {
  var modelRenderResources = new ModelRenderResources(this._model);

  var i, j, k;
  for (i = 0; i < this._runtimeNodes.length; i++) {
    var runtimeNode = this._runtimeNodes[i];

    var nodeRenderResources = new NodeRenderResources(
      modelRenderResources,
      runtimeNode
    );

    for (j = 0; j < runtimeNode.pipelineStages.length; j++) {
      var nodePipelineStage = runtimeNode.pipelineStages[j];

      nodePipelineStage.process(
        nodeRenderResources,
        runtimeNode.node,
        frameState
      );
    }

    for (j = 0; j < runtimeNode.runtimePrimitives.length; j++) {
      var runtimePrimitive = runtimeNode.runtimePrimitives[j];

      var primitiveRenderResources = new PrimitiveRenderResources(
        nodeRenderResources,
        runtimePrimitive
      );

      for (k = 0; k < runtimePrimitive.pipelineStages.length; k++) {
        var primitivePipelineStage = runtimePrimitive.pipelineStages[k];

        primitivePipelineStage.process(
          primitiveRenderResources,
          runtimePrimitive.primitive,
          frameState
        );
      }

      this._boundingSpheres.push(primitiveRenderResources.boundingSphere);

      var drawCommand = buildDrawCommand(primitiveRenderResources, frameState);
      this._drawCommands.push(drawCommand);
    }
  }
  this._boundingSphere = BoundingSphere.fromBoundingSpheres(
    this._boundingSpheres
  );
};<|MERGE_RESOLUTION|>--- conflicted
+++ resolved
@@ -82,31 +82,6 @@
   this._drawCommands = [];
 
   /**
-<<<<<<< HEAD
-   * The up direction of the model. It will be used to compute a matrix
-   * to orient models so Z is upwards
-   *
-   * @type {Axis}
-   * @readonly
-   *
-   * @private
-   */
-  this._upAxis = defaultValue(options.upAxis, Axis.Y);
-  /**
-   * The forward direction of the model. It will be used to compute a matrix
-   * to orient models so X is forwards.
-   *
-   * @type {Axis}
-   * @readonly
-   *
-   * @private
-   */
-  this._forwardAxis = defaultValue(options.forwardAxis, Axis.Z);
-  this._allowPicking = defaultValue(options.allowPicking, true);
-
-  /**
-=======
->>>>>>> 61876fb4
    * The bounding sphere containing all the primitives in the scene graph.
    *
    * @type {BoundingSphere}
