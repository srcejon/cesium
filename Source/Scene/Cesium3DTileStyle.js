import clone from '../Core/clone.js';
import defaultValue from '../Core/defaultValue.js';
import defined from '../Core/defined.js';
import DeveloperError from '../Core/DeveloperError.js';
import Resource from '../Core/Resource.js';
import when from '../ThirdParty/when.js';
import ConditionsExpression from './ConditionsExpression.js';
import Expression from './Expression.js';

    /**
     * A style that is applied to a {@link Cesium3DTileset}.
     * <p>
     * Evaluates an expression defined using the
     * {@link https://github.com/CesiumGS/3d-tiles/tree/master/specification/Styling|3D Tiles Styling language}.
     * </p>
     *
     * @alias Cesium3DTileStyle
     * @constructor
     *
     * @param {Resource|String|Object} [style] The url of a style or an object defining a style.
     *
     * @example
     * tileset.style = new Cesium.Cesium3DTileStyle({
     *     color : {
     *         conditions : [
     *             ['${Height} >= 100', 'color("purple", 0.5)'],
     *             ['${Height} >= 50', 'color("red")'],
     *             ['true', 'color("blue")']
     *         ]
     *     },
     *     show : '${Height} > 0',
     *     meta : {
     *         description : '"Building id ${id} has height ${Height}."'
     *     }
     * });
     *
     * @example
     * tileset.style = new Cesium.Cesium3DTileStyle({
     *     color : 'vec4(${Temperature})',
     *     pointSize : '${Temperature} * 2.0'
     * });
     *
     * @see {@link https://github.com/CesiumGS/3d-tiles/tree/master/specification/Styling|3D Tiles Styling language}
     */
    function Cesium3DTileStyle(style) {
        this._style = {};
        this._ready = false;

        this._show = undefined;
        this._color = undefined;
        this._pointSize = undefined;
        this._pointOutlineColor = undefined;
        this._pointOutlineWidth = undefined;
        this._labelColor = undefined;
        this._labelOutlineColor = undefined;
        this._labelOutlineWidth = undefined;
        this._font = undefined;
        this._labelStyle = undefined;
        this._labelText = undefined;
        this._backgroundColor = undefined;
        this._backgroundPadding = undefined;
        this._backgroundEnabled = undefined;
        this._scaleByDistance = undefined;
        this._translucencyByDistance = undefined;
        this._distanceDisplayCondition = undefined;
        this._heightOffset = undefined;
        this._anchorLineEnabled = undefined;
        this._anchorLineColor = undefined;
        this._image = undefined;
        this._disableDepthTestDistance = undefined;
        this._horizontalOrigin = undefined;
        this._verticalOrigin = undefined;
        this._labelHorizontalOrigin = undefined;
        this._labelVerticalOrigin = undefined;
        this._meta = undefined;
        this._mutables = undefined;

        this._colorShaderFunction = undefined;
        this._showShaderFunction = undefined;
        this._pointSizeShaderFunction = undefined;
        this._colorShaderFunctionReady = false;
        this._showShaderFunctionReady = false;
        this._pointSizeShaderFunctionReady = false;

        this._colorShaderTranslucent = false;

        var promise;
        if (typeof style === 'string' || style instanceof Resource) {
            var resource = Resource.createIfNeeded(style);
            promise = resource.fetchJson(style);
        } else {
            promise = when.resolve(style);
        }

        var that = this;
        this._readyPromise = promise.then(function(styleJson) {
            setup(that, styleJson);
            return that;
        });
    }

    function setup(that, styleJson) {
        styleJson = defaultValue(clone(styleJson, true), that._style);
        that._style = styleJson;

        that.show = styleJson.show;
        that.color = styleJson.color;
        that.pointSize = styleJson.pointSize;
        that.pointOutlineColor = styleJson.pointOutlineColor;
        that.pointOutlineWidth = styleJson.pointOutlineWidth;
        that.labelColor = styleJson.labelColor;
        that.labelOutlineColor = styleJson.labelOutlineColor;
        that.labelOutlineWidth = styleJson.labelOutlineWidth;
        that.labelStyle = styleJson.labelStyle;
        that.font = styleJson.font;
        that.labelText = styleJson.labelText;
        that.backgroundColor = styleJson.backgroundColor;
        that.backgroundPadding = styleJson.backgroundPadding;
        that.backgroundEnabled = styleJson.backgroundEnabled;
        that.scaleByDistance = styleJson.scaleByDistance;
        that.translucencyByDistance = styleJson.translucencyByDistance;
        that.distanceDisplayCondition = styleJson.distanceDisplayCondition;
        that.heightOffset = styleJson.heightOffset;
        that.anchorLineEnabled = styleJson.anchorLineEnabled;
        that.anchorLineColor = styleJson.anchorLineColor;
        that.image = styleJson.image;
        that.disableDepthTestDistance = styleJson.disableDepthTestDistance;
        that.horizontalOrigin = styleJson.horizontalOrigin;
        that.verticalOrigin = styleJson.verticalOrigin;
        that.labelHorizontalOrigin = styleJson.labelHorizontalOrigin;
        that.labelVerticalOrigin = styleJson.labelVerticalOrigin;

        var meta = {};
        if (defined(styleJson.meta)) {
            var defines = styleJson.defines;
            var metaJson = defaultValue(styleJson.meta, defaultValue.EMPTY_OBJECT);
            for (var property in metaJson) {
                if (metaJson.hasOwnProperty(property)) {
                    meta[property] = new Expression(metaJson[property], defines);
                }
            }
        }

        that._meta = meta;

        that._mutables = defaultValue(styleJson.mutables, defaultValue.EMPTY_OBJECT);

        that._ready = true;
    }

    function getExpression(tileStyle, value) {
        var defines = defaultValue(tileStyle._style, defaultValue.EMPTY_OBJECT).defines;

        if (!defined(value)) {
            return undefined;
        } else if (typeof value === 'boolean' || typeof value === 'number') {
            return new Expression(String(value));
        } else if (typeof value === 'string') {
            return new Expression(value, defines);
        } else if (defined(value.conditions)) {
            return new ConditionsExpression(value, defines);
        }
        return value;
    }

    function getJsonFromExpression(expression) {
        if (!defined(expression)) {
            return undefined;
        } else if (defined(expression.expression)) {
            return expression.expression;
        } else if (defined(expression.conditionsExpression)) {
            return clone(expression.conditionsExpression, true);
        }
        return expression;
    }

    Object.defineProperties(Cesium3DTileStyle.prototype, {
        /**
         * Gets the object defining the style using the
         * {@link https://github.com/CesiumGS/3d-tiles/tree/master/specification/Styling|3D Tiles Styling language}.
         *
         * @memberof Cesium3DTileStyle.prototype
         *
         * @type {Object}
         * @readonly
         *
         * @default {}
         *
         * @exception {DeveloperError} The style is not loaded.  Use Cesium3DTileStyle.readyPromise or wait for Cesium3DTileStyle.ready to be true.
         */
        style : {
            get : function() {
                //>>includeStart('debug', pragmas.debug);
                if (!this._ready) {
                    throw new DeveloperError('The style is not loaded.  Use Cesium3DTileStyle.readyPromise or wait for Cesium3DTileStyle.ready to be true.');
                }
                //>>includeEnd('debug');

                return this._style;
            }
        },

        /**
         * When <code>true</code>, the style is ready and its expressions can be evaluated.  When
         * a style is constructed with an object, as opposed to a url, this is <code>true</code> immediately.
         *
         * @memberof Cesium3DTileStyle.prototype
         *
         * @type {Boolean}
         * @readonly
         *
         * @default false
         */
        ready : {
            get : function() {
                return this._ready;
            }
        },

        /**
         * Gets the promise that will be resolved when the the style is ready and its expressions can be evaluated.
         *
         * @memberof Cesium3DTileStyle.prototype
         *
         * @type {Promise.<Cesium3DTileStyle>}
         * @readonly
         */
        readyPromise : {
            get : function() {
                return this._readyPromise;
            }
        },

        /**
         * Gets or sets the {@link StyleExpression} object used to evaluate the style's <code>show</code> property. Alternatively a boolean, string, or object defining a show style can be used.
         * The getter will return the internal {@link Expression} or {@link ConditionsExpression}, which may differ from the value provided to the setter.
         * <p>
         * The expression must return or convert to a <code>Boolean</code>.
         * </p>
         * <p>
         * This expression is applicable to all tile formats.
         * </p>
         *
         * @memberof Cesium3DTileStyle.prototype
         *
         * @type {StyleExpression}
         *
         * @exception {DeveloperError} The style is not loaded.  Use {@link Cesium3DTileStyle#readyPromise} or wait for {@link Cesium3DTileStyle#ready} to be true.
         *
         * @example
         * var style = new Cesium3DTileStyle({
         *     show : '(regExp("^Chest").test(${County})) && (${YearBuilt} >= 1970)'
         * });
         * style.show.evaluate(feature); // returns true or false depending on the feature's properties
         *
         * @example
         * var style = new Cesium.Cesium3DTileStyle();
         * // Override show expression with a custom function
         * style.show = {
         *     evaluate : function(feature) {
         *         return true;
         *     }
         * };
         *
         * @example
         * var style = new Cesium.Cesium3DTileStyle();
         * // Override show expression with a boolean
         * style.show = true;
         * };
         *
         * @example
         * var style = new Cesium.Cesium3DTileStyle();
         * // Override show expression with a string
         * style.show = '${Height} > 0';
         * };
         *
         * @example
         * var style = new Cesium.Cesium3DTileStyle();
         * // Override show expression with a condition
         * style.show = {
         *     conditions: [
         *         ['${height} > 2', 'false'],
         *         ['true', 'true']
         *     ];
         * };
         */
        show : {
            get : function() {
                //>>includeStart('debug', pragmas.debug);
                if (!this._ready) {
                    throw new DeveloperError('The style is not loaded.  Use Cesium3DTileStyle.readyPromise or wait for Cesium3DTileStyle.ready to be true.');
                }
                //>>includeEnd('debug');

                return this._show;
            },
            set : function(value) {
                this._show = getExpression(this, value);
                this._style.show = getJsonFromExpression(this._show);
                this._showShaderFunctionReady = false;
            }
        },

        /**
         * Gets or sets the {@link StyleExpression} object used to evaluate the style's <code>color</code> property. Alternatively a string or object defining a color style can be used.
         * The getter will return the internal {@link Expression} or {@link ConditionsExpression}, which may differ from the value provided to the setter.
         * <p>
         * The expression must return a <code>Color</code>.
         * </p>
         * <p>
         * This expression is applicable to all tile formats.
         * </p>
         *
         * @memberof Cesium3DTileStyle.prototype
         *
         * @type {StyleExpression}
         *
         * @exception {DeveloperError} The style is not loaded.  Use {@link Cesium3DTileStyle#readyPromise} or wait for {@link Cesium3DTileStyle#ready} to be true.
         *
         * @example
         * var style = new Cesium3DTileStyle({
         *     color : '(${Temperature} > 90) ? color("red") : color("white")'
         * });
         * style.color.evaluateColor(feature, result); // returns a Cesium.Color object
         *
         * @example
         * var style = new Cesium.Cesium3DTileStyle();
         * // Override color expression with a custom function
         * style.color = {
         *     evaluateColor : function(feature, result) {
         *         return Cesium.Color.clone(Cesium.Color.WHITE, result);
         *     }
         * };
         *
         * @example
         * var style = new Cesium.Cesium3DTileStyle();
         * // Override color expression with a string
         * style.color = 'color("blue")';
         *
         * @example
         * var style = new Cesium.Cesium3DTileStyle();
         * // Override color expression with a condition
         * style.color = {
         *     conditions : [
         *         ['${height} > 2', 'color("cyan")'],
         *         ['true', 'color("blue")']
         *     ]
         * };
         */
        color : {
            get : function() {
                //>>includeStart('debug', pragmas.debug);
                if (!this._ready) {
                    throw new DeveloperError('The style is not loaded.  Use Cesium3DTileStyle.readyPromise or wait for Cesium3DTileStyle.ready to be true.');
                }
                //>>includeEnd('debug');

                return this._color;
            },
            set : function(value) {
                this._color = getExpression(this, value);
                this._style.color = getJsonFromExpression(this._color);
                this._colorShaderFunctionReady = false;
            }
        },

        /**
         * Gets or sets the {@link StyleExpression} object used to evaluate the style's <code>pointSize</code> property. Alternatively a string or object defining a point size style can be used.
         * The getter will return the internal {@link Expression} or {@link ConditionsExpression}, which may differ from the value provided to the setter.
         * <p>
         * The expression must return a <code>Number</code>.
         * </p>
         * <p>
         * This expression is only applicable to point features in a Vector tile or a Point Cloud tile.
         * </p>
         *
         * @memberof Cesium3DTileStyle.prototype
         *
         * @type {StyleExpression}
         *
         * @exception {DeveloperError} The style is not loaded.  Use {@link Cesium3DTileStyle#readyPromise} or wait for {@link Cesium3DTileStyle#ready} to be true.
         *
         * @example
         * var style = new Cesium3DTileStyle({
         *     pointSize : '(${Temperature} > 90) ? 2.0 : 1.0'
         * });
         * style.pointSize.evaluate(feature); // returns a Number
         *
         * @example
         * var style = new Cesium.Cesium3DTileStyle();
         * // Override pointSize expression with a custom function
         * style.pointSize = {
         *     evaluate : function(feature) {
         *         return 1.0;
         *     }
         * };
         *
         * @example
         * var style = new Cesium.Cesium3DTileStyle();
         * // Override pointSize expression with a number
         * style.pointSize = 1.0;
         *
         * @example
         * var style = new Cesium.Cesium3DTileStyle();
         * // Override pointSize expression with a string
         * style.pointSize = '${height} / 10';
         *
         * @example
         * var style = new Cesium.Cesium3DTileStyle();
         * // Override pointSize expression with a condition
         * style.pointSize =  {
         *     conditions : [
         *         ['${height} > 2', '1.0'],
         *         ['true', '2.0']
         *     ]
         * };
         */
        pointSize : {
            get : function() {
                //>>includeStart('debug', pragmas.debug);
                if (!this._ready) {
                    throw new DeveloperError('The style is not loaded.  Use Cesium3DTileStyle.readyPromise or wait for Cesium3DTileStyle.ready to be true.');
                }
                //>>includeEnd('debug');

                return this._pointSize;
            },
            set : function(value) {
                this._pointSize = getExpression(this, value);
                this._style.pointSize = getJsonFromExpression(this._pointSize);
                this._pointSizeShaderFunctionReady = false;
            }
        },

        /**
         * Gets or sets the {@link StyleExpression} object used to evaluate the style's <code>pointOutlineColor</code> property. Alternatively a string or object defining a color style can be used.
         * The getter will return the internal {@link Expression} or {@link ConditionsExpression}, which may differ from the value provided to the setter.
         * <p>
         * The expression must return a <code>Color</code>.
         * </p>
         * <p>
         * This expression is only applicable to point features in a Vector tile.
         * </p>
         *
         * @memberof Cesium3DTileStyle.prototype
         *
         * @type {StyleExpression}
         *
         * @exception {DeveloperError} The style is not loaded.  Use {@link Cesium3DTileStyle#readyPromise} or wait for {@link Cesium3DTileStyle#ready} to be true.
         *
         * @experimental This feature is using part of the 3D Tiles spec that is not final and is subject to change without Cesium's standard deprecation policy.
         *
         * @example
         * var style = new Cesium.Cesium3DTileStyle();
         * // Override pointOutlineColor expression with a string
         * style.pointOutlineColor = 'color("blue")';
         *
         * @example
         * var style = new Cesium.Cesium3DTileStyle();
         * // Override pointOutlineColor expression with a condition
         * style.pointOutlineColor = {
         *     conditions : [
         *         ['${height} > 2', 'color("cyan")'],
         *         ['true', 'color("blue")']
         *     ]
         * };
         */
        pointOutlineColor : {
            get : function() {
                //>>includeStart('debug', pragmas.debug);
                if (!this._ready) {
                    throw new DeveloperError('The style is not loaded.  Use Cesium3DTileStyle.readyPromise or wait for Cesium3DTileStyle.ready to be true.');
                }
                //>>includeEnd('debug');

                return this._pointOutlineColor;
            },
            set : function(value) {
                this._pointOutlineColor = getExpression(this, value);
                this._style.pointOutlineColor = getJsonFromExpression(this._pointOutlineColor);
            }
        },

        /**
         * Gets or sets the {@link StyleExpression} object used to evaluate the style's <code>pointOutlineWidth</code> property. Alternatively a string or object defining a number style can be used.
         * The getter will return the internal {@link Expression} or {@link ConditionsExpression}, which may differ from the value provided to the setter.
         * <p>
         * The expression must return a <code>Number</code>.
         * </p>
         * <p>
         * This expression is only applicable to point features in a Vector tile.
         * </p>
         *
         * @memberof Cesium3DTileStyle.prototype
         *
         * @type {StyleExpression}
         *
         * @exception {DeveloperError} The style is not loaded.  Use {@link Cesium3DTileStyle#readyPromise} or wait for {@link Cesium3DTileStyle#ready} to be true.
         *
         * @experimental This feature is using part of the 3D Tiles spec that is not final and is subject to change without Cesium's standard deprecation policy.
         *
         * @example
         * var style = new Cesium.Cesium3DTileStyle();
         * // Override pointOutlineWidth expression with a string
         * style.pointOutlineWidth = '5';
         *
         * @example
         * var style = new Cesium.Cesium3DTileStyle();
         * // Override pointOutlineWidth expression with a condition
         * style.pointOutlineWidth = {
         *     conditions : [
         *         ['${height} > 2', '5'],
         *         ['true', '0']
         *     ]
         * };
         */
        pointOutlineWidth : {
            get : function() {
                //>>includeStart('debug', pragmas.debug);
                if (!this._ready) {
                    throw new DeveloperError('The style is not loaded.  Use Cesium3DTileStyle.readyPromise or wait for Cesium3DTileStyle.ready to be true.');
                }
                //>>includeEnd('debug');

                return this._pointOutlineWidth;
            },
            set : function(value) {
                this._pointOutlineWidth = getExpression(this, value);
                this._style.pointOutlineWidth = getJsonFromExpression(this._pointOutlineWidth);
            }
        },

        /**
         * Gets or sets the {@link StyleExpression} object used to evaluate the style's <code>labelColor</code> property. Alternatively a string or object defining a color style can be used.
         * The getter will return the internal {@link Expression} or {@link ConditionsExpression}, which may differ from the value provided to the setter.
         * <p>
         * The expression must return a <code>Color</code>.
         * </p>
         * <p>
         * This expression is only applicable to point features in a Vector tile.
         * </p>
         *
         * @memberof Cesium3DTileStyle.prototype
         *
         * @type {StyleExpression}
         *
         * @exception {DeveloperError} The style is not loaded.  Use {@link Cesium3DTileStyle#readyPromise} or wait for {@link Cesium3DTileStyle#ready} to be true.
         *
         * @experimental This feature is using part of the 3D Tiles spec that is not final and is subject to change without Cesium's standard deprecation policy.
         *
         * @example
         * var style = new Cesium.Cesium3DTileStyle();
         * // Override labelColor expression with a string
         * style.labelColor = 'color("blue")';
         *
         * @example
         * var style = new Cesium.Cesium3DTileStyle();
         * // Override labelColor expression with a condition
         * style.labelColor = {
         *     conditions : [
         *         ['${height} > 2', 'color("cyan")'],
         *         ['true', 'color("blue")']
         *     ]
         * };
         */
        labelColor : {
            get : function() {
                //>>includeStart('debug', pragmas.debug);
                if (!this._ready) {
                    throw new DeveloperError('The style is not loaded.  Use Cesium3DTileStyle.readyPromise or wait for Cesium3DTileStyle.ready to be true.');
                }
                //>>includeEnd('debug');

                return this._labelColor;
            },
            set : function(value) {
                this._labelColor = getExpression(this, value);
                this._style.labelColor = getJsonFromExpression(this._labelColor);
            }
        },

        /**
         * Gets or sets the {@link StyleExpression} object used to evaluate the style's <code>labelOutlineColor</code> property. Alternatively a string or object defining a color style can be used.
         * The getter will return the internal {@link Expression} or {@link ConditionsExpression}, which may differ from the value provided to the setter.
         * <p>
         * The expression must return a <code>Color</code>.
         * </p>
         * <p>
         * This expression is only applicable to point features in a Vector tile.
         * </p>
         *
         * @memberof Cesium3DTileStyle.prototype
         *
         * @type {StyleExpression}
         *
         * @exception {DeveloperError} The style is not loaded.  Use {@link Cesium3DTileStyle#readyPromise} or wait for {@link Cesium3DTileStyle#ready} to be true.
         *
         * @experimental This feature is using part of the 3D Tiles spec that is not final and is subject to change without Cesium's standard deprecation policy.
         *
         * @example
         * var style = new Cesium.Cesium3DTileStyle();
         * // Override labelOutlineColor expression with a string
         * style.labelOutlineColor = 'color("blue")';
         *
         * @example
         * var style = new Cesium.Cesium3DTileStyle();
         * // Override labelOutlineColor expression with a condition
         * style.labelOutlineColor = {
         *     conditions : [
         *         ['${height} > 2', 'color("cyan")'],
         *         ['true', 'color("blue")']
         *     ]
         * };
         */
        labelOutlineColor : {
            get : function() {
                //>>includeStart('debug', pragmas.debug);
                if (!this._ready) {
                    throw new DeveloperError('The style is not loaded.  Use Cesium3DTileStyle.readyPromise or wait for Cesium3DTileStyle.ready to be true.');
                }
                //>>includeEnd('debug');

                return this._labelOutlineColor;
            },
            set : function(value) {
                this._labelOutlineColor = getExpression(this, value);
                this._style.labelOutlineColor = getJsonFromExpression(this._labelOutlineColor);
            }
        },

        /**
         * Gets or sets the {@link StyleExpression} object used to evaluate the style's <code>labelOutlineWidth</code> property. Alternatively a string or object defining a number style can be used.
         * The getter will return the internal {@link Expression} or {@link ConditionsExpression}, which may differ from the value provided to the setter.
         * <p>
         * The expression must return a <code>Number</code>.
         * </p>
         * <p>
         * This expression is only applicable to point features in a Vector tile.
         * </p>
         *
         * @memberof Cesium3DTileStyle.prototype
         *
         * @type {StyleExpression}
         *
         * @exception {DeveloperError} The style is not loaded.  Use {@link Cesium3DTileStyle#readyPromise} or wait for {@link Cesium3DTileStyle#ready} to be true.
         *
         * @experimental This feature is using part of the 3D Tiles spec that is not final and is subject to change without Cesium's standard deprecation policy.
         *
         * @example
         * var style = new Cesium.Cesium3DTileStyle();
         * // Override labelOutlineWidth expression with a string
         * style.labelOutlineWidth = '5';
         *
         * @example
         * var style = new Cesium.Cesium3DTileStyle();
         * // Override labelOutlineWidth expression with a condition
         * style.labelOutlineWidth = {
         *     conditions : [
         *         ['${height} > 2', '5'],
         *         ['true', '0']
         *     ]
         * };
         */
        labelOutlineWidth : {
            get : function() {
                //>>includeStart('debug', pragmas.debug);
                if (!this._ready) {
                    throw new DeveloperError('The style is not loaded.  Use Cesium3DTileStyle.readyPromise or wait for Cesium3DTileStyle.ready to be true.');
                }
                //>>includeEnd('debug');

                return this._labelOutlineWidth;
            },
            set : function(value) {
                this._labelOutlineWidth = getExpression(this, value);
                this._style.labelOutlineWidth = getJsonFromExpression(this._labelOutlineWidth);
            }
        },

        /**
         * Gets or sets the {@link StyleExpression} object used to evaluate the style's <code>font</code> property. Alternatively a string or object defining a string style can be used.
         * The getter will return the internal {@link Expression} or {@link ConditionsExpression}, which may differ from the value provided to the setter.
         * <p>
         * The expression must return a <code>String</code>.
         * </p>
         * <p>
         * This expression is only applicable to point features in a Vector tile.
         * </p>
         *
         * @memberof Cesium3DTileStyle.prototype
         *
         * @type {StyleExpression}
         *
         * @exception {DeveloperError} The style is not loaded.  Use {@link Cesium3DTileStyle#readyPromise} or wait for {@link Cesium3DTileStyle#ready} to be true.
         *
         * @experimental This feature is using part of the 3D Tiles spec that is not final and is subject to change without Cesium's standard deprecation policy.
         *
         * @example
         * var style = new Cesium3DTileStyle({
         *     font : '(${Temperature} > 90) ? "30px Helvetica" : "24px Helvetica"'
         * });
         * style.font.evaluate(feature); // returns a String
         *
         * @example
         * var style = new Cesium.Cesium3DTileStyle();
         * // Override font expression with a custom function
         * style.font = {
         *     evaluate : function(feature) {
         *         return '24px Helvetica';
         *     }
         * };
         */
        font : {
            get : function() {
                //>>includeStart('debug', pragmas.debug);
                if (!this._ready) {
                    throw new DeveloperError('The style is not loaded.  Use Cesium3DTileStyle.readyPromise or wait for Cesium3DTileStyle.ready to be true.');
                }
                //>>includeEnd('debug');

                return this._font;
            },
            set : function(value) {
                this._font = getExpression(this, value);
                this._style.font = getJsonFromExpression(this._font);
            }
        },

        /**
         * Gets or sets the {@link StyleExpression} object used to evaluate the style's <code>label style</code> property. Alternatively a string or object defining a number style can be used.
         * The getter will return the internal {@link Expression} or {@link ConditionsExpression}, which may differ from the value provided to the setter.
         * <p>
         * The expression must return a <code>LabelStyle</code>.
         * </p>
         * <p>
         * This expression is only applicable to point features in a Vector tile.
         * </p>
         *
         * @memberof Cesium3DTileStyle.prototype
         *
         * @type {StyleExpression}
         *
         * @exception {DeveloperError} The style is not loaded.  Use {@link Cesium3DTileStyle#readyPromise} or wait for {@link Cesium3DTileStyle#ready} to be true.
         *
         * @experimental This feature is using part of the 3D Tiles spec that is not final and is subject to change without Cesium's standard deprecation policy.
         *
         * @example
         * var style = new Cesium3DTileStyle({
         *     labelStyle : '(${Temperature} > 90) ? ' + LabelStyle.FILL_AND_OUTLINE + ' : ' + LabelStyle.FILL
         * });
         * style.labelStyle.evaluate(feature); // returns a LabelStyle
         *
         * @example
         * var style = new Cesium.Cesium3DTileStyle();
         * // Override labelStyle expression with a custom function
         * style.labelStyle = {
         *     evaluate : function(feature) {
         *         return LabelStyle.FILL;
         *     }
         * };
         */
        labelStyle : {
            get : function() {
                //>>includeStart('debug', pragmas.debug);
                if (!this._ready) {
                    throw new DeveloperError('The style is not loaded.  Use Cesium3DTileStyle.readyPromise or wait for Cesium3DTileStyle.ready to be true.');
                }
                //>>includeEnd('debug');

                return this._labelStyle;
            },
            set : function(value) {
                this._labelStyle = getExpression(this, value);
                this._style.labelStyle = getJsonFromExpression(this._labelStyle);
            }
        },

        /**
         * Gets or sets the {@link StyleExpression} object used to evaluate the style's <code>labelText</code> property. Alternatively a string or object defining a string style can be used.
         * The getter will return the internal {@link Expression} or {@link ConditionsExpression}, which may differ from the value provided to the setter.
         * <p>
         * The expression must return a <code>String</code>.
         * </p>
         * <p>
         * This expression is only applicable to point features in a Vector tile.
         * </p>
         *
         * @memberof Cesium3DTileStyle.prototype
         *
         * @type {StyleExpression}
         *
         * @exception {DeveloperError} The style is not loaded.  Use {@link Cesium3DTileStyle#readyPromise} or wait for {@link Cesium3DTileStyle#ready} to be true.
         *
         * @experimental This feature is using part of the 3D Tiles spec that is not final and is subject to change without Cesium's standard deprecation policy.
         *
         * @example
         * var style = new Cesium3DTileStyle({
         *     labelText : '(${Temperature} > 90) ? ">90" : "<=90"'
         * });
         * style.labelText.evaluate(feature); // returns a String
         *
         * @example
         * var style = new Cesium.Cesium3DTileStyle();
         * // Override labelText expression with a custom function
         * style.labelText = {
         *     evaluate : function(feature) {
         *         return 'Example label text';
         *     }
         * };
         */
        labelText : {
            get : function() {
                //>>includeStart('debug', pragmas.debug);
                if (!this._ready) {
                    throw new DeveloperError('The style is not loaded.  Use Cesium3DTileStyle.readyPromise or wait for Cesium3DTileStyle.ready to be true.');
                }
                //>>includeEnd('debug');

                return this._labelText;
            },
            set : function(value) {
                this._labelText = getExpression(this, value);
                this._style.labelText = getJsonFromExpression(this._labelText);
            }
        },

        /**
         * Gets or sets the {@link StyleExpression} object used to evaluate the style's <code>backgroundColor</code> property. Alternatively a string or object defining a color style can be used.
         * The getter will return the internal {@link Expression} or {@link ConditionsExpression}, which may differ from the value provided to the setter.
         * <p>
         * The expression must return a <code>Color</code>.
         * </p>
         * <p>
         * This expression is only applicable to point features in a Vector tile.
         * </p>
         *
         * @memberof Cesium3DTileStyle.prototype
         *
         * @type {StyleExpression}
         *
         * @exception {DeveloperError} The style is not loaded.  Use {@link Cesium3DTileStyle#readyPromise} or wait for {@link Cesium3DTileStyle#ready} to be true.
         *
         * @experimental This feature is using part of the 3D Tiles spec that is not final and is subject to change without Cesium's standard deprecation policy.
         *
         * @example
         * var style = new Cesium.Cesium3DTileStyle();
         * // Override backgroundColor expression with a string
         * style.backgroundColor = 'color("blue")';
         *
         * @example
         * var style = new Cesium.Cesium3DTileStyle();
         * // Override backgroundColor expression with a condition
         * style.backgroundColor = {
         *     conditions : [
         *         ['${height} > 2', 'color("cyan")'],
         *         ['true', 'color("blue")']
         *     ]
         * };
         */
        backgroundColor : {
            get : function() {
                //>>includeStart('debug', pragmas.debug);
                if (!this._ready) {
                    throw new DeveloperError('The style is not loaded.  Use Cesium3DTileStyle.readyPromise or wait for Cesium3DTileStyle.ready to be true.');
                }
                //>>includeEnd('debug');

                return this._backgroundColor;
            },
            set : function(value) {
                this._backgroundColor = getExpression(this, value);
                this._style.backgroundColor = getJsonFromExpression(this._backgroundColor);
            }
        },

        /**
         * Gets or sets the {@link StyleExpression} object used to evaluate the style's <code>backgroundPadding</code> property. Alternatively a string or object defining a vec2 style can be used.
         * The getter will return the internal {@link Expression} or {@link ConditionsExpression}, which may differ from the value provided to the setter.
         * <p>
         * The expression must return a <code>Cartesian2</code>.
         * </p>
         * <p>
         * This expression is only applicable to point features in a Vector tile.
         * </p>
         *
         * @memberof Cesium3DTileStyle.prototype
         *
         * @type {StyleExpression}
         *
         * @exception {DeveloperError} The style is not loaded.  Use {@link Cesium3DTileStyle#readyPromise} or wait for {@link Cesium3DTileStyle#ready} to be true.
         *
         * @experimental This feature is using part of the 3D Tiles spec that is not final and is subject to change without Cesium's standard deprecation policy.
         *
         * @example
         * var style = new Cesium.Cesium3DTileStyle();
         * // Override backgroundPadding expression with a string
         * style.backgroundPadding = 'vec2(5.0, 7.0)';
         * style.backgroundPadding.evaluate(feature); // returns a Cartesian2
         */
        backgroundPadding : {
            get : function() {
                //>>includeStart('debug', pragmas.debug);
                if (!this._ready) {
                    throw new DeveloperError('The style is not loaded.  Use Cesium3DTileStyle.readyPromise or wait for Cesium3DTileStyle.ready to be true.');
                }
                //>>includeEnd('debug');

                return this._backgroundPadding;
            },
            set : function(value) {
                this._backgroundPadding = getExpression(this, value);
                this._style.backgroundPadding = getJsonFromExpression(this._backgroundPadding);
            }
        },

        /**
         * Gets or sets the {@link StyleExpression} object used to evaluate the style's <code>backgroundEnabled</code> property. Alternatively a string or object defining a boolean style can be used.
         * The getter will return the internal {@link Expression} or {@link ConditionsExpression}, which may differ from the value provided to the setter.
         * <p>
         * The expression must return a <code>Boolean</code>.
         * </p>
         * <p>
         * This expression is only applicable to point features in a Vector tile.
         * </p>
         *
         * @memberof Cesium3DTileStyle.prototype
         *
         * @type {StyleExpression}
         *
         * @exception {DeveloperError} The style is not loaded.  Use {@link Cesium3DTileStyle#readyPromise} or wait for {@link Cesium3DTileStyle#ready} to be true.
         *
         * @experimental This feature is using part of the 3D Tiles spec that is not final and is subject to change without Cesium's standard deprecation policy.
         *
         * @example
         * var style = new Cesium.Cesium3DTileStyle();
         * // Override backgroundEnabled expression with a string
         * style.backgroundEnabled = 'true';
         *
         * @example
         * var style = new Cesium.Cesium3DTileStyle();
         * // Override backgroundEnabled expression with a condition
         * style.backgroundEnabled = {
         *     conditions : [
         *         ['${height} > 2', 'true'],
         *         ['true', 'false']
         *     ]
         * };
         */
        backgroundEnabled : {
            get : function() {
                //>>includeStart('debug', pragmas.debug);
                if (!this._ready) {
                    throw new DeveloperError('The style is not loaded.  Use Cesium3DTileStyle.readyPromise or wait for Cesium3DTileStyle.ready to be true.');
                }
                //>>includeEnd('debug');

                return this._backgroundEnabled;
            },
            set : function(value) {
                this._backgroundEnabled = getExpression(this, value);
                this._style.backgroundEnabled = getJsonFromExpression(this._backgroundEnabled);
            }
        },

        /**
         * Gets or sets the {@link StyleExpression} object used to evaluate the style's <code>scaleByDistance</code> property. Alternatively a string or object defining a vec4 style can be used.
         * The getter will return the internal {@link Expression} or {@link ConditionsExpression}, which may differ from the value provided to the setter.
         * <p>
         * The expression must return a <code>Cartesian4</code>.
         * </p>
         * <p>
         * This expression is only applicable to point features in a Vector tile.
         * </p>
         *
         * @memberof Cesium3DTileStyle.prototype
         *
         * @type {StyleExpression}
         *
         * @exception {DeveloperError} The style is not loaded.  Use {@link Cesium3DTileStyle#readyPromise} or wait for {@link Cesium3DTileStyle#ready} to be true.
         *
         * @experimental This feature is using part of the 3D Tiles spec that is not final and is subject to change without Cesium's standard deprecation policy.
         *
         * @example
         * var style = new Cesium.Cesium3DTileStyle();
         * // Override scaleByDistance expression with a string
         * style.scaleByDistance = 'vec4(1.5e2, 2.0, 1.5e7, 0.5)';
         * style.scaleByDistance.evaluate(feature); // returns a Cartesian4
         */
        scaleByDistance : {
            get : function() {
                //>>includeStart('debug', pragmas.debug);
                if (!this._ready) {
                    throw new DeveloperError('The style is not loaded.  Use Cesium3DTileStyle.readyPromise or wait for Cesium3DTileStyle.ready to be true.');
                }
                //>>includeEnd('debug');

                return this._scaleByDistance;
            },
            set : function(value) {
                this._scaleByDistance = getExpression(this, value);
                this._style.scaleByDistance = getJsonFromExpression(this._scaleByDistance);
            }
        },

        /**
         * Gets or sets the {@link StyleExpression} object used to evaluate the style's <code>translucencyByDistance</code> property. Alternatively a string or object defining a vec4 style can be used.
         * The getter will return the internal {@link Expression} or {@link ConditionsExpression}, which may differ from the value provided to the setter.
         * <p>
         * The expression must return a <code>Cartesian4</code>.
         * </p>
         * <p>
         * This expression is only applicable to point features in a Vector tile.
         * </p>
         *
         * @memberof Cesium3DTileStyle.prototype
         *
         * @type {StyleExpression}
         *
         * @exception {DeveloperError} The style is not loaded.  Use {@link Cesium3DTileStyle#readyPromise} or wait for {@link Cesium3DTileStyle#ready} to be true.
         *
         * @experimental This feature is using part of the 3D Tiles spec that is not final and is subject to change without Cesium's standard deprecation policy.
         *
         * @example
         * var style = new Cesium.Cesium3DTileStyle();
         * // Override translucencyByDistance expression with a string
         * style.translucencyByDistance = 'vec4(1.5e2, 1.0, 1.5e7, 0.2)';
         * style.translucencyByDistance.evaluate(feature); // returns a Cartesian4
         */
        translucencyByDistance : {
            get : function() {
                //>>includeStart('debug', pragmas.debug);
                if (!this._ready) {
                    throw new DeveloperError('The style is not loaded.  Use Cesium3DTileStyle.readyPromise or wait for Cesium3DTileStyle.ready to be true.');
                }
                //>>includeEnd('debug');

                return this._translucencyByDistance;
            },
            set : function(value) {
                this._translucencyByDistance = getExpression(this, value);
                this._style.translucencyByDistance = getJsonFromExpression(this._translucencyByDistance);
            }
        },

        /**
         * Gets or sets the {@link StyleExpression} object used to evaluate the style's <code>distanceDisplayCondition</code> property. Alternatively a string or object defining a vec2 style can be used.
         * The getter will return the internal {@link Expression} or {@link ConditionsExpression}, which may differ from the value provided to the setter.
         * <p>
         * The expression must return a <code>Cartesian2</code>.
         * </p>
         * <p>
         * This expression is only applicable to point features in a Vector tile.
         * </p>
         *
         * @memberof Cesium3DTileStyle.prototype
         *
         * @type {StyleExpression}
         *
         * @exception {DeveloperError} The style is not loaded.  Use {@link Cesium3DTileStyle#readyPromise} or wait for {@link Cesium3DTileStyle#ready} to be true.
         *
         * @experimental This feature is using part of the 3D Tiles spec that is not final and is subject to change without Cesium's standard deprecation policy.
         *
         * @example
         * var style = new Cesium.Cesium3DTileStyle();
         * // Override distanceDisplayCondition expression with a string
         * style.distanceDisplayCondition = 'vec2(0.0, 5.5e6)';
         * style.distanceDisplayCondition.evaluate(feature); // returns a Cartesian2
         */
        distanceDisplayCondition : {
            get : function() {
                //>>includeStart('debug', pragmas.debug);
                if (!this._ready) {
                    throw new DeveloperError('The style is not loaded.  Use Cesium3DTileStyle.readyPromise or wait for Cesium3DTileStyle.ready to be true.');
                }
                //>>includeEnd('debug');

                return this._distanceDisplayCondition;
            },
            set : function(value) {
                this._distanceDisplayCondition = getExpression(this, value);
                this._style.distanceDisplayCondition = getJsonFromExpression(this._distanceDisplayCondition);
            }
        },

        /**
         * Gets or sets the {@link StyleExpression} object used to evaluate the style's <code>heightOffset</code> property. Alternatively a string or object defining a number style can be used.
         * The getter will return the internal {@link Expression} or {@link ConditionsExpression}, which may differ from the value provided to the setter.
         * <p>
         * The expression must return a <code>Number</code>.
         * </p>
         * <p>
         * This expression is only applicable to point features in a Vector tile.
         * </p>
         *
         * @memberof Cesium3DTileStyle.prototype
         *
         * @type {StyleExpression}
         *
         * @exception {DeveloperError} The style is not loaded.  Use {@link Cesium3DTileStyle#readyPromise} or wait for {@link Cesium3DTileStyle#ready} to be true.
         *
         * @experimental This feature is using part of the 3D Tiles spec that is not final and is subject to change without Cesium's standard deprecation policy.
         *
         * @example
         * var style = new Cesium.Cesium3DTileStyle();
         * // Override heightOffset expression with a string
         * style.heightOffset = '2.0';
         *
         * @example
         * var style = new Cesium.Cesium3DTileStyle();
         * // Override heightOffset expression with a condition
         * style.heightOffset = {
         *     conditions : [
         *         ['${height} > 2', '4.0'],
         *         ['true', '2.0']
         *     ]
         * };
         */
        heightOffset : {
            get : function() {
                //>>includeStart('debug', pragmas.debug);
                if (!this._ready) {
                    throw new DeveloperError('The style is not loaded.  Use Cesium3DTileStyle.readyPromise or wait for Cesium3DTileStyle.ready to be true.');
                }
                //>>includeEnd('debug');

                return this._heightOffset;
            },
            set : function(value) {
                this._heightOffset = getExpression(this, value);
                this._style.heightOffset = getJsonFromExpression(this._heightOffset);
            }
        },

        /**
         * Gets or sets the {@link StyleExpression} object used to evaluate the style's <code>anchorLineEnabled</code> property. Alternatively a string or object defining a boolean style can be used.
         * The getter will return the internal {@link Expression} or {@link ConditionsExpression}, which may differ from the value provided to the setter.
         * <p>
         * The expression must return a <code>Boolean</code>.
         * </p>
         * <p>
         * This expression is only applicable to point features in a Vector tile.
         * </p>
         *
         * @memberof Cesium3DTileStyle.prototype
         *
         * @type {StyleExpression}
         *
         * @exception {DeveloperError} The style is not loaded.  Use {@link Cesium3DTileStyle#readyPromise} or wait for {@link Cesium3DTileStyle#ready} to be true.
         *
         * @experimental This feature is using part of the 3D Tiles spec that is not final and is subject to change without Cesium's standard deprecation policy.
         *
         * @example
         * var style = new Cesium.Cesium3DTileStyle();
         * // Override anchorLineEnabled expression with a string
         * style.anchorLineEnabled = 'true';
         *
         * @example
         * var style = new Cesium.Cesium3DTileStyle();
         * // Override anchorLineEnabled expression with a condition
         * style.anchorLineEnabled = {
         *     conditions : [
         *         ['${height} > 2', 'true'],
         *         ['true', 'false']
         *     ]
         * };
         */
        anchorLineEnabled : {
            get : function() {
                //>>includeStart('debug', pragmas.debug);
                if (!this._ready) {
                    throw new DeveloperError('The style is not loaded.  Use Cesium3DTileStyle.readyPromise or wait for Cesium3DTileStyle.ready to be true.');
                }
                //>>includeEnd('debug');

                return this._anchorLineEnabled;
            },
            set : function(value) {
                this._anchorLineEnabled = getExpression(this, value);
                this._style.anchorLineEnabled = getJsonFromExpression(this._anchorLineEnabled);
            }
        },

        /**
         * Gets or sets the {@link StyleExpression} object used to evaluate the style's <code>anchorLineColor</code> property. Alternatively a string or object defining a color style can be used.
         * The getter will return the internal {@link Expression} or {@link ConditionsExpression}, which may differ from the value provided to the setter.
         * <p>
         * The expression must return a <code>Color</code>.
         * </p>
         * <p>
         * This expression is only applicable to point features in a Vector tile.
         * </p>
         *
         * @memberof Cesium3DTileStyle.prototype
         *
         * @type {StyleExpression}
         *
         * @exception {DeveloperError} The style is not loaded.  Use {@link Cesium3DTileStyle#readyPromise} or wait for {@link Cesium3DTileStyle#ready} to be true.
         *
         * @experimental This feature is using part of the 3D Tiles spec that is not final and is subject to change without Cesium's standard deprecation policy.
         *
         * @example
         * var style = new Cesium.Cesium3DTileStyle();
         * // Override anchorLineColor expression with a string
         * style.anchorLineColor = 'color("blue")';
         *
         * @example
         * var style = new Cesium.Cesium3DTileStyle();
         * // Override anchorLineColor expression with a condition
         * style.anchorLineColor = {
         *     conditions : [
         *         ['${height} > 2', 'color("cyan")'],
         *         ['true', 'color("blue")']
         *     ]
         * };
         */
        anchorLineColor : {
            get : function() {
                //>>includeStart('debug', pragmas.debug);
                if (!this._ready) {
                    throw new DeveloperError('The style is not loaded.  Use Cesium3DTileStyle.readyPromise or wait for Cesium3DTileStyle.ready to be true.');
                }
                //>>includeEnd('debug');

                return this._anchorLineColor;
            },
            set : function(value) {
                this._anchorLineColor = getExpression(this, value);
                this._style.anchorLineColor = getJsonFromExpression(this._anchorLineColor);
            }
        },

        /**
         * Gets or sets the {@link StyleExpression} object used to evaluate the style's <code>image</code> property. Alternatively a string or object defining a string style can be used.
         * The getter will return the internal {@link Expression} or {@link ConditionsExpression}, which may differ from the value provided to the setter.
         * <p>
         * The expression must return a <code>String</code>.
         * </p>
         * <p>
         * This expression is only applicable to point features in a Vector tile.
         * </p>
         *
         * @memberof Cesium3DTileStyle.prototype
         *
         * @type {StyleExpression}
         *
         * @exception {DeveloperError} The style is not loaded.  Use {@link Cesium3DTileStyle#readyPromise} or wait for {@link Cesium3DTileStyle#ready} to be true.
         *
         * @experimental This feature is using part of the 3D Tiles spec that is not final and is subject to change without Cesium's standard deprecation policy.
         *
         * @example
         * var style = new Cesium3DTileStyle({
         *     image : '(${Temperature} > 90) ? "/url/to/image1" : "/url/to/image2"'
         * });
         * style.image.evaluate(feature); // returns a String
         *
         * @example
         * var style = new Cesium.Cesium3DTileStyle();
         * // Override image expression with a custom function
         * style.image = {
         *     evaluate : function(feature) {
         *         return '/url/to/image';
         *     }
         * };
         */
        image : {
            get : function() {
                //>>includeStart('debug', pragmas.debug);
                if (!this._ready) {
                    throw new DeveloperError('The style is not loaded.  Use Cesium3DTileStyle.readyPromise or wait for Cesium3DTileStyle.ready to be true.');
                }
                //>>includeEnd('debug');

                return this._image;
            },
            set : function(value) {
                this._image = getExpression(this, value);
                this._style.image = getJsonFromExpression(this._image);
            }
        },

        /**
         * Gets or sets the {@link StyleExpression} object used to evaluate the style's <code>disableDepthTestDistance</code> property. Alternatively a string or object defining a number style can be used.
         * The getter will return the internal {@link Expression} or {@link ConditionsExpression}, which may differ from the value provided to the setter.
         * <p>
         * The expression must return a <code>Number</code>.
         * </p>
         * <p>
         * This expression is only applicable to point features in a Vector tile.
         * </p>
         *
         * @memberof Cesium3DTileStyle.prototype
         *
         * @type {StyleExpression}
         *
         * @exception {DeveloperError} The style is not loaded.  Use {@link Cesium3DTileStyle#readyPromise} or wait for {@link Cesium3DTileStyle#ready} to be true.
         *
         * @experimental This feature is using part of the 3D Tiles spec that is not final and is subject to change without Cesium's standard deprecation policy.
         *
         * @example
         * var style = new Cesium.Cesium3DTileStyle();
         * // Override disableDepthTestDistance expression with a string
         * style.disableDepthTestDistance = '1000.0';
         * style.disableDepthTestDistance.evaluate(feature); // returns a Number
         */
        disableDepthTestDistance : {
            get : function() {
                //>>includeStart('debug', pragmas.debug);
                if (!this._ready) {
                    throw new DeveloperError('The style is not loaded.  Use Cesium3DTileStyle.readyPromise or wait for Cesium3DTileStyle.ready to be true.');
                }
                //>>includeEnd('debug');

                return this._disableDepthTestDistance;
            },
            set : function(value) {
                this._disableDepthTestDistance = getExpression(this, value);
                this._style.disableDepthTestDistance = getJsonFromExpression(this._disableDepthTestDistance);
            }
        },

        /**
         * Gets or sets the {@link StyleExpression} object used to evaluate the style's <code>horizontalOrigin</code> property. Alternatively a string or object defining a number style can be used.
         * The getter will return the internal {@link Expression} or {@link ConditionsExpression}, which may differ from the value provided to the setter.
         * <p>
         * The expression must return a <code>HorizontalOrigin</code>.
         * </p>
         * <p>
         * This expression is only applicable to point features in a Vector tile.
         * </p>
         *
         * @memberof Cesium3DTileStyle.prototype
         *
         * @type {StyleExpression}
         *
         * @exception {DeveloperError} The style is not loaded.  Use {@link Cesium3DTileStyle#readyPromise} or wait for {@link Cesium3DTileStyle#ready} to be true.
         *
         * @experimental This feature is using part of the 3D Tiles spec that is not final and is subject to change without Cesium's standard deprecation policy.
         *
         * @example
         * var style = new Cesium3DTileStyle({
         *     horizontalOrigin : HorizontalOrigin.LEFT
         * });
         * style.horizontalOrigin.evaluate(feature); // returns a HorizontalOrigin
         *
         * @example
         * var style = new Cesium.Cesium3DTileStyle();
         * // Override horizontalOrigin expression with a custom function
         * style.horizontalOrigin = {
         *     evaluate : function(feature) {
         *         return HorizontalOrigin.CENTER;
         *     }
         * };
         */
        horizontalOrigin : {
            get : function() {
                //>>includeStart('debug', pragmas.debug);
                if (!this._ready) {
                    throw new DeveloperError('The style is not loaded.  Use Cesium3DTileStyle.readyPromise or wait for Cesium3DTileStyle.ready to be true.');
                }
                //>>includeEnd('debug');

                return this._horizontalOrigin;
            },
            set : function(value) {
                this._horizontalOrigin = getExpression(this, value);
                this._style.horizontalOrigin = getJsonFromExpression(this._horizontalOrigin);
            }
        },

        /**
         * Gets or sets the {@link StyleExpression} object used to evaluate the style's <code>verticalOrigin</code> property. Alternatively a string or object defining a number style can be used.
         * The getter will return the internal {@link Expression} or {@link ConditionsExpression}, which may differ from the value provided to the setter.
         * <p>
         * The expression must return a <code>VerticalOrigin</code>.
         * </p>
         * <p>
         * This expression is only applicable to point features in a Vector tile.
         * </p>
         *
         * @memberof Cesium3DTileStyle.prototype
         *
         * @type {StyleExpression}
         *
         * @exception {DeveloperError} The style is not loaded.  Use {@link Cesium3DTileStyle#readyPromise} or wait for {@link Cesium3DTileStyle#ready} to be true.
         *
         * @experimental This feature is using part of the 3D Tiles spec that is not final and is subject to change without Cesium's standard deprecation policy.
         *
         * @example
         * var style = new Cesium3DTileStyle({
         *     verticalOrigin : VerticalOrigin.TOP
         * });
         * style.verticalOrigin.evaluate(feature); // returns a VerticalOrigin
         *
         * @example
         * var style = new Cesium.Cesium3DTileStyle();
         * // Override verticalOrigin expression with a custom function
         * style.verticalOrigin = {
         *     evaluate : function(feature) {
         *         return VerticalOrigin.CENTER;
         *     }
         * };
         */
        verticalOrigin : {
            get : function() {
                //>>includeStart('debug', pragmas.debug);
                if (!this._ready) {
                    throw new DeveloperError('The style is not loaded.  Use Cesium3DTileStyle.readyPromise or wait for Cesium3DTileStyle.ready to be true.');
                }
                //>>includeEnd('debug');

                return this._verticalOrigin;
            },
            set : function(value) {
                this._verticalOrigin = getExpression(this, value);
                this._style.verticalOrigin = getJsonFromExpression(this._verticalOrigin);
            }
        },

        /**
         Gets or sets the {@link StyleExpression} object used to evaluate the style's <code>labelHorizontalOrigin</code> property. Alternatively a string or object defining a number style can be used.
         * The getter will return the internal {@link Expression} or {@link ConditionsExpression}, which may differ from the value provided to the setter.
         * <p>
         * The expression must return a <code>HorizontalOrigin</code>.
         * </p>
         * <p>
         * This expression is only applicable to point features in a Vector tile.
         * </p>
         *
         * @memberof Cesium3DTileStyle.prototype
         *
         * @type {StyleExpression}
         *
         * @exception {DeveloperError} The style is not loaded.  Use {@link Cesium3DTileStyle#readyPromise} or wait for {@link Cesium3DTileStyle#ready} to be true.
         *
         * @experimental This feature is using part of the 3D Tiles spec that is not final and is subject to change without Cesium's standard deprecation policy.
         *
         * @example
         * var style = new Cesium3DTileStyle({
         *     labelHorizontalOrigin : HorizontalOrigin.LEFT
         * });
         * style.labelHorizontalOrigin.evaluate(feature); // returns a HorizontalOrigin
         *
         * @example
         * var style = new Cesium.Cesium3DTileStyle();
         * // Override labelHorizontalOrigin expression with a custom function
         * style.labelHorizontalOrigin = {
         *     evaluate : function(feature) {
         *         return HorizontalOrigin.CENTER;
         *     }
         * };
         */
        labelHorizontalOrigin : {
            get : function() {
                //>>includeStart('debug', pragmas.debug);
                if (!this._ready) {
                    throw new DeveloperError('The style is not loaded.  Use Cesium3DTileStyle.readyPromise or wait for Cesium3DTileStyle.ready to be true.');
                }
                //>>includeEnd('debug');

                return this._labelHorizontalOrigin;
            },
            set : function(value) {
                this._labelHorizontalOrigin = getExpression(this, value);
                this._style.labelHorizontalOrigin = getJsonFromExpression(this._labelHorizontalOrigin);
            }
        },

        /**
         * Gets or sets the {@link StyleExpression} object used to evaluate the style's <code>labelVerticalOrigin</code> property. Alternatively a string or object defining a number style can be used.
         * The getter will return the internal {@link Expression} or {@link ConditionsExpression}, which may differ from the value provided to the setter.
         * <p>
         * The expression must return a <code>VerticalOrigin</code>.
         * </p>
         * <p>
         * This expression is only applicable to point features in a Vector tile.
         * </p>
         *
         * @memberof Cesium3DTileStyle.prototype
         *
         * @type {StyleExpression}
         *
         * @exception {DeveloperError} The style is not loaded.  Use {@link Cesium3DTileStyle#readyPromise} or wait for {@link Cesium3DTileStyle#ready} to be true.
         *
         * @experimental This feature is using part of the 3D Tiles spec that is not final and is subject to change without Cesium's standard deprecation policy.
         *
         * @example
         * var style = new Cesium3DTileStyle({
         *     labelVerticalOrigin : VerticalOrigin.TOP
         * });
         * style.labelVerticalOrigin.evaluate(feature); // returns a VerticalOrigin
         *
         * @example
         * var style = new Cesium.Cesium3DTileStyle();
         * // Override labelVerticalOrigin expression with a custom function
         * style.labelVerticalOrigin = {
         *     evaluate : function(feature) {
         *         return VerticalOrigin.CENTER;
         *     }
         * };
         */
        labelVerticalOrigin : {
            get : function() {
                //>>includeStart('debug', pragmas.debug);
                if (!this._ready) {
                    throw new DeveloperError('The style is not loaded.  Use Cesium3DTileStyle.readyPromise or wait for Cesium3DTileStyle.ready to be true.');
                }
                //>>includeEnd('debug');

                return this._labelVerticalOrigin;
            },
            set : function(value) {
                this._labelVerticalOrigin = getExpression(this, value);
                this._style.labelVerticalOrigin = getJsonFromExpression(this._labelVerticalOrigin);
            }
        },

        /**
         * Gets or sets the object containing application-specific expression that can be explicitly
         * evaluated, e.g., for display in a UI.
         *
         * @memberof Cesium3DTileStyle.prototype
         *
         * @type {StyleExpression}
         *
         * @exception {DeveloperError} The style is not loaded.  Use {@link Cesium3DTileStyle#readyPromise} or wait for {@link Cesium3DTileStyle#ready} to be true.
         *
         * @example
         * var style = new Cesium3DTileStyle({
         *     meta : {
         *         description : '"Building id ${id} has height ${Height}."'
         *     }
         * });
         * style.meta.description.evaluate(feature); // returns a String with the substituted variables
         */
        meta : {
            get : function() {
                //>>includeStart('debug', pragmas.debug);
                if (!this._ready) {
                    throw new DeveloperError('The style is not loaded.  Use Cesium3DTileStyle.readyPromise or wait for Cesium3DTileStyle.ready to be true.');
                }
                //>>includeEnd('debug');

                return this._meta;
            },
            set : function(value) {
                this._meta = value;
            }
        },

        /**
         * Gets or sets the definition of mutable variables. Mutable variables may be referenced in expressions.
         *
         * @memberof Cesium3DTileStyle.prototype
         *
         * @exception {DeveloperError} The style is not loaded. Use Cesium3DTileStyle.readyPromise or wait for Cesium3DTileStyle.ready to be true.
         *
         * @example
         * var style = new Cesium3DTileStyle({
         *     mutables : {
         *         radius : {
         *             type : 'Number',
         *             value : 50.0
         *         },
         *         position : {
         *             type : 'vec3',
         *             value : new Cesium.Cartesian3()
         *         }
         *         status : {
         *             type : 'Boolean',
         *             value : true
         *         }
         *     }
         * });
         *
         * @see {@link https://github.com/AnalyticalGraphicsInc/3d-tiles/tree/master/Styling|3D Tiles Styling language}
         */
        mutables : {
            get : function() {
                //>>includeStart('debug', pragmas.debug);
                if (!this._ready) {
                    throw new DeveloperError('The style is not loaded. Use Cesium3DTileStyle.readyPromise or wait for Cesium3DTileStyle.ready to be true.');
                }
                //>>includeEnd('debug');

                return this._mutables;
            },
            set : function(value) {
                this._mutables = value;
            }
        }
    });

    /**
     * Gets the color shader function for this style.
     *
     * @param {String} functionName Name to give to the generated function.
     * @param {String} attributePrefix Prefix that is added to any variable names to access vertex attributes.
     * @param {Object} shaderState Stores information about the generated shader function, including whether it is translucent.
     *
     * @returns {String} The shader function.
     *
     * @private
     */
    Cesium3DTileStyle.prototype.getColorShaderFunction = function(functionName, attributePrefix, shaderState) {
        if (this._colorShaderFunctionReady) {
            shaderState.translucent = this._colorShaderTranslucent;
            // Return the cached result, may be undefined
            return this._colorShaderFunction;
        }

        this._colorShaderFunctionReady = true;
        this._colorShaderFunction = defined(this.color) ? this.color.getShaderFunction(functionName, attributePrefix, shaderState, 'vec4') : undefined;
        this._colorShaderTranslucent = shaderState.translucent;
        return this._colorShaderFunction;
    };

    /**
     * Gets the show shader function for this style.
     *
     * @param {String} functionName Name to give to the generated function.
     * @param {String} attributePrefix Prefix that is added to any variable names to access vertex attributes.
     * @param {Object} shaderState Stores information about the generated shader function, including whether it is translucent.
     *
     * @returns {String} The shader function.
     *
     * @private
     */
    Cesium3DTileStyle.prototype.getShowShaderFunction = function(functionName, attributePrefix, shaderState) {
        if (this._showShaderFunctionReady) {
            // Return the cached result, may be undefined
            return this._showShaderFunction;
        }

        this._showShaderFunctionReady = true;
        this._showShaderFunction = defined(this.show) ? this.show.getShaderFunction(functionName, attributePrefix, shaderState, 'bool') : undefined;
        return this._showShaderFunction;
    };

    /**
     * Gets the pointSize shader function for this style.
     *
     * @param {String} functionName Name to give to the generated function.
     * @param {String} attributePrefix Prefix that is added to any variable names to access vertex attributes.
     * @param {Object} shaderState Stores information about the generated shader function, including whether it is translucent.
     *
     * @returns {String} The shader function.
     *
     * @private
     */
    Cesium3DTileStyle.prototype.getPointSizeShaderFunction = function(functionName, attributePrefix, shaderState) {
        if (this._pointSizeShaderFunctionReady) {
            // Return the cached result, may be undefined
            return this._pointSizeShaderFunction;
        }

        this._pointSizeShaderFunctionReady = true;
        this._pointSizeShaderFunction = defined(this.pointSize) ? this.pointSize.getShaderFunction(functionName, attributePrefix, shaderState, 'float') : undefined;
        return this._pointSizeShaderFunction;
    };
<<<<<<< HEAD

    Cesium3DTileStyle.prototype.setMutableValue = function(mutableName, value) {
        var mutables = this._mutables;
        //>>includeStart('debug', pragmas.debug);
        if (!defined(mutables) || !defined(mutables[mutableName])) {
            throw new DeveloperError('Unknown mutable "' + mutableName + '".');
        }
        //>>includeEnd('debug');
        mutables[mutableName].value = value;
    };

    return Cesium3DTileStyle;
});
=======
export default Cesium3DTileStyle;
>>>>>>> 05380a6d
<|MERGE_RESOLUTION|>--- conflicted
+++ resolved
@@ -1657,7 +1657,6 @@
         this._pointSizeShaderFunction = defined(this.pointSize) ? this.pointSize.getShaderFunction(functionName, attributePrefix, shaderState, 'float') : undefined;
         return this._pointSizeShaderFunction;
     };
-<<<<<<< HEAD
 
     Cesium3DTileStyle.prototype.setMutableValue = function(mutableName, value) {
         var mutables = this._mutables;
@@ -1669,8 +1668,4 @@
         mutables[mutableName].value = value;
     };
 
-    return Cesium3DTileStyle;
-});
-=======
-export default Cesium3DTileStyle;
->>>>>>> 05380a6d
+export default Cesium3DTileStyle;