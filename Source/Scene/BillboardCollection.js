--- conflicted
+++ resolved
@@ -1092,11 +1092,7 @@
             for (j = 0; j < vaLength; ++j) {
                 command = colorList[j];
                 if (typeof command === 'undefined') {
-<<<<<<< HEAD
-                    command = commands[j] = new DrawCommand(this);
-=======
-                    command = colorList[j] = new DrawCommand();
->>>>>>> 2d5472db
+                    command = colorList[j] = new DrawCommand(this);
                 }
 
                 command.boundingVolume = boundingVolume;
@@ -1133,11 +1129,7 @@
             for (j = 0; j < vaLength; ++j) {
                 command = pickList[j];
                 if (typeof command === 'undefined') {
-<<<<<<< HEAD
-                    command = commands[j] = new DrawCommand(this);
-=======
-                    command = pickList[j] = new DrawCommand();
->>>>>>> 2d5472db
+                    command = pickList[j] = new DrawCommand(this);
                 }
 
                 command.boundingVolume = boundingVolume;
