import Check from "../Core/Check.js";
import ComponentDatatype from "../Core/ComponentDatatype.js";
import defaultValue from "../Core/defaultValue.js";
import defined from "../Core/defined.js";
import DeveloperError from "../Core/DeveloperError.js";
import IndexDatatype from "../Core/IndexDatatype.js";
import Buffer from "../Renderer/Buffer.js";
import BufferUsage from "../Renderer/BufferUsage.js";
import JobType from "./JobType.js";
import ResourceLoader from "./ResourceLoader.js";
import ResourceLoaderState from "./ResourceLoaderState.js";

/**
 * Loads an index buffer from a glTF accessor.
 * <p>
 * Implements the {@link ResourceLoader} interface.
 * </p>
 *
 * @alias GltfIndexBufferLoader
 * @constructor
 * @augments ResourceLoader
 *
 * @param {Object} options Object with the following properties:
 * @param {ResourceCache} options.resourceCache The {@link ResourceCache} (to avoid circular dependencies).
 * @param {Object} options.gltf The glTF JSON.
 * @param {Number} options.accessorId The accessor ID corresponding to the index buffer.
 * @param {Resource} options.gltfResource The {@link Resource} containing the glTF.
 * @param {Resource} options.baseResource The {@link Resource} that paths in the glTF JSON are relative to.
 * @param {Object} [options.draco] The Draco extension object.
 * @param {String} [options.cacheKey] The cache key of the resource.
 * @param {Boolean} [options.asynchronous=true] Determines if WebGL resource creation will be spread out over several frames or block until all WebGL resources are created.
 * @param {Boolean} [options.loadBuffer=false] Load the index buffer as a GPU index buffer.
 * @param {Boolean} [options.loadTypedArray=false] Load the index buffer as a typed array.
 * @private
 */
export default function GltfIndexBufferLoader(options) {
  options = defaultValue(options, defaultValue.EMPTY_OBJECT);
  const resourceCache = options.resourceCache;
  const gltf = options.gltf;
  const accessorId = options.accessorId;
  const gltfResource = options.gltfResource;
  const baseResource = options.baseResource;
  const draco = options.draco;
  const cacheKey = options.cacheKey;
  const asynchronous = defaultValue(options.asynchronous, true);
  const loadBuffer = defaultValue(options.loadBuffer, false);
  const loadTypedArray = defaultValue(options.loadTypedArray, false);

  //>>includeStart('debug', pragmas.debug);
  Check.typeOf.func("options.resourceCache", resourceCache);
  Check.typeOf.object("options.gltf", gltf);
  Check.typeOf.number("options.accessorId", accessorId);
  Check.typeOf.object("options.gltfResource", gltfResource);
  Check.typeOf.object("options.baseResource", baseResource);
  if (!loadBuffer && !loadTypedArray) {
    throw new DeveloperError(
      "At least one of loadBuffer and loadTypedArray must be true."
    );
  }
  //>>includeEnd('debug');

  const indexDatatype = gltf.accessors[accessorId].componentType;

  this._resourceCache = resourceCache;
  this._gltfResource = gltfResource;
  this._baseResource = baseResource;
  this._gltf = gltf;
  this._accessorId = accessorId;
  this._indexDatatype = indexDatatype;
  this._draco = draco;
  this._cacheKey = cacheKey;
  this._asynchronous = asynchronous;
  this._loadBuffer = loadBuffer;
  this._loadTypedArray = loadTypedArray;
  this._bufferViewLoader = undefined;
  this._dracoLoader = undefined;
  this._typedArray = undefined;
  this._buffer = undefined;
  this._state = ResourceLoaderState.UNLOADED;
  this._promise = undefined;
  this._process = function (loader, frameState) {};
}

if (defined(Object.create)) {
  GltfIndexBufferLoader.prototype = Object.create(ResourceLoader.prototype);
  GltfIndexBufferLoader.prototype.constructor = GltfIndexBufferLoader;
}

Object.defineProperties(GltfIndexBufferLoader.prototype, {
  /**
   * A promise that resolves to the resource when the resource is ready, or undefined if the resource has not yet started loading.
   *
   * @memberof GltfIndexBufferLoader.prototype
   *
   * @type {Promise.<GltfIndexBufferLoader>|undefined}
   * @readonly
   * @private
   */
  promise: {
    get: function () {
      return this._promise;
    },
  },
  /**
   * The cache key of the resource.
   *
   * @memberof GltfIndexBufferLoader.prototype
   *
   * @type {String}
   * @readonly
   * @private
   */
  cacheKey: {
    get: function () {
      return this._cacheKey;
    },
  },
  /**
   * The index buffer. This is only defined when <code>loadBuffer</code> is true.
   *
   * @memberof GltfIndexBufferLoader.prototype
   *
   * @type {Buffer}
   * @readonly
   * @private
   */
  buffer: {
    get: function () {
      return this._buffer;
    },
  },
  /**
   * The typed array containing indices. This is only defined when <code>loadTypedArray</code> is true.
   *
   * @memberof GltfIndexBufferLoader.prototype
   *
   * @type {Uint8Array|Uint16Array|Uint32Array}
   * @readonly
   * @private
   */
  typedArray: {
    get: function () {
      return this._typedArray;
    },
  },

  /**
   * The index datatype after decode.
   *
   * @memberof GltfIndexBufferLoader.prototype
   *
   * @type {IndexDatatype}
   * @readonly
   * @private
   */
  indexDatatype: {
    get: function () {
      return this._indexDatatype;
    },
  },
});

const scratchIndexBufferJob = new CreateIndexBufferJob();

/**
 * Loads the resource.
 * @returns {Promise.<GltfIndexBufferLoader>} A promise which resolves to the loader when the resource loading is completed.
 * @private
 */
GltfIndexBufferLoader.prototype.load = function () {
  let promise;

  if (defined(this._draco)) {
    promise = loadFromDraco(this);
  } else {
    promise = loadFromBufferView(this);
  }

  const that = this;
  const processPromise = new Promise(function (resolve) {
    that._process = function (loader, frameState) {
      if (loader._state === ResourceLoaderState.READY) {
        return;
      }

      const typedArray = loader._typedArray;
      const indexDatatype = loader._indexDatatype;

      if (defined(loader._dracoLoader)) {
        loader._dracoLoader.process(frameState);
      }

      if (defined(loader._bufferViewLoader)) {
        loader._bufferViewLoader.process(frameState);
      }

      if (!defined(typedArray)) {
        // Buffer view hasn't been loaded yet
        return;
      }

      let buffer;
      if (loader._loadBuffer && loader._asynchronous) {
        const indexBufferJob = scratchIndexBufferJob;
        indexBufferJob.set(typedArray, indexDatatype, frameState.context);
        const jobScheduler = frameState.jobScheduler;
        if (!jobScheduler.execute(indexBufferJob, JobType.BUFFER)) {
          // Job scheduler is full. Try again next frame.
          return;
        }
        buffer = indexBufferJob.buffer;
      } else if (loader._loadBuffer) {
        buffer = createIndexBuffer(
          typedArray,
          indexDatatype,
          frameState.context
        );
      }

      // Unload everything except the index buffer
      loader.unload();

      loader._buffer = buffer;
      loader._typedArray = loader._loadTypedArray ? typedArray : undefined;
      loader._state = ResourceLoaderState.READY;
      resolve(loader);
    };
  });

  this._promise = promise
    .then(function () {
      if (that.isDestroyed()) {
        return;
      }

      return processPromise;
    })
    .catch(function (error) {
      if (that.isDestroyed()) {
        return;
      }

      return handleError(that, error);
    });

  return this._promise;
};

function loadFromDraco(indexBufferLoader) {
  const resourceCache = indexBufferLoader._resourceCache;
  const dracoLoader = resourceCache.loadDraco({
    gltf: indexBufferLoader._gltf,
    draco: indexBufferLoader._draco,
    gltfResource: indexBufferLoader._gltfResource,
    baseResource: indexBufferLoader._baseResource,
  });

  indexBufferLoader._dracoLoader = dracoLoader;
  indexBufferLoader._state = ResourceLoaderState.LOADING;

  return dracoLoader.promise.then(function () {
    if (indexBufferLoader.isDestroyed()) {
      return;
    }
    // Now wait for process() to run to finish loading
    const typedArray = dracoLoader.decodedData.indices.typedArray;
    indexBufferLoader._typedArray = typedArray;
    // The index datatype may be a smaller datatype after draco decode
    indexBufferLoader._indexDatatype = ComponentDatatype.fromTypedArray(
      typedArray
    );
    indexBufferLoader._state = ResourceLoaderState.PROCESSING;
    return indexBufferLoader;
  });
}

function loadFromBufferView(indexBufferLoader) {
  const gltf = indexBufferLoader._gltf;
  const accessorId = indexBufferLoader._accessorId;
  const accessor = gltf.accessors[accessorId];
  const bufferViewId = accessor.bufferView;

  const resourceCache = indexBufferLoader._resourceCache;
  const bufferViewLoader = resourceCache.loadBufferView({
    gltf: gltf,
    bufferViewId: bufferViewId,
    gltfResource: indexBufferLoader._gltfResource,
    baseResource: indexBufferLoader._baseResource,
  });
  indexBufferLoader._state = ResourceLoaderState.LOADING;
  indexBufferLoader._bufferViewLoader = bufferViewLoader;

  return bufferViewLoader.promise.then(function () {
    if (indexBufferLoader.isDestroyed()) {
      return;
    }

    // Now wait for process() to run to finish loading
    const bufferViewTypedArray = bufferViewLoader.typedArray;
    indexBufferLoader._typedArray = createIndicesTypedArray(
      indexBufferLoader,
      bufferViewTypedArray
    );
    indexBufferLoader._state = ResourceLoaderState.PROCESSING;
    return indexBufferLoader;
  });
}

function createIndicesTypedArray(indexBufferLoader, bufferViewTypedArray) {
  const gltf = indexBufferLoader._gltf;
  const accessorId = indexBufferLoader._accessorId;
  const accessor = gltf.accessors[accessorId];
  const count = accessor.count;
  const indexDatatype = accessor.componentType;

  const arrayBuffer = bufferViewTypedArray.buffer;
  const byteOffset = bufferViewTypedArray.byteOffset + accessor.byteOffset;

  let typedArray;
  if (indexDatatype === IndexDatatype.UNSIGNED_BYTE) {
    typedArray = new Uint8Array(arrayBuffer, byteOffset, count);
  } else if (indexDatatype === IndexDatatype.UNSIGNED_SHORT) {
    typedArray = new Uint16Array(arrayBuffer, byteOffset, count);
  } else if (indexDatatype === IndexDatatype.UNSIGNED_INT) {
    typedArray = new Uint32Array(arrayBuffer, byteOffset, count);
  }

  return typedArray;
}

function handleError(indexBufferLoader, error) {
  indexBufferLoader.unload();
  indexBufferLoader._state = ResourceLoaderState.FAILED;
  const errorMessage = "Failed to load index buffer";
  error = indexBufferLoader.getError(errorMessage, error);
  return Promise.reject(error);
}

function CreateIndexBufferJob() {
  this.typedArray = undefined;
  this.indexDatatype = undefined;
  this.context = undefined;
  this.buffer = undefined;
}

CreateIndexBufferJob.prototype.set = function (
  typedArray,
  indexDatatype,
  context
) {
  this.typedArray = typedArray;
  this.indexDatatype = indexDatatype;
  this.context = context;
};

CreateIndexBufferJob.prototype.execute = function () {
  this.buffer = createIndexBuffer(
    this.typedArray,
    this.indexDatatype,
    this.context
  );
};

function createIndexBuffer(typedArray, indexDatatype, context) {
  const buffer = Buffer.createIndexBuffer({
    typedArray: typedArray,
    context: context,
    usage: BufferUsage.STATIC_DRAW,
    indexDatatype: indexDatatype,
  });
  buffer.vertexArrayDestroyable = false;
  return buffer;
}

/**
 * Processes the resource until it becomes ready.
 *
 * @param {FrameState} frameState The frame state.
 * @private
 */
GltfIndexBufferLoader.prototype.process = function (frameState) {
  //>>includeStart('debug', pragmas.debug);
  Check.typeOf.object("frameState", frameState);
  //>>includeEnd('debug');

<<<<<<< HEAD
  if (this._state === ResourceLoaderState.READY) {
    return;
  }

  const typedArray = this._typedArray;
  const indexDatatype = this._indexDatatype;

  if (defined(this._dracoLoader)) {
    this._dracoLoader.process(frameState);
  }

  if (defined(this._bufferViewLoader)) {
    this._bufferViewLoader.process(frameState);
  }

  if (!defined(typedArray)) {
    // Buffer view hasn't been loaded yet
    return;
  }

  let buffer;
  if (this._loadBuffer && this._asynchronous) {
    const indexBufferJob = scratchIndexBufferJob;
    indexBufferJob.set(typedArray, indexDatatype, frameState.context);
    const jobScheduler = frameState.jobScheduler;
    if (!jobScheduler.execute(indexBufferJob, JobType.BUFFER)) {
      // Job scheduler is full. Try again next frame.
      return;
    }
    buffer = indexBufferJob.buffer;
  } else if (this._loadBuffer) {
    buffer = createIndexBuffer(typedArray, indexDatatype, frameState.context);
  }

  // Unload everything except the index buffer and/or typed array
  this.unload();

  this._buffer = buffer;
  this._typedArray = this._loadTypedArray ? typedArray : undefined;
  this._state = ResourceLoaderState.READY;
  this._promise.resolve(this);
=======
  return this._process(this, frameState);
>>>>>>> 44d8abb8
};

/**
 * Unloads the resource.
 * @private
 */
GltfIndexBufferLoader.prototype.unload = function () {
  if (defined(this._buffer)) {
    this._buffer.destroy();
  }

  const resourceCache = this._resourceCache;

  if (defined(this._bufferViewLoader)) {
    resourceCache.unload(this._bufferViewLoader);
  }

  if (defined(this._dracoLoader)) {
    resourceCache.unload(this._dracoLoader);
  }

  this._bufferViewLoader = undefined;
  this._dracoLoader = undefined;
  this._typedArray = undefined;
  this._buffer = undefined;
  this._gltf = undefined;
};<|MERGE_RESOLUTION|>--- conflicted
+++ resolved
@@ -217,7 +217,7 @@
         );
       }
 
-      // Unload everything except the index buffer
+      // Unload everything except the index buffer and/or typed array.
       loader.unload();
 
       loader._buffer = buffer;
@@ -383,51 +383,7 @@
   Check.typeOf.object("frameState", frameState);
   //>>includeEnd('debug');
 
-<<<<<<< HEAD
-  if (this._state === ResourceLoaderState.READY) {
-    return;
-  }
-
-  const typedArray = this._typedArray;
-  const indexDatatype = this._indexDatatype;
-
-  if (defined(this._dracoLoader)) {
-    this._dracoLoader.process(frameState);
-  }
-
-  if (defined(this._bufferViewLoader)) {
-    this._bufferViewLoader.process(frameState);
-  }
-
-  if (!defined(typedArray)) {
-    // Buffer view hasn't been loaded yet
-    return;
-  }
-
-  let buffer;
-  if (this._loadBuffer && this._asynchronous) {
-    const indexBufferJob = scratchIndexBufferJob;
-    indexBufferJob.set(typedArray, indexDatatype, frameState.context);
-    const jobScheduler = frameState.jobScheduler;
-    if (!jobScheduler.execute(indexBufferJob, JobType.BUFFER)) {
-      // Job scheduler is full. Try again next frame.
-      return;
-    }
-    buffer = indexBufferJob.buffer;
-  } else if (this._loadBuffer) {
-    buffer = createIndexBuffer(typedArray, indexDatatype, frameState.context);
-  }
-
-  // Unload everything except the index buffer and/or typed array
-  this.unload();
-
-  this._buffer = buffer;
-  this._typedArray = this._loadTypedArray ? typedArray : undefined;
-  this._state = ResourceLoaderState.READY;
-  this._promise.resolve(this);
-=======
   return this._process(this, frameState);
->>>>>>> 44d8abb8
 };
 
 /**
