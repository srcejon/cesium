define([
        '../Core/ApproximateTerrainHeights',
        '../Core/Cartesian2',
        '../Core/Cartesian3',
        '../Core/Cartographic',
        '../Core/Check',
        '../Core/defaultValue',
        '../Core/defined',
        '../Core/defineProperties',
        '../Core/deprecationWarning',
        '../Core/destroyObject',
        '../Core/DeveloperError',
        '../Core/DoublyLinkedList',
        '../Core/Ellipsoid',
        '../Core/Event',
        '../Core/JulianDate',
        '../Core/ManagedArray',
        '../Core/Math',
        '../Core/Matrix4',
        '../Core/Resource',
        '../Core/RuntimeError',
        '../Core/Transforms',
        '../Renderer/ClearCommand',
        '../Renderer/Pass',
        '../Renderer/RenderState',
        '../ThirdParty/when',
        './Axis',
        './Cesium3DTile',
        './Cesium3DTileColorBlendMode',
        './Cesium3DTileContentState',
        './Cesium3DTileOptimizations',
        './Cesium3DTileRefine',
        './Cesium3DTilesetAsyncTraversal',
        './Cesium3DTilesetCache',
        './Cesium3DTilesetHeatmap',
        './Cesium3DTilesetStatistics',
        './Cesium3DTilesetTraversal',
        './Cesium3DTileStyleEngine',
        './ClippingPlaneCollection',
        './LabelCollection',
        './PointCloudEyeDomeLighting',
        './PointCloudShading',
        './SceneMode',
        './ShadowMode',
        './StencilConstants',
        './TileBoundingRegion',
        './TileBoundingSphere',
        './TileOrientedBoundingBox'
    ], function(
        ApproximateTerrainHeights,
        Cartesian2,
        Cartesian3,
        Cartographic,
        Check,
        defaultValue,
        defined,
        defineProperties,
        deprecationWarning,
        destroyObject,
        DeveloperError,
        DoublyLinkedList,
        Ellipsoid,
        Event,
        JulianDate,
        ManagedArray,
        CesiumMath,
        Matrix4,
        Resource,
        RuntimeError,
        Transforms,
        ClearCommand,
        Pass,
        RenderState,
        when,
        Axis,
        Cesium3DTile,
        Cesium3DTileColorBlendMode,
        Cesium3DTileContentState,
        Cesium3DTileOptimizations,
        Cesium3DTileRefine,
        Cesium3DTilesetAsyncTraversal,
        Cesium3DTilesetCache,
        Cesium3DTilesetHeatmap,
        Cesium3DTilesetStatistics,
        Cesium3DTilesetTraversal,
        Cesium3DTileStyleEngine,
        ClippingPlaneCollection,
        LabelCollection,
        PointCloudEyeDomeLighting,
        PointCloudShading,
        SceneMode,
        ShadowMode,
        StencilConstants,
        TileBoundingRegion,
        TileBoundingSphere,
        TileOrientedBoundingBox) {
    'use strict';

    /**
     * A {@link https://github.com/AnalyticalGraphicsInc/3d-tiles/tree/master/specification|3D Tiles tileset},
     * used for streaming massive heterogeneous 3D geospatial datasets.
     *
     * @alias Cesium3DTileset
     * @constructor
     *
     * @param {Object} options Object with the following properties:
     * @param {Resource|String|Promise<Resource>|Promise<String>} options.url The url to a tileset JSON file.
     * @param {Boolean} [options.show=true] Determines if the tileset will be shown.
     * @param {Matrix4} [options.modelMatrix=Matrix4.IDENTITY] A 4x4 transformation matrix that transforms the tileset's root tile.
     * @param {ShadowMode} [options.shadows=ShadowMode.ENABLED] Determines whether the tileset casts or receives shadows from each light source.
     * @param {Number} [options.maximumScreenSpaceError=16] The maximum screen space error used to drive level of detail refinement.
     * @param {Number} [options.maximumMemoryUsage=512] The maximum amount of memory in MB that can be used by the tileset.
     * @param {Boolean} [options.cullWithChildrenBounds=true] Optimization option. Whether to cull tiles using the union of their children bounding volumes.
     * @param {Boolean} [options.dynamicScreenSpaceError=false] Optimization option. Reduce the screen space error for tiles that are further away from the camera.
     * @param {Number} [options.dynamicScreenSpaceErrorDensity=0.00278] Density used to adjust the dynamic screen space error, similar to fog density.
     * @param {Number} [options.dynamicScreenSpaceErrorFactor=4.0] A factor used to increase the computed dynamic screen space error.
     * @param {Number} [options.dynamicScreenSpaceErrorHeightFalloff=0.25] A ratio of the tileset's height at which the density starts to falloff.
     * @param {Boolean} [options.skipLevelOfDetail=true] Optimization option. Determines if level of detail skipping should be applied during the traversal.
     * @param {Number} [options.baseScreenSpaceError=1024] When <code>skipLevelOfDetail</code> is <code>true</code>, the screen space error that must be reached before skipping levels of detail.
     * @param {Number} [options.skipScreenSpaceErrorFactor=16] When <code>skipLevelOfDetail</code> is <code>true</code>, a multiplier defining the minimum screen space error to skip. Used in conjunction with <code>skipLevels</code> to determine which tiles to load.
     * @param {Number} [options.skipLevels=1] When <code>skipLevelOfDetail</code> is <code>true</code>, a constant defining the minimum number of levels to skip when loading tiles. When it is 0, no levels are skipped. Used in conjunction with <code>skipScreenSpaceErrorFactor</code> to determine which tiles to load.
     * @param {Boolean} [options.immediatelyLoadDesiredLevelOfDetail=false] When <code>skipLevelOfDetail</code> is <code>true</code>, only tiles that meet the maximum screen space error will ever be downloaded. Skipping factors are ignored and just the desired tiles are loaded.
     * @param {Boolean} [options.loadSiblings=false] When <code>skipLevelOfDetail</code> is <code>true</code>, determines whether siblings of visible tiles are always downloaded during traversal.
     * @param {ClippingPlaneCollection} [options.clippingPlanes] The {@link ClippingPlaneCollection} used to selectively disable rendering the tileset.
     * @param {ClassificationType} [options.classificationType] Determines whether terrain, 3D Tiles or both will be classified by this tileset. See {@link Cesium3DTileset#classificationType} for details about restrictions and limitations.
     * @param {Ellipsoid} [options.ellipsoid=Ellipsoid.WGS84] The ellipsoid determining the size and shape of the globe.
     * @param {Object} [options.pointCloudShading] Options for constructing a {@link PointCloudShading} object to control point attenuation based on geometric error and lighting.
     * @param {Cartesian2} [options.imageBasedLightingFactor=new Cartesian2(1.0, 1.0)] Scales the diffuse and specular image-based lighting from the earth, sky, atmosphere and star skybox.
     * @param {Cartesian3} [options.lightColor] The color and intensity of the sunlight used to shade models.
     * @param {Number} [options.luminanceAtZenith=0.5] The sun's luminance at the zenith in kilo candela per meter squared to use for this model's procedural environment map.
     * @param {Cartesian3[]} [options.sphericalHarmonicCoefficients] The third order spherical harmonic coefficients used for the diffuse color of image-based lighting.
     * @param {String} [options.specularEnvironmentMaps] A URL to a KTX file that contains a cube map of the specular lighting and the convoluted specular mipmaps.
     * @param {Boolean} [options.debugFreezeFrame=false] For debugging only. Determines if only the tiles from last frame should be used for rendering.
     * @param {Boolean} [options.debugColorizeTiles=false] For debugging only. When true, assigns a random color to each tile.
     * @param {Boolean} [options.debugWireframe=false] For debugging only. When true, render's each tile's content as a wireframe.
     * @param {Boolean} [options.debugShowBoundingVolume=false] For debugging only. When true, renders the bounding volume for each tile.
     * @param {Boolean} [options.debugShowContentBoundingVolume=false] For debugging only. When true, renders the bounding volume for each tile's content.
     * @param {Boolean} [options.debugShowViewerRequestVolume=false] For debugging only. When true, renders the viewer request volume for each tile.
     * @param {Boolean} [options.debugShowGeometricError=false] For debugging only. When true, draws labels to indicate the geometric error of each tile.
     * @param {Boolean} [options.debugShowRenderingStatistics=false] For debugging only. When true, draws labels to indicate the number of commands, points, triangles and features for each tile.
     * @param {Boolean} [options.debugShowMemoryUsage=false] For debugging only. When true, draws labels to indicate the texture and geometry memory in megabytes used by each tile.
     * @param {Boolean} [options.debugShowUrl=false] For debugging only. When true, draws labels to indicate the url of each tile.
     *
     * @exception {DeveloperError} The tileset must be 3D Tiles version 0.0 or 1.0.
     *
     * @example
     * var tileset = scene.primitives.add(new Cesium.Cesium3DTileset({
     *      url : 'http://localhost:8002/tilesets/Seattle/tileset.json'
     * }));
     *
     * @example
     * // Common setting for the skipLevelOfDetail optimization
     * var tileset = scene.primitives.add(new Cesium.Cesium3DTileset({
     *      url : 'http://localhost:8002/tilesets/Seattle/tileset.json',
     *      skipLevelOfDetail : true,
     *      baseScreenSpaceError : 1024,
     *      skipScreenSpaceErrorFactor : 16,
     *      skipLevels : 1,
     *      immediatelyLoadDesiredLevelOfDetail : false,
     *      loadSiblings : false,
     *      cullWithChildrenBounds : true
     * }));
     *
     * @example
     * // Common settings for the dynamicScreenSpaceError optimization
     * var tileset = scene.primitives.add(new Cesium.Cesium3DTileset({
     *      url : 'http://localhost:8002/tilesets/Seattle/tileset.json',
     *      dynamicScreenSpaceError : true,
     *      dynamicScreenSpaceErrorDensity : 0.00278,
     *      dynamicScreenSpaceErrorFactor : 4.0,
     *      dynamicScreenSpaceErrorHeightFalloff : 0.25
     * }));
     *
     * @see {@link https://github.com/AnalyticalGraphicsInc/3d-tiles/tree/master/specification|3D Tiles specification}
     */
    function Cesium3DTileset(options) {
        options = defaultValue(options, defaultValue.EMPTY_OBJECT);

        //>>includeStart('debug', pragmas.debug);
        Check.defined('options.url', options.url);
        //>>includeEnd('debug');

        this._url = undefined;
        this._basePath = undefined;
        this._root = undefined;
        this._asset = undefined; // Metadata for the entire tileset
        this._properties = undefined; // Metadata for per-model/point/etc properties
        this._geometricError = undefined; // Geometric error when the tree is not rendered at all
        this._extensionsUsed = undefined;
        this._gltfUpAxis = undefined;
        this._cache = new Cesium3DTilesetCache();
        this._processingQueue = [];
        this._selectedTiles = [];
        this._emptyTiles = [];
        this._requestedTiles = [];
        this._selectedTilesToStyle = [];
        this._loadTimestamp = undefined;
        this._timeSinceLoad = 0.0;
        this._updatedVisibilityFrame = 0;
        this._extras = undefined;

        this._cullWithChildrenBounds = defaultValue(options.cullWithChildrenBounds, true);
        this._allTilesAdditive = true;

        this._hasMixedContent = false;

        this._stencilClearCommand = undefined;
        this._backfaceCommands = new ManagedArray();

        this._maximumScreenSpaceError = defaultValue(options.maximumScreenSpaceError, 16);
        this._maximumMemoryUsage = defaultValue(options.maximumMemoryUsage, 512);

        this._styleEngine = new Cesium3DTileStyleEngine();

        this._modelMatrix = defined(options.modelMatrix) ? Matrix4.clone(options.modelMatrix) : Matrix4.clone(Matrix4.IDENTITY);

        this._statistics = new Cesium3DTilesetStatistics();
        this._statisticsLastRender = new Cesium3DTilesetStatistics();
        this._statisticsLastPick = new Cesium3DTilesetStatistics();
        this._statisticsLastAsync = new Cesium3DTilesetStatistics();

<<<<<<< HEAD
        this._requestedTilesInFlight = [];
=======
        this._heatmap = new Cesium3DTilesetHeatmap(options.heatmapVariable);
>>>>>>> cfba35c0

        this._tilesLoaded = false;
        this._initialTilesLoaded = false;

        this._tileDebugLabels = undefined;

        this._readyPromise = when.defer();

        this._classificationType = options.classificationType;

        this._ellipsoid = defaultValue(options.ellipsoid, Ellipsoid.WGS84);

        this._initialClippingPlanesOriginMatrix = Matrix4.IDENTITY; // Computed from the tileset JSON.
        this._clippingPlanesOriginMatrix = undefined; // Combines the above with any run-time transforms.
        this._clippingPlanesOriginMatrixDirty = true;

        /**
         * Optimization option. Whether the tileset should refine based on a dynamic screen space error. Tiles that are further
         * away will be rendered with lower detail than closer tiles. This improves performance by rendering fewer
         * tiles and making less requests, but may result in a slight drop in visual quality for tiles in the distance.
         * The algorithm is biased towards "street views" where the camera is close to the ground plane of the tileset and looking
         * at the horizon. In addition results are more accurate for tightly fitting bounding volumes like box and region.
         *
         * @type {Boolean}
         * @default false
         */
        this.dynamicScreenSpaceError = defaultValue(options.dynamicScreenSpaceError, false);

        /**
         * A scalar that determines the density used to adjust the dynamic screen space error, similar to {@link Fog}. Increasing this
         * value has the effect of increasing the maximum screen space error for all tiles, but in a non-linear fashion.
         * The error starts at 0.0 and increases exponentially until a midpoint is reached, and then approaches 1.0 asymptotically.
         * This has the effect of keeping high detail in the closer tiles and lower detail in the further tiles, with all tiles
         * beyond a certain distance all roughly having an error of 1.0.
         * <p>
         * The dynamic error is in the range [0.0, 1.0) and is multiplied by <code>dynamicScreenSpaceErrorFactor</code> to produce the
         * final dynamic error. This dynamic error is then subtracted from the tile's actual screen space error.
         * </p>
         * <p>
         * Increasing <code>dynamicScreenSpaceErrorDensity</code> has the effect of moving the error midpoint closer to the camera.
         * It is analogous to moving fog closer to the camera.
         * </p>
         *
         * @type {Number}
         * @default 0.00278
         */
        this.dynamicScreenSpaceErrorDensity = 0.00278;

        /**
         * A factor used to increase the screen space error of tiles for dynamic screen space error. As this value increases less tiles
         * are requested for rendering and tiles in the distance will have lower detail. If set to zero, the feature will be disabled.
         *
         * @type {Number}
         * @default 4.0
         */
        this.dynamicScreenSpaceErrorFactor = 4.0;

        /**
         * A ratio of the tileset's height at which the density starts to falloff. If the camera is below this height the
         * full computed density is applied, otherwise the density falls off. This has the effect of higher density at
         * street level views.
         * <p>
         * Valid values are between 0.0 and 1.0.
         * </p>
         *
         * @type {Number}
         * @default 0.25
         */
        this.dynamicScreenSpaceErrorHeightFalloff = 0.25;

        this._dynamicScreenSpaceErrorComputedDensity = 0.0; // Updated based on the camera position and direction

        /**
         * Determines whether the tileset casts or receives shadows from each light source.
         * <p>
         * Enabling shadows has a performance impact. A tileset that casts shadows must be rendered twice, once from the camera and again from the light's point of view.
         * </p>
         * <p>
         * Shadows are rendered only when {@link Viewer#shadows} is <code>true</code>.
         * </p>
         *
         * @type {ShadowMode}
         * @default ShadowMode.ENABLED
         */
        this.shadows = defaultValue(options.shadows, ShadowMode.ENABLED);

        /**
         * Determines if the tileset will be shown.
         *
         * @type {Boolean}
         * @default true
         */
        this.show = defaultValue(options.show, true);

        /**
         * Defines how per-feature colors set from the Cesium API or declarative styling blend with the source colors from
         * the original feature, e.g. glTF material or per-point color in the tile.
         *
         * @type {Cesium3DTileColorBlendMode}
         * @default Cesium3DTileColorBlendMode.HIGHLIGHT
         */
        this.colorBlendMode = Cesium3DTileColorBlendMode.HIGHLIGHT;

        /**
         * Defines the value used to linearly interpolate between the source color and feature color when the {@link Cesium3DTileset#colorBlendMode} is <code>MIX</code>.
         * A value of 0.0 results in the source color while a value of 1.0 results in the feature color, with any value in-between
         * resulting in a mix of the source color and feature color.
         *
         * @type {Number}
         * @default 0.5
         */
        this.colorBlendAmount = 0.5;

        /**
         * Options for controlling point size based on geometric error and eye dome lighting.
         * @type {PointCloudShading}
         */
        this.pointCloudShading = new PointCloudShading(options.pointCloudShading);

        this._pointCloudEyeDomeLighting = new PointCloudEyeDomeLighting();

        /**
         * The event fired to indicate progress of loading new tiles.  This event is fired when a new tile
         * is requested, when a requested tile is finished downloading, and when a downloaded tile has been
         * processed and is ready to render.
         * <p>
         * The number of pending tile requests, <code>numberOfPendingRequests</code>, and number of tiles
         * processing, <code>numberOfTilesProcessing</code> are passed to the event listener.
         * </p>
         * <p>
         * This event is fired at the end of the frame after the scene is rendered.
         * </p>
         *
         * @type {Event}
         * @default new Event()
         *
         * @example
         * tileset.loadProgress.addEventListener(function(numberOfPendingRequests, numberOfTilesProcessing) {
         *     if ((numberOfPendingRequests === 0) && (numberOfTilesProcessing === 0)) {
         *         console.log('Stopped loading');
         *         return;
         *     }
         *
         *     console.log('Loading: requests: ' + numberOfPendingRequests + ', processing: ' + numberOfTilesProcessing);
         * });
         */
        this.loadProgress = new Event();

        /**
         * The event fired to indicate that all tiles that meet the screen space error this frame are loaded. The tileset
         * is completely loaded for this view.
         * <p>
         * This event is fired at the end of the frame after the scene is rendered.
         * </p>
         *
         * @type {Event}
         * @default new Event()
         *
         * @example
         * tileset.allTilesLoaded.addEventListener(function() {
         *     console.log('All tiles are loaded');
         * });
         *
         * @see Cesium3DTileset#tilesLoaded
         */
        this.allTilesLoaded = new Event();

        /**
         * The event fired to indicate that all tiles that meet the screen space error this frame are loaded. This event
         * is fired once when all tiles in the initial view are loaded.
         * <p>
         * This event is fired at the end of the frame after the scene is rendered.
         * </p>
         *
         * @type {Event}
         * @default new Event()
         *
         * @example
         * tileset.initialTilesLoaded.addEventListener(function() {
         *     console.log('Initial tiles are loaded');
         * });
         *
         * @see Cesium3DTileset#allTilesLoaded
         */
        this.initialTilesLoaded = new Event();

        /**
         * The event fired to indicate that a tile's content was loaded.
         * <p>
         * The loaded {@link Cesium3DTile} is passed to the event listener.
         * </p>
         * <p>
         * This event is fired during the tileset traversal while the frame is being rendered
         * so that updates to the tile take effect in the same frame.  Do not create or modify
         * Cesium entities or primitives during the event listener.
         * </p>
         *
         * @type {Event}
         * @default new Event()
         *
         * @example
         * tileset.tileLoad.addEventListener(function(tile) {
         *     console.log('A tile was loaded.');
         * });
         */
        this.tileLoad = new Event();

        /**
         * The event fired to indicate that a tile's content was unloaded.
         * <p>
         * The unloaded {@link Cesium3DTile} is passed to the event listener.
         * </p>
         * <p>
         * This event is fired immediately before the tile's content is unloaded while the frame is being
         * rendered so that the event listener has access to the tile's content.  Do not create
         * or modify Cesium entities or primitives during the event listener.
         * </p>
         *
         * @type {Event}
         * @default new Event()
         *
         * @example
         * tileset.tileUnload.addEventListener(function(tile) {
         *     console.log('A tile was unloaded from the cache.');
         * });
         *
         * @see Cesium3DTileset#maximumMemoryUsage
         * @see Cesium3DTileset#trimLoadedTiles
         */
        this.tileUnload = new Event();

        /**
         * The event fired to indicate that a tile's content failed to load.
         * <p>
         * If there are no event listeners, error messages will be logged to the console.
         * </p>
         * <p>
         * The error object passed to the listener contains two properties:
         * <ul>
         * <li><code>url</code>: the url of the failed tile.</li>
         * <li><code>message</code>: the error message.</li>
         * </ul>
         *
         * @type {Event}
         * @default new Event()
         *
         * @example
         * tileset.tileFailed.addEventListener(function(error) {
         *     console.log('An error occurred loading tile: ' + error.url);
         *     console.log('Error: ' + error.message);
         * });
         */
        this.tileFailed = new Event();

        /**
         * This event fires once for each visible tile in a frame.  This can be used to manually
         * style a tileset.
         * <p>
         * The visible {@link Cesium3DTile} is passed to the event listener.
         * </p>
         * <p>
         * This event is fired during the tileset traversal while the frame is being rendered
         * so that updates to the tile take effect in the same frame.  Do not create or modify
         * Cesium entities or primitives during the event listener.
         * </p>
         *
         * @type {Event}
         * @default new Event()
         *
         * @example
         * tileset.tileVisible.addEventListener(function(tile) {
         *     if (tile.content instanceof Cesium.Batched3DModel3DTileContent) {
         *         console.log('A Batched 3D Model tile is visible.');
         *     }
         * });
         *
         * @example
         * // Apply a red style and then manually set random colors for every other feature when the tile becomes visible.
         * tileset.style = new Cesium.Cesium3DTileStyle({
         *     color : 'color("red")'
         * });
         * tileset.tileVisible.addEventListener(function(tile) {
         *     var content = tile.content;
         *     var featuresLength = content.featuresLength;
         *     for (var i = 0; i < featuresLength; i+=2) {
         *         content.getFeature(i).color = Cesium.Color.fromRandom();
         *     }
         * });
         */
        this.tileVisible = new Event();

        /**
         * Optimization option. Determines if level of detail skipping should be applied during the traversal.
         * <p>
         * The common strategy for replacement-refinement traversal is to store all levels of the tree in memory and require
         * all children to be loaded before the parent can refine. With this optimization levels of the tree can be skipped
         * entirely and children can be rendered alongside their parents. The tileset requires significantly less memory when
         * using this optimization.
         * </p>
         *
         * @type {Boolean}
         * @default true
         */
        this.skipLevelOfDetail = defaultValue(options.skipLevelOfDetail, true);
        this._skipLevelOfDetail = this.skipLevelOfDetail;
        this._disableSkipLevelOfDetail = false;

        /**
         * The screen space error that must be reached before skipping levels of detail.
         * <p>
         * Only used when {@link Cesium3DTileset#skipLevelOfDetail} is <code>true</code>.
         * </p>
         *
         * @type {Number}
         * @default 1024
         */
        this.baseScreenSpaceError = defaultValue(options.baseScreenSpaceError, 1024);

        /**
         * Multiplier defining the minimum screen space error to skip.
         * For example, if a tile has screen space error of 100, no tiles will be loaded unless they
         * are leaves or have a screen space error <code><= 100 / skipScreenSpaceErrorFactor</code>.
         * <p>
         * Only used when {@link Cesium3DTileset#skipLevelOfDetail} is <code>true</code>.
         * </p>
         *
         * @type {Number}
         * @default 16
         */
        this.skipScreenSpaceErrorFactor = defaultValue(options.skipScreenSpaceErrorFactor, 16);

        /**
         * Constant defining the minimum number of levels to skip when loading tiles. When it is 0, no levels are skipped.
         * For example, if a tile is level 1, no tiles will be loaded unless they are at level greater than 2.
         * <p>
         * Only used when {@link Cesium3DTileset#skipLevelOfDetail} is <code>true</code>.
         * </p>
         *
         * @type {Number}
         * @default 1
         */
        this.skipLevels = defaultValue(options.skipLevels, 1);

        /**
         * When true, only tiles that meet the maximum screen space error will ever be downloaded.
         * Skipping factors are ignored and just the desired tiles are loaded.
         * <p>
         * Only used when {@link Cesium3DTileset#skipLevelOfDetail} is <code>true</code>.
         * </p>
         *
         * @type {Boolean}
         * @default false
         */
        this.immediatelyLoadDesiredLevelOfDetail = defaultValue(options.immediatelyLoadDesiredLevelOfDetail, false);

        /**
         * Determines whether siblings of visible tiles are always downloaded during traversal.
         * This may be useful for ensuring that tiles are already available when the viewer turns left/right.
         * <p>
         * Only used when {@link Cesium3DTileset#skipLevelOfDetail} is <code>true</code>.
         * </p>
         *
         * @type {Boolean}
         * @default false
         */
        this.loadSiblings = defaultValue(options.loadSiblings, false);

        this._clippingPlanes = undefined;
        this.clippingPlanes = options.clippingPlanes;

        this._imageBasedLightingFactor = new Cartesian2(1.0, 1.0);
        Cartesian2.clone(options.imageBasedLightingFactor, this._imageBasedLightingFactor);

        /**
         * The color and intensity of the sunlight used to shade a model.
         * <p>
         * For example, disabling additional light sources by setting <code>model.imageBasedLightingFactor = new Cartesian2(0.0, 0.0)</code> will make the
         * model much darker. Here, increasing the intensity of the light source will make the model brighter.
         * </p>
         *
         * @type {Cartesian3}
         * @default undefined
         */
        this.lightColor = options.lightColor;

        /**
         * The sun's luminance at the zenith in kilo candela per meter squared to use for this model's procedural environment map.
         * This is used when {@link Cesium3DTileset#specularEnvironmentMaps} and {@link Cesium3DTileset#sphericalHarmonicCoefficients} are not defined.
         *
         * @type Number
         *
         * @default 0.5
         *
         */
        this.luminanceAtZenith = defaultValue(options.luminanceAtZenith, 0.5);

        /**
         * The third order spherical harmonic coefficients used for the diffuse color of image-based lighting. When <code>undefined</code>, a diffuse irradiance
         * computed from the atmosphere color is used.
         * <p>
         * There are nine <code>Cartesian3</code> coefficients.
         * The order of the coefficients is: L<sub>00</sub>, L<sub>1-1</sub>, L<sub>10</sub>, L<sub>11</sub>, L<sub>2-2</sub>, L<sub>2-1</sub>, L<sub>20</sub>, L<sub>21</sub>, L<sub>22</sub>
         * </p>
         *
         * These values can be obtained by preprocessing the environment map using the <code>cmgen</code> tool of
         * {@link https://github.com/google/filament/releases | Google's Filament project}. This will also generate a KTX file that can be
         * supplied to {@link Cesium3DTileset#specularEnvironmentMaps}.
         *
         * @type {Cartesian3[]}
         * @demo {@link https://cesiumjs.org/Cesium/Apps/Sandcastle/index.html?src=Image-Based Lighting.html|Sandcastle Image Based Lighting Demo}
         * @see {@link https://graphics.stanford.edu/papers/envmap/envmap.pdf|An Efficient Representation for Irradiance Environment Maps}
         */
        this.sphericalHarmonicCoefficients = options.sphericalHarmonicCoefficients;

        /**
         * A URL to a KTX file that contains a cube map of the specular lighting and the convoluted specular mipmaps.
         *
         * @demo {@link https://cesiumjs.org/Cesium/Apps/Sandcastle/index.html?src=Image-Based Lighting.html|Sandcastle Image Based Lighting Demo}
         * @type {String}
         * @see Cesium3DTileset#sphericalHarmonicCoefficients
         */
        this.specularEnvironmentMaps = options.specularEnvironmentMaps;

        /**
         * This property is for debugging only; it is not optimized for production use.
         * <p>
         * Determines if only the tiles from last frame should be used for rendering.  This
         * effectively "freezes" the tileset to the previous frame so it is possible to zoom
         * out and see what was rendered.
         * </p>
         *
         * @type {Boolean}
         * @default false
         */
        this.debugFreezeFrame = defaultValue(options.debugFreezeFrame, false);

        /**
         * This property is for debugging only; it is not optimized for production use.
         * <p>
         * When true, assigns a random color to each tile.  This is useful for visualizing
         * what features belong to what tiles, especially with additive refinement where features
         * from parent tiles may be interleaved with features from child tiles.
         * </p>
         *
         * @type {Boolean}
         * @default false
         */
        this.debugColorizeTiles = defaultValue(options.debugColorizeTiles, false);

        /**
         * This property is for debugging only; it is not optimized for production use.
         * <p>
         * When true, renders each tile's content as a wireframe.
         * </p>
         *
         * @type {Boolean}
         * @default false
         */
        this.debugWireframe = defaultValue(options.debugWireframe, false);

        /**
         * This property is for debugging only; it is not optimized for production use.
         * <p>
         * When true, renders the bounding volume for each visible tile.  The bounding volume is
         * white if the tile has a content bounding volume or is empty; otherwise, it is red.  Tiles that don't meet the
         * screen space error and are still refining to their descendants are yellow.
         * </p>
         *
         * @type {Boolean}
         * @default false
         */
        this.debugShowBoundingVolume = defaultValue(options.debugShowBoundingVolume, false);

        /**
         * This property is for debugging only; it is not optimized for production use.
         * <p>
         * When true, renders the bounding volume for each visible tile's content. The bounding volume is
         * blue if the tile has a content bounding volume; otherwise it is red.
         * </p>
         *
         * @type {Boolean}
         * @default false
         */
        this.debugShowContentBoundingVolume = defaultValue(options.debugShowContentBoundingVolume, false);

        /**
         * This property is for debugging only; it is not optimized for production use.
         * <p>
         * When true, renders the viewer request volume for each tile.
         * </p>
         *
         * @type {Boolean}
         * @default false
         */
        this.debugShowViewerRequestVolume = defaultValue(options.debugShowViewerRequestVolume, false);

        this._tileDebugLabels = undefined;
        this.debugPickedTileLabelOnly = false;
        this.debugPickedTile = undefined;
        this.debugPickPosition = undefined;

        /**
         * This property is for debugging only; it is not optimized for production use.
         * <p>
         * When true, draws labels to indicate the geometric error of each tile.
         * </p>
         *
         * @type {Boolean}
         * @default false
         */
        this.debugShowGeometricError = defaultValue(options.debugShowGeometricError, false);

        /**
         * This property is for debugging only; it is not optimized for production use.
         * <p>
         * When true, draws labels to indicate the number of commands, points, triangles and features of each tile.
         * </p>
         *
         * @type {Boolean}
         * @default false
         */
        this.debugShowRenderingStatistics = defaultValue(options.debugShowRenderingStatistics, false);

        /**
         * This property is for debugging only; it is not optimized for production use.
         * <p>
         * When true, draws labels to indicate the geometry and texture memory usage of each tile.
         * </p>
         *
         * @type {Boolean}
         * @default false
         */
        this.debugShowMemoryUsage = defaultValue(options.debugShowMemoryUsage, false);

        /**
         * This property is for debugging only; it is not optimized for production use.
         * <p>
         * When true, draws labels to indicate the url of each tile.
         * </p>
         *
         * @type {Boolean}
         * @default false
         */
        this.debugShowUrl = defaultValue(options.debugShowUrl, false);
        this._credits = undefined;

        var that = this;
        var resource;
        when(options.url)
            .then(function(url) {
                var basePath;
                resource = Resource.createIfNeeded(url);

                // ion resources have a credits property we can use for additional attribution.
                that._credits = resource.credits;

                if (resource.extension === 'json') {
                    basePath = resource.getBaseUri(true);
                } else if (resource.isDataUri) {
                    basePath = '';
                }

                that._url = resource.url;
                that._basePath = basePath;

                return Cesium3DTileset.loadJson(resource);
            })
            .then(function(tilesetJson) {
                that._root = that.loadTileset(resource, tilesetJson);
                var gltfUpAxis = defined(tilesetJson.asset.gltfUpAxis) ? Axis.fromName(tilesetJson.asset.gltfUpAxis) : Axis.Y;
                that._asset = tilesetJson.asset;
                that._properties = tilesetJson.properties;
                that._geometricError = tilesetJson.geometricError;
                that._extensionsUsed = tilesetJson.extensionsUsed;
                that._gltfUpAxis = gltfUpAxis;
                that._extras = tilesetJson.extras;
                // Save the original, untransformed bounding volume position so we can apply
                // the tile transform and model matrix at run time
                var boundingVolume = that._root.createBoundingVolume(tilesetJson.root.boundingVolume, Matrix4.IDENTITY);
                var clippingPlanesOrigin = boundingVolume.boundingSphere.center;
                // If this origin is above the surface of the earth
                // we want to apply an ENU orientation as our best guess of orientation.
                // Otherwise, we assume it gets its position/orientation completely from the
                // root tile transform and the tileset's model matrix
                var originCartographic = that._ellipsoid.cartesianToCartographic(clippingPlanesOrigin);
                if (defined(originCartographic) && (originCartographic.height > ApproximateTerrainHeights._defaultMinTerrainHeight)) {
                    that._initialClippingPlanesOriginMatrix = Transforms.eastNorthUpToFixedFrame(clippingPlanesOrigin);
                }
                that._clippingPlanesOriginMatrix = Matrix4.clone(that._initialClippingPlanesOriginMatrix);
                that._readyPromise.resolve(that);
            }).otherwise(function(error) {
                that._readyPromise.reject(error);
            });
    }

    defineProperties(Cesium3DTileset.prototype, {
        /**
         * Gets the tileset's asset object property, which contains metadata about the tileset.
         * <p>
         * See the {@link https://github.com/AnalyticalGraphicsInc/3d-tiles/tree/master/specification#reference-asset|asset schema reference}
         * in the 3D Tiles spec for the full set of properties.
         * </p>
         *
         * @memberof Cesium3DTileset.prototype
         *
         * @type {Object}
         * @readonly
         *
         * @exception {DeveloperError} The tileset is not loaded.  Use Cesium3DTileset.readyPromise or wait for Cesium3DTileset.ready to be true.
         */
        asset : {
            get : function() {
                //>>includeStart('debug', pragmas.debug);
                if (!this.ready) {
                    throw new DeveloperError('The tileset is not loaded.  Use Cesium3DTileset.readyPromise or wait for Cesium3DTileset.ready to be true.');
                }
                //>>includeEnd('debug');

                return this._asset;
            }
        },
        /**
         * The {@link ClippingPlaneCollection} used to selectively disable rendering the tileset.
         *
         * @memberof Cesium3DTileset.prototype
         *
         * @type {ClippingPlaneCollection}
         */
        clippingPlanes : {
            get : function() {
                return this._clippingPlanes;
            },
            set : function(value) {
                ClippingPlaneCollection.setOwner(value, this, '_clippingPlanes');
            }
        },

        /**
         * Gets the tileset's properties dictionary object, which contains metadata about per-feature properties.
         * <p>
         * See the {@link https://github.com/AnalyticalGraphicsInc/3d-tiles/tree/master/specification#reference-properties|properties schema reference}
         * in the 3D Tiles spec for the full set of properties.
         * </p>
         *
         * @memberof Cesium3DTileset.prototype
         *
         * @type {Object}
         * @readonly
         *
         * @exception {DeveloperError} The tileset is not loaded.  Use Cesium3DTileset.readyPromise or wait for Cesium3DTileset.ready to be true.
         *
         * @example
         * console.log('Maximum building height: ' + tileset.properties.height.maximum);
         * console.log('Minimum building height: ' + tileset.properties.height.minimum);
         *
         * @see Cesium3DTileFeature#getProperty
         * @see Cesium3DTileFeature#setProperty
         */
        properties : {
            get : function() {
                //>>includeStart('debug', pragmas.debug);
                if (!this.ready) {
                    throw new DeveloperError('The tileset is not loaded.  Use Cesium3DTileset.readyPromise or wait for Cesium3DTileset.ready to be true.');
                }
                //>>includeEnd('debug');

                return this._properties;
            }
        },

        /**
         * When <code>true</code>, the tileset's root tile is loaded and the tileset is ready to render.
         * This is set to <code>true</code> right before {@link Cesium3DTileset#readyPromise} is resolved.
         *
         * @memberof Cesium3DTileset.prototype
         *
         * @type {Boolean}
         * @readonly
         *
         * @default false
         */
        ready : {
            get : function() {
                return defined(this._root);
            }
        },

        /**
         * Gets the promise that will be resolved when the tileset's root tile is loaded and the tileset is ready to render.
         * <p>
         * This promise is resolved at the end of the frame before the first frame the tileset is rendered in.
         * </p>
         *
         * @memberof Cesium3DTileset.prototype
         *
         * @type {Promise.<Cesium3DTileset>}
         * @readonly
         *
         * @example
         * tileset.readyPromise.then(function(tileset) {
         *     // tile.properties is not defined until readyPromise resolves.
         *     var properties = tileset.properties;
         *     if (Cesium.defined(properties)) {
         *         for (var name in properties) {
         *             console.log(properties[name]);
         *         }
         *     }
         * });
         */
        readyPromise : {
            get : function() {
                return this._readyPromise.promise;
            }
        },

        /**
         * When <code>true</code>, all tiles that meet the screen space error this frame are loaded. The tileset is
         * completely loaded for this view.
         *
         * @memberof Cesium3DTileset.prototype
         *
         * @type {Boolean}
         * @readonly
         *
         * @default false
         *
         * @see Cesium3DTileset#allTilesLoaded
         */
        tilesLoaded : {
            get : function() {
                return this._tilesLoaded;
            }
        },

        /**
         * The url to a tileset JSON file.
         *
         * @memberof Cesium3DTileset.prototype
         *
         * @type {String}
         * @readonly
         */
        url : {
            get : function() {
                return this._url;
            }
        },

        /**
         * The base path that non-absolute paths in tileset JSON file are relative to.
         *
         * @memberof Cesium3DTileset.prototype
         *
         * @type {String}
         * @readonly
         * @deprecated
         */
        basePath : {
            get : function() {
                deprecationWarning('Cesium3DTileset.basePath', 'Cesium3DTileset.basePath has been deprecated. All tiles are relative to the url of the tileset JSON file that contains them. Use the url property instead.');
                return this._basePath;
            }
        },

        /**
         * The style, defined using the
         * {@link https://github.com/AnalyticalGraphicsInc/3d-tiles/tree/master/specification/Styling|3D Tiles Styling language},
         * applied to each feature in the tileset.
         * <p>
         * Assign <code>undefined</code> to remove the style, which will restore the visual
         * appearance of the tileset to its default when no style was applied.
         * </p>
         * <p>
         * The style is applied to a tile before the {@link Cesium3DTileset#tileVisible}
         * event is raised, so code in <code>tileVisible</code> can manually set a feature's
         * properties (e.g. color and show) after the style is applied. When
         * a new style is assigned any manually set properties are overwritten.
         * </p>
         *
         * @memberof Cesium3DTileset.prototype
         *
         * @type {Cesium3DTileStyle}
         *
         * @default undefined
         *
         * @example
         * tileset.style = new Cesium.Cesium3DTileStyle({
         *    color : {
         *        conditions : [
         *            ['${Height} >= 100', 'color("purple", 0.5)'],
         *            ['${Height} >= 50', 'color("red")'],
         *            ['true', 'color("blue")']
         *        ]
         *    },
         *    show : '${Height} > 0',
         *    meta : {
         *        description : '"Building id ${id} has height ${Height}."'
         *    }
         * });
         *
         * @see {@link https://github.com/AnalyticalGraphicsInc/3d-tiles/tree/master/specification/Styling|3D Tiles Styling language}
         */
        style : {
            get : function() {
                return this._styleEngine.style;
            },
            set : function(value) {
                this._styleEngine.style = value;
            }
        },

        /**
         * The maximum screen space error used to drive level of detail refinement.  This value helps determine when a tile
         * refines to its descendants, and therefore plays a major role in balancing performance with visual quality.
         * <p>
         * A tile's screen space error is roughly equivalent to the number of pixels wide that would be drawn if a sphere with a
         * radius equal to the tile's <b>geometric error</b> were rendered at the tile's position. If this value exceeds
         * <code>maximumScreenSpaceError</code> the tile refines to its descendants.
         * </p>
         * <p>
         * Depending on the tileset, <code>maximumScreenSpaceError</code> may need to be tweaked to achieve the right balance.
         * Higher values provide better performance but lower visual quality.
         * </p>
         *
         * @memberof Cesium3DTileset.prototype
         *
         * @type {Number}
         * @default 16
         *
         * @exception {DeveloperError} <code>maximumScreenSpaceError</code> must be greater than or equal to zero.
         */
        maximumScreenSpaceError : {
            get : function() {
                return this._maximumScreenSpaceError;
            },
            set : function(value) {
                //>>includeStart('debug', pragmas.debug);
                Check.typeOf.number.greaterThanOrEquals('maximumScreenSpaceError', value, 0);
                //>>includeEnd('debug');

                this._maximumScreenSpaceError = value;
            }
        },

        /**
         * The maximum amount of GPU memory (in MB) that may be used to cache tiles. This value is estimated from
         * geometry, textures, and batch table textures of loaded tiles. For point clouds, this value also
         * includes per-point metadata.
         * <p>
         * Tiles not in view are unloaded to enforce this.
         * </p>
         * <p>
         * If decreasing this value results in unloading tiles, the tiles are unloaded the next frame.
         * </p>
         * <p>
         * If tiles sized more than <code>maximumMemoryUsage</code> are needed
         * to meet the desired screen space error, determined by {@link Cesium3DTileset#maximumScreenSpaceError},
         * for the current view, then the memory usage of the tiles loaded will exceed
         * <code>maximumMemoryUsage</code>.  For example, if the maximum is 256 MB, but
         * 300 MB of tiles are needed to meet the screen space error, then 300 MB of tiles may be loaded.  When
         * these tiles go out of view, they will be unloaded.
         * </p>
         *
         * @memberof Cesium3DTileset.prototype
         *
         * @type {Number}
         * @default 512
         *
         * @exception {DeveloperError} <code>maximumMemoryUsage</code> must be greater than or equal to zero.
         * @see Cesium3DTileset#totalMemoryUsageInBytes
         */
        maximumMemoryUsage : {
            get : function() {
                return this._maximumMemoryUsage;
            },
            set : function(value) {
                //>>includeStart('debug', pragmas.debug);
                Check.typeOf.number.greaterThanOrEquals('value', value, 0);
                //>>includeEnd('debug');

                this._maximumMemoryUsage = value;
            }
        },

        /**
         * The root tile.
         *
         * @memberOf Cesium3DTileset.prototype
         *
         * @type {Cesium3DTile}
         * @readonly
         *
         * @exception {DeveloperError} The tileset is not loaded.  Use Cesium3DTileset.readyPromise or wait for Cesium3DTileset.ready to be true.
         */
        root : {
            get : function() {
                //>>includeStart('debug', pragmas.debug);
                if (!this.ready) {
                    throw new DeveloperError('The tileset is not loaded.  Use Cesium3DTileset.readyPromise or wait for Cesium3DTileset.ready to be true.');
                }
                //>>includeEnd('debug');

                return this._root;
            }
        },

        /**
         * The tileset's bounding sphere.
         *
         * @memberof Cesium3DTileset.prototype
         *
         * @type {BoundingSphere}
         * @readonly
         *
         * @exception {DeveloperError} The tileset is not loaded.  Use Cesium3DTileset.readyPromise or wait for Cesium3DTileset.ready to be true.
         *
         * @example
         * var tileset = viewer.scene.primitives.add(new Cesium.Cesium3DTileset({
         *     url : 'http://localhost:8002/tilesets/Seattle/tileset.json'
         * }));
         *
         * tileset.readyPromise.then(function(tileset) {
         *     // Set the camera to view the newly added tileset
         *     viewer.camera.viewBoundingSphere(tileset.boundingSphere, new Cesium.HeadingPitchRange(0, -0.5, 0));
         * });
         */
        boundingSphere : {
            get : function() {
                //>>includeStart('debug', pragmas.debug);
                if (!this.ready) {
                    throw new DeveloperError('The tileset is not loaded.  Use Cesium3DTileset.readyPromise or wait for Cesium3DTileset.ready to be true.');
                }
                //>>includeEnd('debug');

                this._root.updateTransform(this._modelMatrix);
                return this._root.boundingSphere;
            }
        },

        /**
         * A 4x4 transformation matrix that transforms the entire tileset.
         *
         * @memberof Cesium3DTileset.prototype
         *
         * @type {Matrix4}
         * @default Matrix4.IDENTITY
         *
         * @example
         * // Adjust a tileset's height from the globe's surface.
         * var heightOffset = 20.0;
         * var boundingSphere = tileset.boundingSphere;
         * var cartographic = Cesium.Cartographic.fromCartesian(boundingSphere.center);
         * var surface = Cesium.Cartesian3.fromRadians(cartographic.longitude, cartographic.latitude, 0.0);
         * var offset = Cesium.Cartesian3.fromRadians(cartographic.longitude, cartographic.latitude, heightOffset);
         * var translation = Cesium.Cartesian3.subtract(offset, surface, new Cesium.Cartesian3());
         * tileset.modelMatrix = Cesium.Matrix4.fromTranslation(translation);
         */
        modelMatrix : {
            get : function() {
                return this._modelMatrix;
            },
            set : function(value) {
                this._modelMatrix = Matrix4.clone(value, this._modelMatrix);
            }
        },

        /**
         * Returns the time, in milliseconds, since the tileset was loaded and first updated.
         *
         * @memberof Cesium3DTileset.prototype
         *
         * @type {Number}
         * @readonly
         */
        timeSinceLoad : {
            get : function() {
                return this._timeSinceLoad;
            }
        },

        /**
         * The total amount of GPU memory in bytes used by the tileset. This value is estimated from
         * geometry, texture, and batch table textures of loaded tiles. For point clouds, this value also
         * includes per-point metadata.
         *
         * @memberof Cesium3DTileset.prototype
         *
         * @type {Number}
         * @readonly
         *
         * @see Cesium3DTileset#maximumMemoryUsage
         */
        totalMemoryUsageInBytes : {
            get : function() {
                var statistics = this._statistics;
                return statistics.texturesByteLength + statistics.geometryByteLength + statistics.batchTableByteLength;
            }
        },

        /**
         * @private
         */
        clippingPlanesOriginMatrix : {
            get : function() {
                if (!defined(this._clippingPlanesOriginMatrix)) {
                    return Matrix4.IDENTITY;
                }

                if (this._clippingPlanesOriginMatrixDirty) {
                    Matrix4.multiply(this.root.computedTransform, this._initialClippingPlanesOriginMatrix, this._clippingPlanesOriginMatrix);
                    this._clippingPlanesOriginMatrixDirty = false;
                }

                return this._clippingPlanesOriginMatrix;
            }
        },

        /**
         * @private
         */
        styleEngine : {
            get : function() {
                return this._styleEngine;
            }
        },

        /**
         * @private
         */
        statistics : {
            get : function() {
                return this._statistics;
            }
        },

        /**
         * Determines whether terrain, 3D Tiles or both will be classified by this tileset.
         * <p>
         * This option is only applied to tilesets containing batched 3D models, geometry data, or vector data. Even when undefined, vector data and geometry data
         * must render as classifications and will default to rendering on both terrain and other 3D Tiles tilesets.
         * </p>
         * <p>
         * When enabled for batched 3D model tilesets, there are a few requirements/limitations on the glTF:
         * <ul>
         *     <li>POSITION and _BATCHID semantics are required.</li>
         *     <li>All indices with the same batch id must occupy contiguous sections of the index buffer.</li>
         *     <li>All shaders and techniques are ignored. The generated shader simply multiplies the position by the model-view-projection matrix.</li>
         *     <li>The only supported extensions are CESIUM_RTC and WEB3D_quantized_attributes.</li>
         *     <li>Only one node is supported.</li>
         *     <li>Only one mesh per node is supported.</li>
         *     <li>Only one primitive per mesh is supported.</li>
         * </ul>
         * </p>
         *
         * @memberof Cesium3DTileset.prototype
         *
         * @type {ClassificationType}
         * @default undefined
         *
         * @experimental This feature is using part of the 3D Tiles spec that is not final and is subject to change without Cesium's standard deprecation policy.
         * @readonly
         */
        classificationType : {
            get : function() {
                return this._classificationType;
            }
        },

        /**
         * Gets an ellipsoid describing the shape of the globe.
         *
         * @memberof Cesium3DTileset.prototype
         *
         * @type {Ellipsoid}
         * @readonly
         */
        ellipsoid : {
            get : function() {
                return this._ellipsoid;
            }
        },

        /**
         * Returns the <code>extras</code> property at the top-level of the tileset JSON, which contains application specific metadata.
         * Returns <code>undefined</code> if <code>extras</code> does not exist.
         *
         * @memberof Cesium3DTileset.prototype
         *
         * @exception {DeveloperError} The tileset is not loaded.  Use Cesium3DTileset.readyPromise or wait for Cesium3DTileset.ready to be true.
         *
         * @type {*}
         * @readonly
         *
         * @see {@link https://github.com/AnalyticalGraphicsInc/3d-tiles/tree/master/specification#specifying-extensions-and-application-specific-extras|Extras in the 3D Tiles specification.}
         */
        extras : {
            get : function() {
                //>>includeStart('debug', pragmas.debug);
                if (!this.ready) {
                    throw new DeveloperError('The tileset is not loaded.  Use Cesium3DTileset.readyPromise or wait for Cesium3DTileset.ready to be true.');
                }
                //>>includeEnd('debug');

                return this._extras;
            }
        },

        /**
         * Cesium adds lighting from the earth, sky, atmosphere, and star skybox. This cartesian is used to scale the final
         * diffuse and specular lighting contribution from those sources to the final color. A value of 0.0 will disable those light sources.
         *
         * @type {Cartesian2}
         * @default Cartesian2(1.0, 1.0)
         */
        imageBasedLightingFactor : {
            get : function() {
                return this._imageBasedLightingFactor;
            },
            set : function(value) {
                //>>includeStart('debug', pragmas.debug);
                Check.typeOf.object('imageBasedLightingFactor', value);
                Check.typeOf.number.greaterThanOrEquals('imageBasedLightingFactor.x', value.x, 0.0);
                Check.typeOf.number.lessThanOrEquals('imageBasedLightingFactor.x', value.x, 1.0);
                Check.typeOf.number.greaterThanOrEquals('imageBasedLightingFactor.y', value.y, 0.0);
                Check.typeOf.number.lessThanOrEquals('imageBasedLightingFactor.y', value.y, 1.0);
                //>>includeEnd('debug');
                Cartesian2.clone(value, this._imageBasedLightingFactor);
            }
        }
    });

    /**
     * Provides a hook to override the method used to request the tileset json
     * useful when fetching tilesets from remote servers
     * @param {Resource|String} tilesetUrl The url of the json file to be fetched
     * @returns {Promise.<Object>} A promise that resolves with the fetched json data
     */
    Cesium3DTileset.loadJson = function(tilesetUrl) {
        var resource = Resource.createIfNeeded(tilesetUrl);
        return resource.fetchJson();
    };

    /**
     * Marks the tileset's {@link Cesium3DTileset#style} as dirty, which forces all
     * features to re-evaluate the style in the next frame each is visible.
     */
    Cesium3DTileset.prototype.makeStyleDirty = function() {
        this._styleEngine.makeDirty();
    };

    /**
     * Loads the main tileset JSON file or a tileset JSON file referenced from a tile.
     *
     * @private
     */
    Cesium3DTileset.prototype.loadTileset = function(resource, tilesetJson, parentTile) {
        var asset = tilesetJson.asset;
        if (!defined(asset)) {
            throw new RuntimeError('Tileset must have an asset property.');
        }
        if (asset.version !== '0.0' && asset.version !== '1.0') {
            throw new RuntimeError('The tileset must be 3D Tiles version 0.0 or 1.0.');
        }

        var statistics = this._statistics;

        var tilesetVersion = asset.tilesetVersion;
        if (defined(tilesetVersion)) {
            // Append the tileset version to the resource
            this._basePath += '?v=' + tilesetVersion;
            resource.setQueryParameters({ v: tilesetVersion });
        } else {
            delete resource.queryParameters.v;
        }

        // A tileset JSON file referenced from a tile may exist in a different directory than the root tileset.
        // Get the basePath relative to the external tileset.
        var rootTile = new Cesium3DTile(this, resource, tilesetJson.root, parentTile);

        // If there is a parentTile, add the root of the currently loading tileset
        // to parentTile's children, and update its _depth.
        if (defined(parentTile)) {
            parentTile.children.push(rootTile);
            rootTile._depth = parentTile._depth + 1;
        }

        var stack = [];
        stack.push(rootTile);

        while (stack.length > 0) {
            var tile = stack.pop();
            ++statistics.numberOfTilesTotal;
            this._allTilesAdditive = this._allTilesAdditive && (tile.refine === Cesium3DTileRefine.ADD);
            var children = tile._header.children;
            if (defined(children)) {
                var length = children.length;
                for (var i = 0; i < length; ++i) {
                    var childHeader = children[i];
                    var childTile = new Cesium3DTile(this, resource, childHeader, tile);
                    tile.children.push(childTile);
                    childTile._depth = tile._depth + 1;
                    stack.push(childTile);
                }
            }

            if (this._cullWithChildrenBounds) {
                Cesium3DTileOptimizations.checkChildrenWithinParent(tile);
            }
        }

        return rootTile;
    };

    var scratchPositionNormal = new Cartesian3();
    var scratchCartographic = new Cartographic();
    var scratchMatrix = new Matrix4();
    var scratchCenter = new Cartesian3();
    var scratchPosition = new Cartesian3();
    var scratchDirection = new Cartesian3();

    function updateDynamicScreenSpaceError(tileset, frameState) {
        var up;
        var direction;
        var height;
        var minimumHeight;
        var maximumHeight;

        var camera = frameState.camera;
        var root = tileset._root;
        var tileBoundingVolume = root.contentBoundingVolume;

        if (tileBoundingVolume instanceof TileBoundingRegion) {
            up = Cartesian3.normalize(camera.positionWC, scratchPositionNormal);
            direction = camera.directionWC;
            height = camera.positionCartographic.height;
            minimumHeight = tileBoundingVolume.minimumHeight;
            maximumHeight = tileBoundingVolume.maximumHeight;
        } else {
            // Transform camera position and direction into the local coordinate system of the tileset
            var transformLocal = Matrix4.inverseTransformation(root.computedTransform, scratchMatrix);
            var ellipsoid = frameState.mapProjection.ellipsoid;
            var boundingVolume = tileBoundingVolume.boundingVolume;
            var centerLocal = Matrix4.multiplyByPoint(transformLocal, boundingVolume.center, scratchCenter);
            if (Cartesian3.magnitude(centerLocal) > ellipsoid.minimumRadius) {
                // The tileset is defined in WGS84. Approximate the minimum and maximum height.
                var centerCartographic = Cartographic.fromCartesian(centerLocal, ellipsoid, scratchCartographic);
                up = Cartesian3.normalize(camera.positionWC, scratchPositionNormal);
                direction = camera.directionWC;
                height = camera.positionCartographic.height;
                minimumHeight = 0.0;
                maximumHeight = centerCartographic.height * 2.0;
            } else {
                // The tileset is defined in local coordinates (z-up)
                var positionLocal = Matrix4.multiplyByPoint(transformLocal, camera.positionWC, scratchPosition);
                up = Cartesian3.UNIT_Z;
                direction = Matrix4.multiplyByPointAsVector(transformLocal, camera.directionWC, scratchDirection);
                direction = Cartesian3.normalize(direction, direction);
                height = positionLocal.z;
                if (tileBoundingVolume instanceof TileOrientedBoundingBox) {
                    // Assuming z-up, the last component stores the half-height of the box
                    var boxHeight = root._header.boundingVolume.box[11];
                    minimumHeight = centerLocal.z - boxHeight;
                    maximumHeight = centerLocal.z + boxHeight;
                } else if (tileBoundingVolume instanceof TileBoundingSphere) {
                    var radius = boundingVolume.radius;
                    minimumHeight = centerLocal.z - radius;
                    maximumHeight = centerLocal.z + radius;
                }
            }
        }

        // The range where the density starts to lessen. Start at the quarter height of the tileset.
        var heightFalloff = tileset.dynamicScreenSpaceErrorHeightFalloff;
        var heightClose = minimumHeight + (maximumHeight - minimumHeight) * heightFalloff;
        var heightFar = maximumHeight;

        var t = CesiumMath.clamp((height - heightClose) / (heightFar - heightClose), 0.0, 1.0);

        // Increase density as the camera tilts towards the horizon
        var dot = Math.abs(Cartesian3.dot(direction, up));
        var horizonFactor = 1.0 - dot;

        // Weaken the horizon factor as the camera height increases, implying the camera is further away from the tileset.
        // The goal is to increase density for the "street view", not when viewing the tileset from a distance.
        horizonFactor = horizonFactor * (1.0 - t);

        var density = tileset.dynamicScreenSpaceErrorDensity;
        density *= horizonFactor;

        tileset._dynamicScreenSpaceErrorComputedDensity = density;
    }

    ///////////////////////////////////////////////////////////////////////////

    function requestContent(tileset, tile) {
        if (tile.hasEmptyContent) {
            return;
        }

        var statistics = tileset._statistics;
        var expired = tile.contentExpired;
        var requested = tile.requestContent();

        if (!requested) {
            ++statistics.numberOfAttemptedRequests;
            return;
        }

        if (expired) {
            if (tile.hasTilesetContent) {
                destroySubtree(tileset, tile);
            } else {
                statistics.decrementLoadCounts(tile.content);
                --statistics.numberOfTilesWithContentReady;
            }
        }

        ++statistics.numberOfPendingRequests;
        tileset._requestedTilesInFlight.push(tile);

        tile.contentReadyToProcessPromise.then(addToProcessingQueue(tileset, tile));
        tile.contentReadyPromise.then(handleTileSuccess(tileset, tile)).otherwise(handleTileFailure(tileset, tile));
    }

    function sortRequestByPriority(a, b) {
        return a._priority - b._priority;
    }

    function cancelOutOfViewRequestedTiles(tileset, frameState) {
        var requestedTilesInFlight = tileset._requestedTilesInFlight;
        var removeCount = 0;
        var length = requestedTilesInFlight.length;
        for (var i = 0; i < length; ++i) {
            var tile = requestedTilesInFlight[i];

            // NOTE: This is framerate dependant so make sure the threshold check is small
            var outOfView = (frameState.frameNumber - tile._touchedFrame) >= 1;
            if (tile._contentState !== Cesium3DTileContentState.LOADING) {
                // No longer fetching from host, don't need to track it anymore. Gets marked as LOADING in Cesium3DTile::requestContent().
                ++removeCount;
                continue;
            } else if (outOfView) {
                // RequestScheduler will take care of cancelling it
                tile._request.cancel();
                ++removeCount;
                continue;
            }

            if (removeCount > 0) {
                requestedTilesInFlight[i - removeCount] = tile;
            }
        }

        requestedTilesInFlight.length -= removeCount;
    }

    function requestTiles(tileset) {
        // Sort requests by priority before making any requests.
        // This makes it less likely that requests will be cancelled after being issued.
        var requestedTiles = tileset._requestedTiles;
        var length = requestedTiles.length;
        requestedTiles.sort(sortRequestByPriority);
        for (var i = 0; i < length; ++i) {
            requestContent(tileset, requestedTiles[i]);
        }
    }

    function addToProcessingQueue(tileset, tile) {
        return function() {
            tileset._processingQueue.push(tile);

            --tileset._statistics.numberOfPendingRequests;
            ++tileset._statistics.numberOfTilesProcessing;
        };
    }

    function handleTileFailure(tileset, tile) {
        return function(error) {
            if (tileset._processingQueue.indexOf(tile) >= 0) {
                // Failed during processing
                --tileset._statistics.numberOfTilesProcessing;
            } else {
                // Failed when making request
                --tileset._statistics.numberOfPendingRequests;
            }

            var url = tile._contentResource.url;
            var message = defined(error.message) ? error.message : error.toString();
            if (tileset.tileFailed.numberOfListeners > 0) {
                tileset.tileFailed.raiseEvent({
                    url : url,
                    message : message
                });
            } else {
                console.log('A 3D tile failed to load: ' + url);
                console.log('Error: ' + message);
            }
        };
    }

    function handleTileSuccess(tileset, tile) {
        return function() {
            --tileset._statistics.numberOfTilesProcessing;

            if (!tile.hasTilesetContent) {
                // RESEARCH_IDEA: ability to unload tiles (without content) for an
                // external tileset when all the tiles are unloaded.
                tileset._statistics.incrementLoadCounts(tile.content);
                ++tileset._statistics.numberOfTilesWithContentReady;
                ++tileset._statistics.numberOfLoadedTilesTotal;

                // Add to the tile cache. Previously expired tiles are already in the cache and won't get re-added.
                tileset._cache.add(tile);
            }

            tileset.tileLoad.raiseEvent(tile);
        };
    }

    function filterProcessingQueue(tileset) {
        var tiles = tileset._processingQueue;
        var length = tiles.length;

        var removeCount = 0;
        for (var i = 0; i < length; ++i) {
            var tile = tiles[i];
            if (tile._contentState !== Cesium3DTileContentState.PROCESSING) {
                ++removeCount;
                continue;
            }
            if (removeCount > 0) {
                tiles[i - removeCount] = tile;
            }
        }
        tiles.length -= removeCount;
    }

    function processTiles(tileset, frameState) {
        filterProcessingQueue(tileset);
        var tiles = tileset._processingQueue;
        var length = tiles.length;
        // Process tiles in the PROCESSING state so they will eventually move to the READY state.
        for (var i = 0; i < length; ++i) {
            tiles[i].process(tileset, frameState);
        }
    }

    ///////////////////////////////////////////////////////////////////////////

    var scratchCartesian = new Cartesian3();

    var stringOptions = {
        maximumFractionDigits : 3
    };

    function formatMemoryString(memorySizeInBytes) {
        var memoryInMegabytes = memorySizeInBytes / 1048576;
        if (memoryInMegabytes < 1.0) {
            return memoryInMegabytes.toLocaleString(undefined, stringOptions);
        }
        return Math.round(memoryInMegabytes).toLocaleString();
    }

    function computeTileLabelPosition(tile) {
        var boundingVolume = tile.boundingVolume.boundingVolume;
        var halfAxes = boundingVolume.halfAxes;
        var radius = boundingVolume.radius;

        var position = Cartesian3.clone(boundingVolume.center, scratchCartesian);
        if (defined(halfAxes)) {
            position.x += 0.75 * (halfAxes[0] + halfAxes[3] + halfAxes[6]);
            position.y += 0.75 * (halfAxes[1] + halfAxes[4] + halfAxes[7]);
            position.z += 0.75 * (halfAxes[2] + halfAxes[5] + halfAxes[8]);
        } else if (defined(radius)) {
            var normal = Cartesian3.normalize(boundingVolume.center, scratchCartesian);
            normal = Cartesian3.multiplyByScalar(normal, 0.75 * radius, scratchCartesian);
            position = Cartesian3.add(normal, boundingVolume.center, scratchCartesian);
        }
        return position;
    }

    function addTileDebugLabel(tile, tileset, position) {
        var labelString = '';
        var attributes = 0;

        if (tileset.debugShowGeometricError) {
            labelString += '\nGeometric error: ' + tile.geometricError;
            attributes++;
        }

        if (tileset.debugShowRenderingStatistics) {
            labelString += '\nCommands: ' + tile.commandsLength;
            attributes++;

            // Don't display number of points or triangles if 0.
            var numberOfPoints = tile.content.pointsLength;
            if (numberOfPoints > 0) {
                labelString += '\nPoints: ' + tile.content.pointsLength;
                attributes++;
            }

            var numberOfTriangles = tile.content.trianglesLength;
            if (numberOfTriangles > 0) {
                labelString += '\nTriangles: ' + tile.content.trianglesLength;
                attributes++;
            }

            labelString += '\nFeatures: ' + tile.content.featuresLength;
            attributes ++;
        }

        if (tileset.debugShowMemoryUsage) {
            labelString += '\nTexture Memory: ' + formatMemoryString(tile.content.texturesByteLength);
            labelString += '\nGeometry Memory: ' + formatMemoryString(tile.content.geometryByteLength);
            attributes += 2;
        }

        if (tileset.debugShowUrl) {
            labelString += '\nUrl: ' + tile._header.content.uri;
            attributes++;
        }

        var newLabel = {
            text : labelString.substring(1),
            position : position,
            font : (19-attributes) + 'px sans-serif',
            showBackground : true,
            disableDepthTestDistance : Number.POSITIVE_INFINITY
        };

        return tileset._tileDebugLabels.add(newLabel);
    }

    function updateTileDebugLabels(tileset, frameState) {
        var i;
        var tile;
        var selectedTiles = tileset._selectedTiles;
        var selectedLength = selectedTiles.length;
        var emptyTiles = tileset._emptyTiles;
        var emptyLength = emptyTiles.length;
        tileset._tileDebugLabels.removeAll();

        if (tileset.debugPickedTileLabelOnly) {
            if (defined(tileset.debugPickedTile)) {
                var position = (defined(tileset.debugPickPosition)) ? tileset.debugPickPosition : computeTileLabelPosition(tileset.debugPickedTile);
                var label = addTileDebugLabel(tileset.debugPickedTile, tileset, position);
                label.pixelOffset = new Cartesian2(15, -15); // Offset to avoid picking the label.
            }
        } else {
            for (i = 0; i < selectedLength; ++i) {
                tile = selectedTiles[i];
                addTileDebugLabel(tile, tileset, computeTileLabelPosition(tile));
            }
            for (i = 0; i < emptyLength; ++i) {
                tile = emptyTiles[i];
                if (tile.hasTilesetContent) {
                    addTileDebugLabel(tile, tileset, computeTileLabelPosition(tile));
                }
            }
        }
        tileset._tileDebugLabels.update(frameState);
    }

    function updateTiles(tileset, frameState) {
        tileset._styleEngine.applyStyle(tileset, frameState);

        var statistics = tileset._statistics;
        var passes = frameState.passes;
        var isRender = passes.render;
        var commandList = frameState.commandList;
        var numberOfInitialCommands = commandList.length;
        var selectedTiles = tileset._selectedTiles;
        var selectedLength = selectedTiles.length;
        var emptyTiles = tileset._emptyTiles;
        var emptyLength = emptyTiles.length;
        var tileVisible = tileset.tileVisible;
        var i;
        var tile;

        var bivariateVisibilityTest = tileset._skipLevelOfDetail && tileset._hasMixedContent && frameState.context.stencilBuffer && selectedLength > 0;

        tileset._backfaceCommands.length = 0;

        if (bivariateVisibilityTest) {
            if (!defined(tileset._stencilClearCommand)) {
                tileset._stencilClearCommand = new ClearCommand({
                    stencil : 0,
                    pass : Pass.CESIUM_3D_TILE,
                    renderState : RenderState.fromCache({
                        stencilMask : StencilConstants.SKIP_LOD_MASK
                    })
                });
            }
            commandList.push(tileset._stencilClearCommand);
        }

        var lengthBeforeUpdate = commandList.length;
        for (i = 0; i < selectedLength; ++i) {
            tile = selectedTiles[i];
            // Raise the tileVisible event before update in case the tileVisible event
            // handler makes changes that update needs to apply to WebGL resources
            if (isRender) {
                tileVisible.raiseEvent(tile);
            }
            tile.update(tileset, frameState);
            statistics.incrementSelectionCounts(tile.content);
            ++statistics.selected;
        }
        for (i = 0; i < emptyLength; ++i) {
            tile = emptyTiles[i];
            tile.update(tileset, frameState);
        }

        var addedCommandsLength = commandList.length - lengthBeforeUpdate;

        tileset._backfaceCommands.trim();

        if (bivariateVisibilityTest) {
            /**
             * Consider 'effective leaf' tiles as selected tiles that have no selected descendants. They may have children,
             * but they are currently our effective leaves because they do not have selected descendants. These tiles
             * are those where with tile._finalResolution === true.
             * Let 'unresolved' tiles be those with tile._finalResolution === false.
             *
             * 1. Render just the backfaces of unresolved tiles in order to lay down z
             * 2. Render all frontfaces wherever tile._selectionDepth > stencilBuffer.
             *    Replace stencilBuffer with tile._selectionDepth, when passing the z test.
             *    Because children are always drawn before ancestors {@link Cesium3DTilesetTraversal#traverseAndSelect},
             *    this effectively draws children first and does not draw ancestors if a descendant has already
             *    been drawn at that pixel.
             *    Step 1 prevents child tiles from appearing on top when they are truly behind ancestor content.
             *    If they are behind the backfaces of the ancestor, then they will not be drawn.
             *
             * NOTE: Step 2 sometimes causes visual artifacts when backfacing child content has some faces that
             * partially face the camera and are inside of the ancestor content. Because they are inside, they will
             * not be culled by the depth writes in Step 1, and because they partially face the camera, the stencil tests
             * will draw them on top of the ancestor content.
             *
             * NOTE: Because we always render backfaces of unresolved tiles, if the camera is looking at the backfaces
             * of an object, they will always be drawn while loading, even if backface culling is enabled.
             */

            var backfaceCommands = tileset._backfaceCommands.values;
            var backfaceCommandsLength = backfaceCommands.length;

            commandList.length += backfaceCommandsLength;

            // copy commands to the back of the commandList
            for (i = addedCommandsLength - 1; i >= 0; --i) {
                commandList[lengthBeforeUpdate + backfaceCommandsLength + i] = commandList[lengthBeforeUpdate + i];
            }

            // move backface commands to the front of the commandList
            for (i = 0; i < backfaceCommandsLength; ++i) {
                commandList[lengthBeforeUpdate + i] = backfaceCommands[i];
            }
        }

        // Number of commands added by each update above
        addedCommandsLength = commandList.length - numberOfInitialCommands;
        statistics.numberOfCommands = addedCommandsLength;

        // Only run EDL if simple attenuation is on
        if (isRender &&
            tileset.pointCloudShading.attenuation &&
            tileset.pointCloudShading.eyeDomeLighting &&
            (addedCommandsLength > 0)) {
            tileset._pointCloudEyeDomeLighting.update(frameState, numberOfInitialCommands, tileset.pointCloudShading);
        }

        if (isRender) {
            if (tileset.debugShowGeometricError || tileset.debugShowRenderingStatistics || tileset.debugShowMemoryUsage || tileset.debugShowUrl) {
                if (!defined(tileset._tileDebugLabels)) {
                    tileset._tileDebugLabels = new LabelCollection();
                }
                updateTileDebugLabels(tileset, frameState);
            } else {
                tileset._tileDebugLabels = tileset._tileDebugLabels && tileset._tileDebugLabels.destroy();
            }
        }
    }

    var scratchStack = [];

    function destroySubtree(tileset, tile) {
        var root = tile;
        var stack = scratchStack;
        stack.push(tile);
        while (stack.length > 0) {
            tile = stack.pop();
            var children = tile.children;
            var length = children.length;
            for (var i = 0; i < length; ++i) {
                stack.push(children[i]);
            }
            if (tile !== root) {
                destroyTile(tileset, tile);
                --tileset._statistics.numberOfTilesTotal;
            }
        }
        root.children = [];
    }

    function unloadTile(tileset, tile) {
        tileset.tileUnload.raiseEvent(tile);
        tileset._statistics.decrementLoadCounts(tile.content);
        --tileset._statistics.numberOfTilesWithContentReady;
        tile.unloadContent();
    }

    function destroyTile(tileset, tile) {
        tileset._cache.unloadTile(tileset, tile, unloadTile);
        tile.destroy();
    }

    function unloadTiles(tileset) {
        tileset._cache.unloadTiles(tileset, unloadTile);
    }

    /**
     * Unloads all tiles that weren't selected the previous frame.  This can be used to
     * explicitly manage the tile cache and reduce the total number of tiles loaded below
     * {@link Cesium3DTileset#maximumMemoryUsage}.
     * <p>
     * Tile unloads occur at the next frame to keep all the WebGL delete calls
     * within the render loop.
     * </p>
     */
    Cesium3DTileset.prototype.trimLoadedTiles = function() {
        this._cache.trim();
    };

    ///////////////////////////////////////////////////////////////////////////

    function raiseLoadProgressEvent(tileset, frameState) {
        var statistics = tileset._statistics;
        var statisticsLast = tileset._statisticsLastRender;
        var numberOfPendingRequests = statistics.numberOfPendingRequests;
        var numberOfTilesProcessing = statistics.numberOfTilesProcessing;
        var lastNumberOfPendingRequest = statisticsLast.numberOfPendingRequests;
        var lastNumberOfTilesProcessing = statisticsLast.numberOfTilesProcessing;

        var progressChanged = (numberOfPendingRequests !== lastNumberOfPendingRequest) || (numberOfTilesProcessing !== lastNumberOfTilesProcessing);

        if (progressChanged) {
            frameState.afterRender.push(function() {
                tileset.loadProgress.raiseEvent(numberOfPendingRequests, numberOfTilesProcessing);
            });
        }

        tileset._tilesLoaded = (statistics.numberOfPendingRequests === 0) && (statistics.numberOfTilesProcessing === 0) && (statistics.numberOfAttemptedRequests === 0);

        if (progressChanged && tileset._tilesLoaded) {
            frameState.afterRender.push(function() {
                tileset.allTilesLoaded.raiseEvent();
            });
            if (!tileset._initialTilesLoaded) {
                tileset._initialTilesLoaded = true;
                frameState.afterRender.push(function() {
                    tileset.initialTilesLoaded.raiseEvent();
                });
            }
        }
    }

    ///////////////////////////////////////////////////////////////////////////

    function update(tileset, frameState) {
        if (frameState.mode === SceneMode.MORPHING) {
            return false;
        }

        if (!tileset.show || !tileset.ready) {
            return false;
        }

        if (!defined(tileset._loadTimestamp)) {
            tileset._loadTimestamp = JulianDate.clone(frameState.time);
        }

        // Update clipping planes
        var clippingPlanes = tileset._clippingPlanes;
        tileset._clippingPlanesOriginMatrixDirty = true;
        if (defined(clippingPlanes) && clippingPlanes.enabled) {
            clippingPlanes.update(frameState);
        }

        tileset._timeSinceLoad = Math.max(JulianDate.secondsDifference(frameState.time, tileset._loadTimestamp) * 1000, 0.0);

        tileset._skipLevelOfDetail = tileset.skipLevelOfDetail && !defined(tileset._classificationType) && !tileset._disableSkipLevelOfDetail && !tileset._allTilesAdditive;

        // Do out-of-core operations (new content requests, cache removal,
        // process new tiles) only during the render pass.
        var passes = frameState.passes;
        var isRender = passes.render;
        var isPick = passes.pick;
        var isAsync = passes.asynchronous;

        var statistics = tileset._statistics;
        statistics.clear();

        if (tileset.dynamicScreenSpaceError) {
            updateDynamicScreenSpaceError(tileset, frameState);
        }

        if (isRender) {
            tileset._cache.reset();
        }

        ++tileset._updatedVisibilityFrame;

        // Update any tracked min max values
        tileset._heatmap.resetMinMax();

        var ready;

        if (isAsync) {
            ready = Cesium3DTilesetAsyncTraversal.selectTiles(tileset, frameState);
        } else {
            ready = Cesium3DTilesetTraversal.selectTiles(tileset, frameState);
        }

        if (isRender) {
            cancelOutOfViewRequestedTiles(tileset, frameState);
        }

        if (isRender || isAsync) {
            requestTiles(tileset);
        }

        if (isRender) {
            processTiles(tileset, frameState);
        }

        updateTiles(tileset, frameState);

        if (isRender) {
            unloadTiles(tileset);

            // Events are raised (added to the afterRender queue) here since promises
            // may resolve outside of the update loop that then raise events, e.g.,
            // model's readyPromise.
            raiseLoadProgressEvent(tileset, frameState);

            if (statistics.selected !== 0) {
                var credits = tileset._credits;
                if (defined(credits)) {
                    var length = credits.length;
                    for (var i = 0; i < length; i++) {
                        frameState.creditDisplay.addCredit(credits[i]);
                    }
                }
            }
        }

        // Update last statistics
        var statisticsLast = isAsync ? tileset._statisticsLastAsync : (isPick ? tileset._statisticsLastPick : tileset._statisticsLastRender);
        Cesium3DTilesetStatistics.clone(statistics, statisticsLast);

        return ready;
    }

    /**
     * @private
     */
    Cesium3DTileset.prototype.update = function(frameState) {
        update(this, frameState);
    };

    /**
     * @private
     */
    Cesium3DTileset.prototype.updateAsync = function(frameState) {
        return update(this, frameState);
    };

    /**
     * <code>true</code> if the tileset JSON file lists the extension in extensionsUsed; otherwise, <code>false</code>.
     * @param {String} extensionName The name of the extension to check.
     *
     * @returns {Boolean} <code>true</code> if the tileset JSON file lists the extension in extensionsUsed; otherwise, <code>false</code>.
     */
    Cesium3DTileset.prototype.hasExtension = function(extensionName) {
        if (!defined(this._extensionsUsed)) {
            return false;
        }

        return (this._extensionsUsed.indexOf(extensionName) > -1);
    };

    /**
     * Returns true if this object was destroyed; otherwise, false.
     * <br /><br />
     * If this object was destroyed, it should not be used; calling any function other than
     * <code>isDestroyed</code> will result in a {@link DeveloperError} exception.
     *
     * @returns {Boolean} <code>true</code> if this object was destroyed; otherwise, <code>false</code>.
     *
     * @see Cesium3DTileset#destroy
     */
    Cesium3DTileset.prototype.isDestroyed = function() {
        return false;
    };

    /**
     * Destroys the WebGL resources held by this object.  Destroying an object allows for deterministic
     * release of WebGL resources, instead of relying on the garbage collector to destroy this object.
     * <br /><br />
     * Once an object is destroyed, it should not be used; calling any function other than
     * <code>isDestroyed</code> will result in a {@link DeveloperError} exception.  Therefore,
     * assign the return value (<code>undefined</code>) to the object as done in the example.
     *
     * @exception {DeveloperError} This object was destroyed, i.e., destroy() was called.
     *
     * @example
     * tileset = tileset && tileset.destroy();
     *
     * @see Cesium3DTileset#isDestroyed
     */
    Cesium3DTileset.prototype.destroy = function() {
        this._tileDebugLabels = this._tileDebugLabels && this._tileDebugLabels.destroy();
        this._clippingPlanes = this._clippingPlanes && this._clippingPlanes.destroy();

        // Traverse the tree and destroy all tiles
        if (defined(this._root)) {
            var stack = scratchStack;
            stack.push(this._root);

            while (stack.length > 0) {
                var tile = stack.pop();
                tile.destroy();

                var children = tile.children;
                var length = children.length;
                for (var i = 0; i < length; ++i) {
                    stack.push(children[i]);
                }
            }
        }

        this._root = undefined;
        return destroyObject(this);
    };

    return Cesium3DTileset;
});<|MERGE_RESOLUTION|>--- conflicted
+++ resolved
@@ -219,11 +219,9 @@
         this._statisticsLastPick = new Cesium3DTilesetStatistics();
         this._statisticsLastAsync = new Cesium3DTilesetStatistics();
 
-<<<<<<< HEAD
         this._requestedTilesInFlight = [];
-=======
+
         this._heatmap = new Cesium3DTilesetHeatmap(options.heatmapVariable);
->>>>>>> cfba35c0
 
         this._tilesLoaded = false;
         this._initialTilesLoaded = false;
