--- conflicted
+++ resolved
@@ -1,62 +1,7 @@
-<<<<<<< HEAD
-import Check from '../Core/Check.js';
-import defined from '../Core/defined.js';
-import DeveloperError from '../Core/DeveloperError.js';
-import Resource from '../Core/Resource.js';
-import CubeMap from './CubeMap.js';
-
-    /**
-     * Asynchronously loads six images and creates a cube map.  Returns a promise that
-     * will resolve to a {@link CubeMap} once loaded, or reject if any image fails to load.
-     *
-     * @exports loadCubeMap
-     *
-     * @param {Context} context The context to use to create the cube map.
-     * @param {Object} urls The source URL of each image.  See the example below.
-     * @returns {Promise.<CubeMap>} a promise that will resolve to the requested {@link CubeMap} when loaded.
-     *
-     * @exception {DeveloperError} context is required.
-     * @exception {DeveloperError} urls is required and must have positiveX, negativeX, positiveY, negativeY, positiveZ, and negativeZ properties.
-     *
-     *
-     * @example
-     * Cesium.loadCubeMap(context, {
-     *     positiveX : 'skybox_px.png',
-     *     negativeX : 'skybox_nx.png',
-     *     positiveY : 'skybox_py.png',
-     *     negativeY : 'skybox_ny.png',
-     *     positiveZ : 'skybox_pz.png',
-     *     negativeZ : 'skybox_nz.png'
-     * }).then(function(cubeMap) {
-     *     // use the cubemap
-     * }).catch(function(error) {
-     *     // an error occurred
-     * });
-     *
-     * @see {@link http://www.w3.org/TR/cors/|Cross-Origin Resource Sharing}
-     * @see {@link http://wiki.commonjs.org/wiki/Promises/A|CommonJS Promises/A}
-     *
-     * @private
-     */
-    function loadCubeMap(context, urls) {
-        //>>includeStart('debug', pragmas.debug);
-        Check.defined('context', context);
-        if ((!defined(urls)) ||
-            (!defined(urls.positiveX)) ||
-            (!defined(urls.negativeX)) ||
-            (!defined(urls.positiveY)) ||
-            (!defined(urls.negativeY)) ||
-            (!defined(urls.positiveZ)) ||
-            (!defined(urls.negativeZ))) {
-            throw new DeveloperError('urls is required and must have positiveX, negativeX, positiveY, negativeY, positiveZ, and negativeZ properties.');
-        }
-        //>>includeEnd('debug');
-=======
 import Check from "../Core/Check.js";
 import defined from "../Core/defined.js";
 import DeveloperError from "../Core/DeveloperError.js";
 import Resource from "../Core/Resource.js";
-import when from "../ThirdParty/when.js";
 import CubeMap from "./CubeMap.js";
 
 /**
@@ -83,7 +28,7 @@
  *     negativeZ : 'skybox_nz.png'
  * }).then(function(cubeMap) {
  *     // use the cubemap
- * }).otherwise(function(error) {
+ * }).catch(function(error) {
  *     // an error occurred
  * });
  *
@@ -109,7 +54,6 @@
     );
   }
   //>>includeEnd('debug');
->>>>>>> 2fd0e8f7
 
   // PERFORMANCE_IDEA: Given the size of some cube maps, we should consider tiling them, which
   // would prevent hiccups when uploading, for example, six 4096x4096 textures to the GPU.
@@ -130,23 +74,7 @@
     Resource.createIfNeeded(urls.negativeZ).fetchImage(flipOptions),
   ];
 
-<<<<<<< HEAD
-        return Promise.all(facePromises).then(function(images) {
-            return new CubeMap({
-                context : context,
-                source : {
-                    positiveX : images[0],
-                    negativeX : images[1],
-                    positiveY : images[2],
-                    negativeY : images[3],
-                    positiveZ : images[4],
-                    negativeZ : images[5]
-                }
-            });
-        });
-    }
-=======
-  return when.all(facePromises, function (images) {
+  return Promise.all(facePromises).then(function (images) {
     return new CubeMap({
       context: context,
       source: {
@@ -160,5 +88,4 @@
     });
   });
 }
->>>>>>> 2fd0e8f7
 export default loadCubeMap;