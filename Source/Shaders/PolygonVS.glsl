--- conflicted
+++ resolved
@@ -15,10 +15,6 @@
 {
     vec4 p;
 
-<<<<<<< HEAD
-    v_positionMC = position3D;                      // position in model coordinates
-    v_positionEC = (czm_modelView3D * p).xyz;         // position in eye coordinates
-=======
     if (u_morphTime == 1.0)
     {
         p = vec4(czm_translateRelativeToEye(position3DHigh, position3DLow), 1.0);
@@ -37,7 +33,6 @@
 
     v_positionMC = position3DHigh + position3DLow;           // position in model coordinates
     v_positionEC = (czm_modelViewRelativeToEye * p).xyz;     // position in eye coordinates
->>>>>>> 99a31b81
     v_textureCoordinates = textureCoordinates;
     gl_Position = czm_modelViewProjectionRelativeToEye * p;  // position in clip coordinates
 }